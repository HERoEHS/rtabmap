--- conflicted
+++ resolved
@@ -1,755 +1,645 @@
-/*
-Copyright (c) 2010-2016, Mathieu Labbe - IntRoLab - Universite de Sherbrooke
-All rights reserved.
-
-Redistribution and use in source and binary forms, with or without
-modification, are permitted provided that the following conditions are met:
-    * Redistributions of source code must retain the above copyright
-      notice, this list of conditions and the following disclaimer.
-    * Redistributions in binary form must reproduce the above copyright
-      notice, this list of conditions and the following disclaimer in the
-      documentation and/or other materials provided with the distribution.
-    * Neither the name of the Universite de Sherbrooke nor the
-      names of its contributors may be used to endorse or promote products
-      derived from this software without specific prior written permission.
-
-THIS SOFTWARE IS PROVIDED BY THE COPYRIGHT HOLDERS AND CONTRIBUTORS "AS IS" AND
-ANY EXPRESS OR IMPLIED WARRANTIES, INCLUDING, BUT NOT LIMITED TO, THE IMPLIED
-WARRANTIES OF MERCHANTABILITY AND FITNESS FOR A PARTICULAR PURPOSE ARE
-DISCLAIMED. IN NO EVENT SHALL THE COPYRIGHT HOLDER OR CONTRIBUTORS BE LIABLE FOR ANY
-DIRECT, INDIRECT, INCIDENTAL, SPECIAL, EXEMPLARY, OR CONSEQUENTIAL DAMAGES
-(INCLUDING, BUT NOT LIMITED TO, PROCUREMENT OF SUBSTITUTE GOODS OR SERVICES;
-LOSS OF USE, DATA, OR PROFITS; OR BUSINESS INTERRUPTION) HOWEVER CAUSED AND
-ON ANY THEORY OF LIABILITY, WHETHER IN CONTRACT, STRICT LIABILITY, OR TORT
-(INCLUDING NEGLIGENCE OR OTHERWISE) ARISING IN ANY WAY OUT OF THE USE OF THIS
-SOFTWARE, EVEN IF ADVISED OF THE POSSIBILITY OF SUCH DAMAGE.
-*/
-
-#ifndef PARAMETERS_H_
-#define PARAMETERS_H_
-
-// default parameters
-#include "rtabmap/core/RtabmapExp.h" // DLL export/import defines
-#include "rtabmap/core/Version.h" // DLL export/import defines
-#include <rtabmap/utilite/UConversion.h>
-#include <string>
-#include <map>
-
-namespace rtabmap
-{
-
-typedef std::map<std::string, std::string> ParametersMap; // Key, value
-typedef std::pair<std::string, std::string> ParametersPair;
-
-/**
- * Macro used to create parameter's key and default value.
- * This macro must be used only in the Parameters class definition (in this file).
- * They are automatically added to the default parameters map of the class Parameters.
- * Example:
- * @code
- *         //for PARAM(Video, ImageWidth, int, 640), the output will be :
- *         public:
- *             static std::string kVideoImageWidth() {return std::string("Video/ImageWidth");}
- *             static int defaultVideoImageWidth() {return 640;}
- *         private:
- *             class DummyVideoImageWidth {
- *             public:
- *                 DummyVideoImageWidth() {parameters_.insert(ParametersPair("Video/ImageWidth", "640"));}
- *             };
- *             DummyVideoImageWidth dummyVideoImageWidth;
- * @endcode
- */
-#define RTABMAP_PARAM(PREFIX, NAME, TYPE, DEFAULT_VALUE, DESCRIPTION) \
-    public: \
-        static std::string k##PREFIX##NAME() {return std::string(#PREFIX "/" #NAME);} \
-        static TYPE default##PREFIX##NAME() {return DEFAULT_VALUE;} \
-        static std::string type##PREFIX##NAME() {return std::string(#TYPE);} \
-    private: \
-        class Dummy##PREFIX##NAME { \
-        public: \
-            Dummy##PREFIX##NAME() {parameters_.insert(ParametersPair(#PREFIX "/" #NAME, #DEFAULT_VALUE)); \
-                                   parametersType_.insert(ParametersPair(#PREFIX "/" #NAME, #TYPE)); \
-                                   descriptions_.insert(ParametersPair(#PREFIX "/" #NAME, DESCRIPTION));} \
-        }; \
-        Dummy##PREFIX##NAME dummy##PREFIX##NAME;
-// end define PARAM
-
-/**
- * It's the same as the macro PARAM but it should be used for string parameters.
- * Macro used to create parameter's key and default value.
- * This macro must be used only in the Parameters class definition (in this file).
- * They are automatically added to the default parameters map of the class Parameters.
- * Example:
- * @code
- *         //for PARAM_STR(Video, TextFileName, "Hello_world"), the output will be :
- *         public:
- *             static std::string kVideoFileName() {return std::string("Video/FileName");}
- *             static std::string defaultVideoFileName() {return "Hello_world";}
- *         private:
- *             class DummyVideoFileName {
- *             public:
- *                 DummyVideoFileName() {parameters_.insert(ParametersPair("Video/FileName", "Hello_world"));}
- *             };
- *             DummyVideoFileName dummyVideoFileName;
- * @endcode
- */
-#define RTABMAP_PARAM_STR(PREFIX, NAME, DEFAULT_VALUE, DESCRIPTION) \
-    public: \
-        static std::string k##PREFIX##NAME() {return std::string(#PREFIX "/" #NAME);} \
-        static std::string default##PREFIX##NAME() {return DEFAULT_VALUE;} \
-        static std::string type##PREFIX##NAME() {return std::string("string");} \
-    private: \
-        class Dummy##PREFIX##NAME { \
-        public: \
-            Dummy##PREFIX##NAME() {parameters_.insert(ParametersPair(#PREFIX "/" #NAME, DEFAULT_VALUE)); \
-                                   parametersType_.insert(ParametersPair(#PREFIX "/" #NAME, "string")); \
-                                   descriptions_.insert(ParametersPair(#PREFIX "/" #NAME, DESCRIPTION));} \
-        }; \
-        Dummy##PREFIX##NAME dummy##PREFIX##NAME;
-// end define PARAM
-
-/**
- * Macro used to create parameter's key and default value.
- * This macro must be used only in the Parameters class definition (in this file).
- * They are automatically added to the default parameters map of the class Parameters.
- * Example:
- * @code
- *         //for PARAM(Video, ImageWidth, int, 640), the output will be :
- *         public:
- *             static std::string kVideoImageWidth() {return std::string("Video/ImageWidth");}
- *             static int defaultVideoImageWidth() {return 640;}
- *         private:
- *             class DummyVideoImageWidth {
- *             public:
- *                 DummyVideoImageWidth() {parameters_.insert(ParametersPair("Video/ImageWidth", "640"));}
- *             };
- *             DummyVideoImageWidth dummyVideoImageWidth;
- * @endcode
- */
-#define RTABMAP_PARAM_COND(PREFIX, NAME, TYPE, COND, DEFAULT_VALUE1, DEFAULT_VALUE2, DESCRIPTION) \
-    public: \
-        static std::string k##PREFIX##NAME() {return std::string(#PREFIX "/" #NAME);} \
-        static TYPE default##PREFIX##NAME() {return COND?DEFAULT_VALUE1:DEFAULT_VALUE2;} \
-        static std::string type##PREFIX##NAME() {return std::string(#TYPE);} \
-    private: \
-        class Dummy##PREFIX##NAME { \
-        public: \
-            Dummy##PREFIX##NAME() {parameters_.insert(ParametersPair(#PREFIX "/" #NAME, COND?#DEFAULT_VALUE1:#DEFAULT_VALUE2)); \
-                                   parametersType_.insert(ParametersPair(#PREFIX "/" #NAME, #TYPE)); \
-                                   descriptions_.insert(ParametersPair(#PREFIX "/" #NAME, DESCRIPTION));} \
-        }; \
-        Dummy##PREFIX##NAME dummy##PREFIX##NAME;
-// end define PARAM
-
-/**
- * Class Parameters.
- * This class is used to manage all custom parameters
- * we want in the application. It was designed to be very easy to add
- * a new parameter (just by adding one line of code).
- * The macro PARAM(PREFIX, NAME, TYPE, DEFAULT_VALUE) is
- * used to create a parameter in this class. A parameter can be accessed after by
- * Parameters::defaultPARAMETERNAME() for the default value, Parameters::kPARAMETERNAME for his key (parameter name).
- * The class provides also a general map containing all the parameter's key and
- * default value. This map can be accessed anywhere in the application by
- * Parameters::getDefaultParameters();
- * Example:
- * @code
- *         //Defining a parameter in this class with the macro PARAM:
- *         PARAM(Video, ImageWidth, int, 640);
- *
- *         // Now from anywhere in the application (Parameters is a singleton)
- *         int width = Parameters::defaultVideoImageWidth(); // theDefaultValue = 640
- *         std::string theKey = Parameters::kVideoImageWidth(); // theKey = "Video/ImageWidth"
- *         std::string strValue = Util::value(Parameters::getDefaultParameters(), theKey); // strValue = "640"
- * @endcode
- * @see getDefaultParameters()
- * TODO Add a detailed example with simple classes
- */
-class RTABMAP_EXP Parameters
-{
-    // Rtabmap parameters
-    RTABMAP_PARAM(Rtabmap, VhStrategy,                   int, 0,      "None 0, Similarity 1, Epipolar 2.");
-    RTABMAP_PARAM(Rtabmap, PublishStats,                 bool, true,  "Publishing statistics.");
-    RTABMAP_PARAM(Rtabmap, PublishLastSignature,         bool, true,  "Publishing last signature.");
-    RTABMAP_PARAM(Rtabmap, PublishPdf,                   bool, true,  "Publishing pdf.");
-    RTABMAP_PARAM(Rtabmap, PublishLikelihood,            bool, true,  "Publishing likelihood.");
-    RTABMAP_PARAM(Rtabmap, TimeThr,                      float, 0,    "Maximum time allowed for the detector (ms) (0 means infinity).");
-    RTABMAP_PARAM(Rtabmap, MemoryThr,                    int, 0,      "Maximum signatures in the Working Memory (ms) (0 means infinity).");
-    RTABMAP_PARAM(Rtabmap, DetectionRate,                float, 1,    "Detection rate (Hz). RTAB-Map will filter input images to satisfy this rate.");
-    RTABMAP_PARAM(Rtabmap, ImageBufferSize,          unsigned int, 1, "Data buffer size (0 min inf).");
-    RTABMAP_PARAM(Rtabmap, CreateIntermediateNodes,      bool, false, uFormat("Create intermediate nodes between loop closure detection. Only used when %s>0.", kRtabmapDetectionRate().c_str()));
-    RTABMAP_PARAM_STR(Rtabmap, WorkingDirectory,         "",          "Working directory.");
-    RTABMAP_PARAM(Rtabmap, MaxRetrieved,             unsigned int, 2, "Maximum locations retrieved at the same time from LTM.");
-    RTABMAP_PARAM(Rtabmap, StatisticLogsBufferedInRAM,   bool, true,  "Statistic logs buffered in RAM instead of written to hard drive after each iteration.");
-    RTABMAP_PARAM(Rtabmap, StatisticLogged,              bool, false, "Logging enabled.");
-    RTABMAP_PARAM(Rtabmap, StatisticLoggedHeaders,       bool, true,  "Add column header description to log files.");
-    RTABMAP_PARAM(Rtabmap, StartNewMapOnLoopClosure,     bool, false, "Start a new map only if there is a global loop closure with a previous map.");
-
-    // Hypotheses selection
-    RTABMAP_PARAM(Rtabmap, LoopThr,           float, 0.11,      "Loop closing threshold.");
-    RTABMAP_PARAM(Rtabmap, LoopRatio,         float, 0,         "The loop closure hypothesis must be over LoopRatio x lastHypothesisValue.");
-
-    // Memory
-    RTABMAP_PARAM(Mem, RehearsalSimilarity,         float, 0.6,     "Rehearsal similarity.");
-    RTABMAP_PARAM(Mem, ImageKept,                   bool, false,    "Keep raw images in RAM.");
-    RTABMAP_PARAM(Mem, BinDataKept,                 bool, true,     "Keep binary data in db.");
-    RTABMAP_PARAM(Mem, RawDescriptorsKept,          bool, true,     "Raw descriptors kept in memory.");
-    RTABMAP_PARAM(Mem, MapLabelsAdded,              bool, true,     "Create map labels. The first node of a map will be labelled as \"map#\" where # is the map ID.");
-    RTABMAP_PARAM(Mem, SaveDepth16Format,           bool, false,    "Save depth image into 16 bits format to reduce memory used. Warning: values over ~65 meters are ignored (maximum 65535 millimeters).");
-    RTABMAP_PARAM(Mem, NotLinkedNodesKept,          bool, true,     "Keep not linked nodes in db (rehearsed nodes and deleted nodes).");
-    RTABMAP_PARAM(Mem, IntermediateNodeDataKept,    bool, false,    "Keep intermediate node data in db.");
-    RTABMAP_PARAM(Mem, STMSize,                   unsigned int, 10, "Short-term memory size.");
-    RTABMAP_PARAM(Mem, IncrementalMemory,           bool, true,     "SLAM mode, otherwise it is Localization mode.");
-    RTABMAP_PARAM(Mem, ReduceGraph,                 bool, false,    "Reduce graph. Merge nodes when loop closures are added (ignoring those with user data set).");
-    RTABMAP_PARAM(Mem, RecentWmRatio,               float, 0.2,     "Ratio of locations after the last loop closure in WM that cannot be transferred.");
-    RTABMAP_PARAM(Mem, TransferSortingByWeightId,   bool, false,    "On transfer, signatures are sorted by weight->ID only (i.e. the oldest of the lowest weighted signatures are transferred first). If false, the signatures are sorted by weight->Age->ID (i.e. the oldest inserted in WM of the lowest weighted signatures are transferred first). Note that retrieval updates the age, not the ID.");
-    RTABMAP_PARAM(Mem, RehearsalIdUpdatedToNewOne,  bool, false,    "On merge, update to new id. When false, no copy.");
-    RTABMAP_PARAM(Mem, RehearsalWeightIgnoredWhileMoving, bool, false, "When the robot is moving, weights are not updated on rehearsal.");
-    RTABMAP_PARAM(Mem, GenerateIds,                 bool, true,     "True=Generate location IDs, False=use input image IDs.");
-    RTABMAP_PARAM(Mem, BadSignaturesIgnored,        bool, false,    "Bad signatures are ignored.");
-    RTABMAP_PARAM(Mem, InitWMWithAllNodes,          bool, false,    "Initialize the Working Memory with all nodes in Long-Term Memory. When false, it is initialized with nodes of the previous session.");
-    RTABMAP_PARAM(Mem, ImagePreDecimation,          int, 1,         "Image decimation (>=1) before features extraction. Negative decimation is done from RGB size instead of depth size (if depth is smaller than RGB, it may be interpolated depending of the decimation value).");
-    RTABMAP_PARAM(Mem, ImagePostDecimation,         int, 1,         "Image decimation (>=1) of saved data in created signatures (after features extraction). Decimation is done from the original image. Negative decimation is done from RGB size instead of depth size (if depth is smaller than RGB, it may be interpolated depending of the decimation value).");
-    RTABMAP_PARAM(Mem, CompressionParallelized,     bool, true,     "Compression of sensor data is multi-threaded.");
-    RTABMAP_PARAM(Mem, LaserScanDownsampleStepSize, int, 1,         "If > 1, downsample the laser scans when creating a signature.");
-    RTABMAP_PARAM(Mem, LaserScanNormalK,            int, 0,         "If > 0 and laser scans are 3D without normals, normals will be computed with K search neighbors when creating a signature.");
-    RTABMAP_PARAM(Mem, UseOdomFeatures,             bool, false,    "Use odometry features.");
-
-    // KeypointMemory (Keypoint-based)
-    RTABMAP_PARAM(Kp, NNStrategy,               int, 1,       "kNNFlannNaive=0, kNNFlannKdTree=1, kNNFlannLSH=2, kNNBruteForce=3, kNNBruteForceGPU=4");
-    RTABMAP_PARAM(Kp, IncrementalDictionary,    bool, true,   "");
-    RTABMAP_PARAM(Kp, IncrementalFlann,         bool, true,   "When using FLANN based strategy, add/remove points to its index without always rebuilding the index (the index is built only when the dictionary doubles in size).");
-    RTABMAP_PARAM(Kp, MaxDepth,                 float, 0,     "Filter extracted keypoints by depth (0=inf).");
-    RTABMAP_PARAM(Kp, MinDepth,                 float, 0,     "Filter extracted keypoints by depth.");
-    RTABMAP_PARAM(Kp, MaxFeatures,              int, 400,     "Maximum features extracted from the images (0 means not bounded, <0 means no extraction).");
-    RTABMAP_PARAM(Kp, BadSignRatio,             float, 0.5,   "Bad signature ratio (less than Ratio x AverageWordsPerImage = bad).");
-    RTABMAP_PARAM(Kp, NndrRatio,                float, 0.8,   "NNDR ratio (A matching pair is detected, if its distance is closer than X times the distance of the second nearest neighbor.)");
-#ifdef RTABMAP_NONFREE
-    RTABMAP_PARAM(Kp, DetectorStrategy,         int, 0,       "0=SURF 1=SIFT 2=ORB 3=FAST/FREAK 4=FAST/BRIEF 5=GFTT/FREAK 6=GFTT/BRIEF 7=BRISK 8=GFTT/ORB 9=FREAK.");
-#else
-    RTABMAP_PARAM(Kp, DetectorStrategy,         int, 2,       "0=SURF 1=SIFT 2=ORB 3=FAST/FREAK 4=FAST/BRIEF 5=GFTT/FREAK 6=GFTT/BRIEF 7=BRISK 8=GFTT/ORB 9=FREAK.");
+/*
+Copyright (c) 2010-2016, Mathieu Labbe - IntRoLab - Universite de Sherbrooke
+All rights reserved.
+
+Redistribution and use in source and binary forms, with or without
+modification, are permitted provided that the following conditions are met:
+    * Redistributions of source code must retain the above copyright
+      notice, this list of conditions and the following disclaimer.
+    * Redistributions in binary form must reproduce the above copyright
+      notice, this list of conditions and the following disclaimer in the
+      documentation and/or other materials provided with the distribution.
+    * Neither the name of the Universite de Sherbrooke nor the
+      names of its contributors may be used to endorse or promote products
+      derived from this software without specific prior written permission.
+
+THIS SOFTWARE IS PROVIDED BY THE COPYRIGHT HOLDERS AND CONTRIBUTORS "AS IS" AND
+ANY EXPRESS OR IMPLIED WARRANTIES, INCLUDING, BUT NOT LIMITED TO, THE IMPLIED
+WARRANTIES OF MERCHANTABILITY AND FITNESS FOR A PARTICULAR PURPOSE ARE
+DISCLAIMED. IN NO EVENT SHALL THE COPYRIGHT HOLDER OR CONTRIBUTORS BE LIABLE FOR ANY
+DIRECT, INDIRECT, INCIDENTAL, SPECIAL, EXEMPLARY, OR CONSEQUENTIAL DAMAGES
+(INCLUDING, BUT NOT LIMITED TO, PROCUREMENT OF SUBSTITUTE GOODS OR SERVICES;
+LOSS OF USE, DATA, OR PROFITS; OR BUSINESS INTERRUPTION) HOWEVER CAUSED AND
+ON ANY THEORY OF LIABILITY, WHETHER IN CONTRACT, STRICT LIABILITY, OR TORT
+(INCLUDING NEGLIGENCE OR OTHERWISE) ARISING IN ANY WAY OUT OF THE USE OF THIS
+SOFTWARE, EVEN IF ADVISED OF THE POSSIBILITY OF SUCH DAMAGE.
+*/
+
+#ifndef PARAMETERS_H_
+#define PARAMETERS_H_
+
+// default parameters
+#include "rtabmap/core/RtabmapExp.h" // DLL export/import defines
+#include "rtabmap/core/Version.h" // DLL export/import defines
+#include <rtabmap/utilite/UConversion.h>
+#include <string>
+#include <map>
+
+namespace rtabmap
+{
+
+typedef std::map<std::string, std::string> ParametersMap; // Key, value
+typedef std::pair<std::string, std::string> ParametersPair;
+
+/**
+ * Macro used to create parameter's key and default value.
+ * This macro must be used only in the Parameters class definition (in this file).
+ * They are automatically added to the default parameters map of the class Parameters.
+ * Example:
+ * @code
+ *         //for PARAM(Video, ImageWidth, int, 640), the output will be :
+ *         public:
+ *             static std::string kVideoImageWidth() {return std::string("Video/ImageWidth");}
+ *             static int defaultVideoImageWidth() {return 640;}
+ *         private:
+ *             class DummyVideoImageWidth {
+ *             public:
+ *                 DummyVideoImageWidth() {parameters_.insert(ParametersPair("Video/ImageWidth", "640"));}
+ *             };
+ *             DummyVideoImageWidth dummyVideoImageWidth;
+ * @endcode
+ */
+#define RTABMAP_PARAM(PREFIX, NAME, TYPE, DEFAULT_VALUE, DESCRIPTION) \
+    public: \
+        static std::string k##PREFIX##NAME() {return std::string(#PREFIX "/" #NAME);} \
+        static TYPE default##PREFIX##NAME() {return DEFAULT_VALUE;} \
+        static std::string type##PREFIX##NAME() {return std::string(#TYPE);} \
+    private: \
+        class Dummy##PREFIX##NAME { \
+        public: \
+            Dummy##PREFIX##NAME() {parameters_.insert(ParametersPair(#PREFIX "/" #NAME, #DEFAULT_VALUE)); \
+                                   parametersType_.insert(ParametersPair(#PREFIX "/" #NAME, #TYPE)); \
+                                   descriptions_.insert(ParametersPair(#PREFIX "/" #NAME, DESCRIPTION));} \
+        }; \
+        Dummy##PREFIX##NAME dummy##PREFIX##NAME;
+// end define PARAM
+
+/**
+ * It's the same as the macro PARAM but it should be used for string parameters.
+ * Macro used to create parameter's key and default value.
+ * This macro must be used only in the Parameters class definition (in this file).
+ * They are automatically added to the default parameters map of the class Parameters.
+ * Example:
+ * @code
+ *         //for PARAM_STR(Video, TextFileName, "Hello_world"), the output will be :
+ *         public:
+ *             static std::string kVideoFileName() {return std::string("Video/FileName");}
+ *             static std::string defaultVideoFileName() {return "Hello_world";}
+ *         private:
+ *             class DummyVideoFileName {
+ *             public:
+ *                 DummyVideoFileName() {parameters_.insert(ParametersPair("Video/FileName", "Hello_world"));}
+ *             };
+ *             DummyVideoFileName dummyVideoFileName;
+ * @endcode
+ */
+#define RTABMAP_PARAM_STR(PREFIX, NAME, DEFAULT_VALUE, DESCRIPTION) \
+    public: \
+        static std::string k##PREFIX##NAME() {return std::string(#PREFIX "/" #NAME);} \
+        static std::string default##PREFIX##NAME() {return DEFAULT_VALUE;} \
+        static std::string type##PREFIX##NAME() {return std::string("string");} \
+    private: \
+        class Dummy##PREFIX##NAME { \
+        public: \
+            Dummy##PREFIX##NAME() {parameters_.insert(ParametersPair(#PREFIX "/" #NAME, DEFAULT_VALUE)); \
+                                   parametersType_.insert(ParametersPair(#PREFIX "/" #NAME, "string")); \
+                                   descriptions_.insert(ParametersPair(#PREFIX "/" #NAME, DESCRIPTION));} \
+        }; \
+        Dummy##PREFIX##NAME dummy##PREFIX##NAME;
+// end define PARAM
+
+/**
+ * Macro used to create parameter's key and default value.
+ * This macro must be used only in the Parameters class definition (in this file).
+ * They are automatically added to the default parameters map of the class Parameters.
+ * Example:
+ * @code
+ *         //for PARAM(Video, ImageWidth, int, 640), the output will be :
+ *         public:
+ *             static std::string kVideoImageWidth() {return std::string("Video/ImageWidth");}
+ *             static int defaultVideoImageWidth() {return 640;}
+ *         private:
+ *             class DummyVideoImageWidth {
+ *             public:
+ *                 DummyVideoImageWidth() {parameters_.insert(ParametersPair("Video/ImageWidth", "640"));}
+ *             };
+ *             DummyVideoImageWidth dummyVideoImageWidth;
+ * @endcode
+ */
+#define RTABMAP_PARAM_COND(PREFIX, NAME, TYPE, COND, DEFAULT_VALUE1, DEFAULT_VALUE2, DESCRIPTION) \
+    public: \
+        static std::string k##PREFIX##NAME() {return std::string(#PREFIX "/" #NAME);} \
+        static TYPE default##PREFIX##NAME() {return COND?DEFAULT_VALUE1:DEFAULT_VALUE2;} \
+        static std::string type##PREFIX##NAME() {return std::string(#TYPE);} \
+    private: \
+        class Dummy##PREFIX##NAME { \
+        public: \
+            Dummy##PREFIX##NAME() {parameters_.insert(ParametersPair(#PREFIX "/" #NAME, COND?#DEFAULT_VALUE1:#DEFAULT_VALUE2)); \
+                                   parametersType_.insert(ParametersPair(#PREFIX "/" #NAME, #TYPE)); \
+                                   descriptions_.insert(ParametersPair(#PREFIX "/" #NAME, DESCRIPTION));} \
+        }; \
+        Dummy##PREFIX##NAME dummy##PREFIX##NAME;
+// end define PARAM
+
+/**
+ * Class Parameters.
+ * This class is used to manage all custom parameters
+ * we want in the application. It was designed to be very easy to add
+ * a new parameter (just by adding one line of code).
+ * The macro PARAM(PREFIX, NAME, TYPE, DEFAULT_VALUE) is
+ * used to create a parameter in this class. A parameter can be accessed after by
+ * Parameters::defaultPARAMETERNAME() for the default value, Parameters::kPARAMETERNAME for his key (parameter name).
+ * The class provides also a general map containing all the parameter's key and
+ * default value. This map can be accessed anywhere in the application by
+ * Parameters::getDefaultParameters();
+ * Example:
+ * @code
+ *         //Defining a parameter in this class with the macro PARAM:
+ *         PARAM(Video, ImageWidth, int, 640);
+ *
+ *         // Now from anywhere in the application (Parameters is a singleton)
+ *         int width = Parameters::defaultVideoImageWidth(); // theDefaultValue = 640
+ *         std::string theKey = Parameters::kVideoImageWidth(); // theKey = "Video/ImageWidth"
+ *         std::string strValue = Util::value(Parameters::getDefaultParameters(), theKey); // strValue = "640"
+ * @endcode
+ * @see getDefaultParameters()
+ * TODO Add a detailed example with simple classes
+ */
+class RTABMAP_EXP Parameters
+{
+    // Rtabmap parameters
+    RTABMAP_PARAM(Rtabmap, VhStrategy,                   int, 0,      "None 0, Similarity 1, Epipolar 2.");
+    RTABMAP_PARAM(Rtabmap, PublishStats,                 bool, true,  "Publishing statistics.");
+    RTABMAP_PARAM(Rtabmap, PublishLastSignature,         bool, true,  "Publishing last signature.");
+    RTABMAP_PARAM(Rtabmap, PublishPdf,                   bool, true,  "Publishing pdf.");
+    RTABMAP_PARAM(Rtabmap, PublishLikelihood,            bool, true,  "Publishing likelihood.");
+    RTABMAP_PARAM(Rtabmap, TimeThr,                      float, 0,    "Maximum time allowed for the detector (ms) (0 means infinity).");
+    RTABMAP_PARAM(Rtabmap, MemoryThr,                    int, 0,      "Maximum signatures in the Working Memory (ms) (0 means infinity).");
+    RTABMAP_PARAM(Rtabmap, DetectionRate,                float, 1,    "Detection rate (Hz). RTAB-Map will filter input images to satisfy this rate.");
+    RTABMAP_PARAM(Rtabmap, ImageBufferSize,          unsigned int, 1, "Data buffer size (0 min inf).");
+    RTABMAP_PARAM(Rtabmap, CreateIntermediateNodes,      bool, false, uFormat("Create intermediate nodes between loop closure detection. Only used when %s>0.", kRtabmapDetectionRate().c_str()));
+    RTABMAP_PARAM_STR(Rtabmap, WorkingDirectory,         "",          "Working directory.");
+    RTABMAP_PARAM(Rtabmap, MaxRetrieved,             unsigned int, 2, "Maximum locations retrieved at the same time from LTM.");
+    RTABMAP_PARAM(Rtabmap, StatisticLogsBufferedInRAM,   bool, true,  "Statistic logs buffered in RAM instead of written to hard drive after each iteration.");
+    RTABMAP_PARAM(Rtabmap, StatisticLogged,              bool, false, "Logging enabled.");
+    RTABMAP_PARAM(Rtabmap, StatisticLoggedHeaders,       bool, true,  "Add column header description to log files.");
+    RTABMAP_PARAM(Rtabmap, StartNewMapOnLoopClosure,     bool, false, "Start a new map only if there is a global loop closure with a previous map.");
+
+    // Hypotheses selection
+    RTABMAP_PARAM(Rtabmap, LoopThr,           float, 0.11,      "Loop closing threshold.");
+    RTABMAP_PARAM(Rtabmap, LoopRatio,         float, 0,         "The loop closure hypothesis must be over LoopRatio x lastHypothesisValue.");
+
+    // Memory
+    RTABMAP_PARAM(Mem, RehearsalSimilarity,         float, 0.6,     "Rehearsal similarity.");
+    RTABMAP_PARAM(Mem, ImageKept,                   bool, false,    "Keep raw images in RAM.");
+    RTABMAP_PARAM(Mem, BinDataKept,                 bool, true,     "Keep binary data in db.");
+    RTABMAP_PARAM(Mem, RawDescriptorsKept,          bool, true,     "Raw descriptors kept in memory.");
+    RTABMAP_PARAM(Mem, MapLabelsAdded,              bool, true,     "Create map labels. The first node of a map will be labelled as \"map#\" where # is the map ID.");
+    RTABMAP_PARAM(Mem, SaveDepth16Format,           bool, false,    "Save depth image into 16 bits format to reduce memory used. Warning: values over ~65 meters are ignored (maximum 65535 millimeters).");
+    RTABMAP_PARAM(Mem, NotLinkedNodesKept,          bool, true,     "Keep not linked nodes in db (rehearsed nodes and deleted nodes).");
+    RTABMAP_PARAM(Mem, IntermediateNodeDataKept,    bool, false,    "Keep intermediate node data in db.");
+    RTABMAP_PARAM(Mem, STMSize,                   unsigned int, 10, "Short-term memory size.");
+    RTABMAP_PARAM(Mem, IncrementalMemory,           bool, true,     "SLAM mode, otherwise it is Localization mode.");
+    RTABMAP_PARAM(Mem, ReduceGraph,                 bool, false,    "Reduce graph. Merge nodes when loop closures are added (ignoring those with user data set).");
+    RTABMAP_PARAM(Mem, RecentWmRatio,               float, 0.2,     "Ratio of locations after the last loop closure in WM that cannot be transferred.");
+    RTABMAP_PARAM(Mem, TransferSortingByWeightId,   bool, false,    "On transfer, signatures are sorted by weight->ID only (i.e. the oldest of the lowest weighted signatures are transferred first). If false, the signatures are sorted by weight->Age->ID (i.e. the oldest inserted in WM of the lowest weighted signatures are transferred first). Note that retrieval updates the age, not the ID.");
+    RTABMAP_PARAM(Mem, RehearsalIdUpdatedToNewOne,  bool, false,    "On merge, update to new id. When false, no copy.");
+    RTABMAP_PARAM(Mem, RehearsalWeightIgnoredWhileMoving, bool, false, "When the robot is moving, weights are not updated on rehearsal.");
+    RTABMAP_PARAM(Mem, GenerateIds,                 bool, true,     "True=Generate location IDs, False=use input image IDs.");
+    RTABMAP_PARAM(Mem, BadSignaturesIgnored,        bool, false,    "Bad signatures are ignored.");
+    RTABMAP_PARAM(Mem, InitWMWithAllNodes,          bool, false,    "Initialize the Working Memory with all nodes in Long-Term Memory. When false, it is initialized with nodes of the previous session.");
+    RTABMAP_PARAM(Mem, ImagePreDecimation,          int, 1,         "Image decimation (>=1) before features extraction. Negative decimation is done from RGB size instead of depth size (if depth is smaller than RGB, it may be interpolated depending of the decimation value).");
+    RTABMAP_PARAM(Mem, ImagePostDecimation,         int, 1,         "Image decimation (>=1) of saved data in created signatures (after features extraction). Decimation is done from the original image. Negative decimation is done from RGB size instead of depth size (if depth is smaller than RGB, it may be interpolated depending of the decimation value).");
+    RTABMAP_PARAM(Mem, CompressionParallelized,     bool, true,     "Compression of sensor data is multi-threaded.");
+    RTABMAP_PARAM(Mem, LaserScanDownsampleStepSize, int, 1,         "If > 1, downsample the laser scans when creating a signature.");
+    RTABMAP_PARAM(Mem, LaserScanNormalK,            int, 0,         "If > 0 and laser scans are 3D without normals, normals will be computed with K search neighbors when creating a signature.");
+    RTABMAP_PARAM(Mem, UseOdomFeatures,             bool, false,    "Use odometry features.");
+
+    // KeypointMemory (Keypoint-based)
+    RTABMAP_PARAM(Kp, NNStrategy,               int, 1,       "kNNFlannNaive=0, kNNFlannKdTree=1, kNNFlannLSH=2, kNNBruteForce=3, kNNBruteForceGPU=4");
+    RTABMAP_PARAM(Kp, IncrementalDictionary,    bool, true,   "");
+    RTABMAP_PARAM(Kp, IncrementalFlann,         bool, true,   "When using FLANN based strategy, add/remove points to its index without always rebuilding the index (the index is built only when the dictionary doubles in size).");
+    RTABMAP_PARAM(Kp, MaxDepth,                 float, 0,     "Filter extracted keypoints by depth (0=inf).");
+    RTABMAP_PARAM(Kp, MinDepth,                 float, 0,     "Filter extracted keypoints by depth.");
+    RTABMAP_PARAM(Kp, MaxFeatures,              int, 400,     "Maximum features extracted from the images (0 means not bounded, <0 means no extraction).");
+    RTABMAP_PARAM(Kp, BadSignRatio,             float, 0.5,   "Bad signature ratio (less than Ratio x AverageWordsPerImage = bad).");
+    RTABMAP_PARAM(Kp, NndrRatio,                float, 0.8,   "NNDR ratio (A matching pair is detected, if its distance is closer than X times the distance of the second nearest neighbor.)");
+#ifdef RTABMAP_NONFREE
+    RTABMAP_PARAM(Kp, DetectorStrategy,         int, 0,       "0=SURF 1=SIFT 2=ORB 3=FAST/FREAK 4=FAST/BRIEF 5=GFTT/FREAK 6=GFTT/BRIEF 7=BRISK 8=GFTT/ORB 9=FREAK.");
+#else
+    RTABMAP_PARAM(Kp, DetectorStrategy,         int, 2,       "0=SURF 1=SIFT 2=ORB 3=FAST/FREAK 4=FAST/BRIEF 5=GFTT/FREAK 6=GFTT/BRIEF 7=BRISK 8=GFTT/ORB 9=FREAK.");
 #endif
-<<<<<<< HEAD
-    RTABMAP_PARAM(Kp, TfIdfLikelihoodUsed,      bool, true,   "Use of the td-idf strategy to compute the likelihood.");
-    RTABMAP_PARAM(Kp, Parallelized,             bool, true,   "If the dictionary update and signature creation were parallelized.");
-    RTABMAP_PARAM_STR(Kp, RoiRatios,       "0.0 0.0 0.0 0.0", "Region of interest ratios [left, right, top, bottom].");
-    RTABMAP_PARAM_STR(Kp, DictionaryPath,       "",           "Path of the pre-computed dictionary");
-    RTABMAP_PARAM(Kp, NewWordsComparedTogether, bool, true,   "When adding new words to dictionary, they are compared also with each other (to detect same words in the same signature).");
-    RTABMAP_PARAM(Kp, SubPixWinSize,            int, 3,       "See cv::cornerSubPix().");
-    RTABMAP_PARAM(Kp, SubPixIterations,         int, 0,       "See cv::cornerSubPix(). 0 disables sub pixel refining.");
-    RTABMAP_PARAM(Kp, SubPixEps,                double, 0.02, "See cv::cornerSubPix().");
-
-    //Database
-    RTABMAP_PARAM(DbSqlite3, InMemory,     bool, false,      "Using database in the memory instead of a file on the hard disk.");
-    RTABMAP_PARAM(DbSqlite3, CacheSize, unsigned int, 10000, "Sqlite cache size (default is 2000).");
-    RTABMAP_PARAM(DbSqlite3, JournalMode,  int, 3,           "0=DELETE, 1=TRUNCATE, 2=PERSIST, 3=MEMORY, 4=OFF (see sqlite3 doc : \"PRAGMA journal_mode\")");
-    RTABMAP_PARAM(DbSqlite3, Synchronous,  int, 0,           "0=OFF, 1=NORMAL, 2=FULL (see sqlite3 doc : \"PRAGMA synchronous\")");
-    RTABMAP_PARAM(DbSqlite3, TempStore,    int, 2,           "0=DEFAULT, 1=FILE, 2=MEMORY (see sqlite3 doc : \"PRAGMA temp_store\")");
-
-    // Keypoints descriptors/detectors
-    RTABMAP_PARAM(SURF, Extended,          bool, false,  "Extended descriptor flag (true - use extended 128-element descriptors; false - use 64-element descriptors).");
-    RTABMAP_PARAM(SURF, HessianThreshold,  float, 500,   "Threshold for hessian keypoint detector used in SURF.");
-    RTABMAP_PARAM(SURF, Octaves,           int, 4,       "Number of pyramid octaves the keypoint detector will use.");
-    RTABMAP_PARAM(SURF, OctaveLayers,      int, 2,       "Number of octave layers within each octave.");
-    RTABMAP_PARAM(SURF, Upright,           bool, false,  "Up-right or rotated features flag (true - do not compute orientation of features; false - compute orientation).");
-    RTABMAP_PARAM(SURF, GpuVersion,        bool, false,  "GPU-SURF: Use GPU version of SURF. This option is enabled only if OpenCV is built with CUDA and GPUs are detected.");
-    RTABMAP_PARAM(SURF, GpuKeypointsRatio,  float, 0.01, "Used with SURF GPU.");
-
-    RTABMAP_PARAM(SIFT, NFeatures,         int, 0,       "The number of best features to retain. The features are ranked by their scores (measured in SIFT algorithm as the local contrast).");
-    RTABMAP_PARAM(SIFT, NOctaveLayers,     int, 3,       "The number of layers in each octave. 3 is the value used in D. Lowe paper. The number of octaves is computed automatically from the image resolution.");
-    RTABMAP_PARAM(SIFT, ContrastThreshold, double, 0.04, "The contrast threshold used to filter out weak features in semi-uniform (low-contrast) regions. The larger the threshold, the less features are produced by the detector.");
-    RTABMAP_PARAM(SIFT, EdgeThreshold,     double, 10,   "The threshold used to filter out edge-like features. Note that the its meaning is different from the contrastThreshold, i.e. the larger the edgeThreshold, the less features are filtered out (more features are retained).");
-    RTABMAP_PARAM(SIFT, Sigma,             double, 1.6,  "The sigma of the Gaussian applied to the input image at the octave #0. If your image is captured with a weak camera with soft lenses, you might want to reduce the number.");
-
-    RTABMAP_PARAM(BRIEF, Bytes,            int, 32,      "Bytes is a length of descriptor in bytes. It can be equal 16, 32 or 64 bytes.");
-
-    RTABMAP_PARAM(FAST, Threshold,          int, 20,      "Threshold on difference between intensity of the central pixel and pixels of a circle around this pixel.");
-    RTABMAP_PARAM(FAST, NonmaxSuppression,  bool, true,   "If true, non-maximum suppression is applied to detected corners (keypoints).");
-    RTABMAP_PARAM(FAST, Gpu,                bool, false,  "GPU-FAST: Use GPU version of FAST. This option is enabled only if OpenCV is built with CUDA and GPUs are detected.");
-    RTABMAP_PARAM(FAST, GpuKeypointsRatio,  double, 0.05, "Used with FAST GPU.");
-    RTABMAP_PARAM(FAST, MinThreshold,       int, 7,       "Minimum threshold. Used only when FAST/GridRows and FAST/GridCols are set.");
-    RTABMAP_PARAM(FAST, MaxThreshold,       int, 200,     "Maximum threshold. Used only when FAST/GridRows and FAST/GridCols are set.");
-    RTABMAP_PARAM(FAST, GridRows,           int, 4,       "Grid rows (0 to disable). Adapts the detector to partition the source image into a grid and detect points in each cell.");
-    RTABMAP_PARAM(FAST, GridCols,           int, 4,       "Grid cols (0 to disable). Adapts the detector to partition the source image into a grid and detect points in each cell.");
-
-    RTABMAP_PARAM(GFTT, QualityLevel,      double, 0.01, "");
-    RTABMAP_PARAM(GFTT, MinDistance,       double, 5,    "");
-    RTABMAP_PARAM(GFTT, BlockSize,         int, 3,       "");
-    RTABMAP_PARAM(GFTT, UseHarrisDetector, bool, false,  "");
-    RTABMAP_PARAM(GFTT, K,                 double, 0.04, "");
-
-    RTABMAP_PARAM(ORB, ScaleFactor,   float, 1.2,  "Pyramid decimation ratio, greater than 1. scaleFactor==2 means the classical pyramid, where each next level has 4x less pixels than the previous, but such a big scale factor will degrade feature matching scores dramatically. On the other hand, too close to 1 scale factor will mean that to cover certain scale range you will need more pyramid levels and so the speed will suffer.");
-    RTABMAP_PARAM(ORB, NLevels,       int, 8,      "The number of pyramid levels. The smallest level will have linear size equal to input_image_linear_size/pow(scaleFactor, nlevels).");
-    RTABMAP_PARAM(ORB, EdgeThreshold, int, 31,     "This is size of the border where the features are not detected. It should roughly match the patchSize parameter.");
-    RTABMAP_PARAM(ORB, FirstLevel,    int, 0,      "It should be 0 in the current implementation.");
-    RTABMAP_PARAM(ORB, WTA_K,         int, 2,      "The number of points that produce each element of the oriented BRIEF descriptor. The default value 2 means the BRIEF where we take a random point pair and compare their brightnesses, so we get 0/1 response. Other possible values are 3 and 4. For example, 3 means that we take 3 random points (of course, those point coordinates are random, but they are generated from the pre-defined seed, so each element of BRIEF descriptor is computed deterministically from the pixel rectangle), find point of maximum brightness and output index of the winner (0, 1 or 2). Such output will occupy 2 bits, and therefore it will need a special variant of Hamming distance, denoted as NORM_HAMMING2 (2 bits per bin). When WTA_K=4, we take 4 random points to compute each bin (that will also occupy 2 bits with possible values 0, 1, 2 or 3).");
-    RTABMAP_PARAM(ORB, ScoreType,     int, 0,      "The default HARRIS_SCORE=0 means that Harris algorithm is used to rank features (the score is written to KeyPoint::score and is used to retain best nfeatures features); FAST_SCORE=1 is alternative value of the parameter that produces slightly less stable keypoints, but it is a little faster to compute.");
-    RTABMAP_PARAM(ORB, PatchSize,     int, 31,     "size of the patch used by the oriented BRIEF descriptor. Of course, on smaller pyramid layers the perceived image area covered by a feature will be larger.");
-    RTABMAP_PARAM(ORB, Gpu,           bool, false, "GPU-ORB: Use GPU version of ORB. This option is enabled only if OpenCV is built with CUDA and GPUs are detected.");
-
-    RTABMAP_PARAM(FREAK, OrientationNormalized, bool, true,   "Enable orientation normalization.");
-    RTABMAP_PARAM(FREAK, ScaleNormalized,       bool, true,   "Enable scale normalization.");
-    RTABMAP_PARAM(FREAK, PatternScale,          float, 22,    "Scaling of the description pattern.");
-    RTABMAP_PARAM(FREAK, NOctaves,              int, 4,       "Number of octaves covered by the detected keypoints.");
-
-    RTABMAP_PARAM(BRISK, Thresh,       int, 30, "FAST/AGAST detection threshold score.");
-    RTABMAP_PARAM(BRISK, Octaves,      int, 3,  "Detection octaves. Use 0 to do single scale.");
-    RTABMAP_PARAM(BRISK, PatternScale, float, 1,"Apply this scale to the pattern used for sampling the neighbourhood of a keypoint.");
-
-    // BayesFilter
-    RTABMAP_PARAM(Bayes, VirtualPlacePriorThr, float, 0.9,  "Virtual place prior");
-    RTABMAP_PARAM_STR(Bayes, PredictionLC, "0.1 0.36 0.30 0.16 0.062 0.0151 0.00255 0.000324 2.5e-05 1.3e-06 4.8e-08 1.2e-09 1.9e-11 2.2e-13 1.7e-15 8.5e-18 2.9e-20 6.9e-23", "Prediction of loop closures (Gaussian-like, here with sigma=1.6) - Format: {VirtualPlaceProb, LoopClosureProb, NeighborLvl1, NeighborLvl2, ...}.");
-    RTABMAP_PARAM(Bayes, FullPredictionUpdate, bool, false, "Regenerate all the prediction matrix on each iteration (otherwise only removed/added ids are updated).");
-
-    // Verify hypotheses
-    RTABMAP_PARAM(VhEp, MatchCountMin, int, 8,      "Minimum of matching visual words pairs to accept the loop hypothesis.");
-    RTABMAP_PARAM(VhEp, RansacParam1,  float, 3,    "Fundamental matrix (see cvFindFundamentalMat()): Max distance (in pixels) from the epipolar line for a point to be inlier.");
-    RTABMAP_PARAM(VhEp, RansacParam2,  float, 0.99, "Fundamental matrix (see cvFindFundamentalMat()): Performance of the RANSAC.");
-
-    // RGB-D SLAM
-    RTABMAP_PARAM(RGBD, Enabled,                  bool, true,  "");
-    RTABMAP_PARAM(RGBD, LinearUpdate,             float, 0.1,  "Minimum linear displacement to update the map. Rehearsal is done prior to this, so weights are still updated.");
-    RTABMAP_PARAM(RGBD, AngularUpdate,            float, 0.1,  "Minimum angular displacement to update the map. Rehearsal is done prior to this, so weights are still updated.");
-    RTABMAP_PARAM(RGBD, NewMapOdomChangeDistance, float, 0,    "A new map is created if a change of odometry translation greater than X m is detected (0 m = disabled).");
-    RTABMAP_PARAM(RGBD, OptimizeFromGraphEnd,     bool, false, "Optimize graph from the newest node. If false, the graph is optimized from the oldest node of the current graph (this adds an overhead computation to detect to oldest mode of the current graph, but it can be useful to preserve the map referential from the oldest node). Warning when set to false: when some nodes are transferred, the first referential of the local map may change, resulting in momentary changes in robot/map position (which are annoying in teleoperation).");
-    RTABMAP_PARAM(RGBD, OptimizeMaxError,         float, 1,    uFormat("Reject loop closures if optimization error is greater than this value (0=disabled). This will help to detect when a wrong loop closure is added to the graph. Not compatible with \"%s\" if enabled.", kOptimizerRobust().c_str()));
-    RTABMAP_PARAM(RGBD, GoalReachedRadius,        float, 0.5,  "Goal reached radius (m).");
-    RTABMAP_PARAM(RGBD, PlanStuckIterations,      int, 0,      "Mark the current goal node on the path as unreachable if it is not updated after X iterations (0=disabled). If all upcoming nodes on the path are unreachabled, the plan fails.");
-    RTABMAP_PARAM(RGBD, PlanLinearVelocity,       float, 0,    "Linear velocity (m/sec) used to compute path weights.");
-    RTABMAP_PARAM(RGBD, PlanAngularVelocity,      float, 0,    "Angular velocity (rad/sec) used to compute path weights.");
-    RTABMAP_PARAM(RGBD, GoalsSavedInUserData,     bool, false, "When a goal is received and processed with success, it is saved in user data of the location with this format: \"GOAL:#\".");
-    RTABMAP_PARAM(RGBD, MaxLocalRetrieved,        unsigned int, 2, "Maximum local locations retrieved (0=disabled) near the current pose in the local map or on the current planned path (those on the planned path have priority).");
-    RTABMAP_PARAM(RGBD, LocalRadius,              float, 10,   "Local radius (m) for nodes selection in the local map. This parameter is used in some approaches about the local map management.");
-    RTABMAP_PARAM(RGBD, LocalImmunizationRatio,   float, 0.25, "Ratio of working memory for which local nodes are immunized from transfer.");
-    RTABMAP_PARAM(RGBD, ScanMatchingIdsSavedInLinks, bool, true,    "Save scan matching IDs in link's user data.");
-    RTABMAP_PARAM(RGBD, NeighborLinkRefining,         bool, false,  uFormat("When a new node is added to the graph, the transformation of its neighbor link to the previous node is refined using registration approach selected (%s).", kRegStrategy().c_str()));
-    RTABMAP_PARAM(RGBD, LoopClosureReextractFeatures, bool, false,  "Extract features even if there are some already in the nodes.");
-    RTABMAP_PARAM(RGBD, CreateOccupancyGrid,          bool, false,  "Create local occupancy grid maps. See \"Grid\" group for parameters.");
-
-    // Local/Proximity loop closure detection
-    RTABMAP_PARAM(RGBD, ProximityByTime,              bool, false, "Detection over all locations in STM.");
-    RTABMAP_PARAM(RGBD, ProximityBySpace,             bool, true,  "Detection over locations (in Working Memory or STM) near in space.");
-    RTABMAP_PARAM(RGBD, ProximityMaxGraphDepth,       int, 50,     "Maximum depth from the current/last loop closure location and the local loop closure hypotheses. Set 0 to ignore.");
-    RTABMAP_PARAM(RGBD, ProximityMaxPaths,            int, 3,      "Maximum paths compared (from the most recent) for proximity detection by space. 0 means no limit.");
-    RTABMAP_PARAM(RGBD, ProximityPathFilteringRadius, float, 0.5,  "Path filtering radius to reduce the number of nodes to compare in a path. A path should also be inside that radius to be considered for proximity detection.");
-    RTABMAP_PARAM(RGBD, ProximityPathMaxNeighbors,    int, 0,      "Maximum neighbor nodes compared on each path. Set to 0 to disable merging the laser scans.");
-    RTABMAP_PARAM(RGBD, ProximityPathRawPosesUsed,    bool, true,  "When comparing to a local path, merge the scan using the odometry poses (with neighbor link optimizations) instead of the ones in the optimized local graph.");
-    RTABMAP_PARAM(RGBD, ProximityAngle,               float, 45,   "Maximum angle (degrees) for visual proximity detection.");
-
+    RTABMAP_PARAM(Kp, TfIdfLikelihoodUsed,      bool, true,   "Use of the td-idf strategy to compute the likelihood.");
+    RTABMAP_PARAM(Kp, Parallelized,             bool, true,   "If the dictionary update and signature creation were parallelized.");
+    RTABMAP_PARAM_STR(Kp, RoiRatios,       "0.0 0.0 0.0 0.0", "Region of interest ratios [left, right, top, bottom].");
+    RTABMAP_PARAM_STR(Kp, DictionaryPath,       "",           "Path of the pre-computed dictionary");
+    RTABMAP_PARAM(Kp, NewWordsComparedTogether, bool, true,   "When adding new words to dictionary, they are compared also with each other (to detect same words in the same signature).");
+    RTABMAP_PARAM(Kp, SubPixWinSize,            int, 3,       "See cv::cornerSubPix().");
+    RTABMAP_PARAM(Kp, SubPixIterations,         int, 0,       "See cv::cornerSubPix(). 0 disables sub pixel refining.");
+    RTABMAP_PARAM(Kp, SubPixEps,                double, 0.02, "See cv::cornerSubPix().");
+
+    //Database
+    RTABMAP_PARAM(DbSqlite3, InMemory,     bool, false,      "Using database in the memory instead of a file on the hard disk.");
+    RTABMAP_PARAM(DbSqlite3, CacheSize, unsigned int, 10000, "Sqlite cache size (default is 2000).");
+    RTABMAP_PARAM(DbSqlite3, JournalMode,  int, 3,           "0=DELETE, 1=TRUNCATE, 2=PERSIST, 3=MEMORY, 4=OFF (see sqlite3 doc : \"PRAGMA journal_mode\")");
+    RTABMAP_PARAM(DbSqlite3, Synchronous,  int, 0,           "0=OFF, 1=NORMAL, 2=FULL (see sqlite3 doc : \"PRAGMA synchronous\")");
+    RTABMAP_PARAM(DbSqlite3, TempStore,    int, 2,           "0=DEFAULT, 1=FILE, 2=MEMORY (see sqlite3 doc : \"PRAGMA temp_store\")");
+
+    // Keypoints descriptors/detectors
+    RTABMAP_PARAM(SURF, Extended,          bool, false,  "Extended descriptor flag (true - use extended 128-element descriptors; false - use 64-element descriptors).");
+    RTABMAP_PARAM(SURF, HessianThreshold,  float, 500,   "Threshold for hessian keypoint detector used in SURF.");
+    RTABMAP_PARAM(SURF, Octaves,           int, 4,       "Number of pyramid octaves the keypoint detector will use.");
+    RTABMAP_PARAM(SURF, OctaveLayers,      int, 2,       "Number of octave layers within each octave.");
+    RTABMAP_PARAM(SURF, Upright,           bool, false,  "Up-right or rotated features flag (true - do not compute orientation of features; false - compute orientation).");
+    RTABMAP_PARAM(SURF, GpuVersion,        bool, false,  "GPU-SURF: Use GPU version of SURF. This option is enabled only if OpenCV is built with CUDA and GPUs are detected.");
+    RTABMAP_PARAM(SURF, GpuKeypointsRatio,  float, 0.01, "Used with SURF GPU.");
+
+    RTABMAP_PARAM(SIFT, NFeatures,         int, 0,       "The number of best features to retain. The features are ranked by their scores (measured in SIFT algorithm as the local contrast).");
+    RTABMAP_PARAM(SIFT, NOctaveLayers,     int, 3,       "The number of layers in each octave. 3 is the value used in D. Lowe paper. The number of octaves is computed automatically from the image resolution.");
+    RTABMAP_PARAM(SIFT, ContrastThreshold, double, 0.04, "The contrast threshold used to filter out weak features in semi-uniform (low-contrast) regions. The larger the threshold, the less features are produced by the detector.");
+    RTABMAP_PARAM(SIFT, EdgeThreshold,     double, 10,   "The threshold used to filter out edge-like features. Note that the its meaning is different from the contrastThreshold, i.e. the larger the edgeThreshold, the less features are filtered out (more features are retained).");
+    RTABMAP_PARAM(SIFT, Sigma,             double, 1.6,  "The sigma of the Gaussian applied to the input image at the octave #0. If your image is captured with a weak camera with soft lenses, you might want to reduce the number.");
+
+    RTABMAP_PARAM(BRIEF, Bytes,            int, 32,      "Bytes is a length of descriptor in bytes. It can be equal 16, 32 or 64 bytes.");
+
+    RTABMAP_PARAM(FAST, Threshold,          int, 20,      "Threshold on difference between intensity of the central pixel and pixels of a circle around this pixel.");
+    RTABMAP_PARAM(FAST, NonmaxSuppression,  bool, true,   "If true, non-maximum suppression is applied to detected corners (keypoints).");
+    RTABMAP_PARAM(FAST, Gpu,                bool, false,  "GPU-FAST: Use GPU version of FAST. This option is enabled only if OpenCV is built with CUDA and GPUs are detected.");
+    RTABMAP_PARAM(FAST, GpuKeypointsRatio,  double, 0.05, "Used with FAST GPU.");
+    RTABMAP_PARAM(FAST, MinThreshold,       int, 7,       "Minimum threshold. Used only when FAST/GridRows and FAST/GridCols are set.");
+    RTABMAP_PARAM(FAST, MaxThreshold,       int, 200,     "Maximum threshold. Used only when FAST/GridRows and FAST/GridCols are set.");
+    RTABMAP_PARAM(FAST, GridRows,           int, 4,       "Grid rows (0 to disable). Adapts the detector to partition the source image into a grid and detect points in each cell.");
+    RTABMAP_PARAM(FAST, GridCols,           int, 4,       "Grid cols (0 to disable). Adapts the detector to partition the source image into a grid and detect points in each cell.");
+
+    RTABMAP_PARAM(GFTT, QualityLevel,      double, 0.01, "");
+    RTABMAP_PARAM(GFTT, MinDistance,       double, 5,    "");
+    RTABMAP_PARAM(GFTT, BlockSize,         int, 3,       "");
+    RTABMAP_PARAM(GFTT, UseHarrisDetector, bool, false,  "");
+    RTABMAP_PARAM(GFTT, K,                 double, 0.04, "");
+
+    RTABMAP_PARAM(ORB, ScaleFactor,   float, 1.2,  "Pyramid decimation ratio, greater than 1. scaleFactor==2 means the classical pyramid, where each next level has 4x less pixels than the previous, but such a big scale factor will degrade feature matching scores dramatically. On the other hand, too close to 1 scale factor will mean that to cover certain scale range you will need more pyramid levels and so the speed will suffer.");
+    RTABMAP_PARAM(ORB, NLevels,       int, 8,      "The number of pyramid levels. The smallest level will have linear size equal to input_image_linear_size/pow(scaleFactor, nlevels).");
+    RTABMAP_PARAM(ORB, EdgeThreshold, int, 31,     "This is size of the border where the features are not detected. It should roughly match the patchSize parameter.");
+    RTABMAP_PARAM(ORB, FirstLevel,    int, 0,      "It should be 0 in the current implementation.");
+    RTABMAP_PARAM(ORB, WTA_K,         int, 2,      "The number of points that produce each element of the oriented BRIEF descriptor. The default value 2 means the BRIEF where we take a random point pair and compare their brightnesses, so we get 0/1 response. Other possible values are 3 and 4. For example, 3 means that we take 3 random points (of course, those point coordinates are random, but they are generated from the pre-defined seed, so each element of BRIEF descriptor is computed deterministically from the pixel rectangle), find point of maximum brightness and output index of the winner (0, 1 or 2). Such output will occupy 2 bits, and therefore it will need a special variant of Hamming distance, denoted as NORM_HAMMING2 (2 bits per bin). When WTA_K=4, we take 4 random points to compute each bin (that will also occupy 2 bits with possible values 0, 1, 2 or 3).");
+    RTABMAP_PARAM(ORB, ScoreType,     int, 0,      "The default HARRIS_SCORE=0 means that Harris algorithm is used to rank features (the score is written to KeyPoint::score and is used to retain best nfeatures features); FAST_SCORE=1 is alternative value of the parameter that produces slightly less stable keypoints, but it is a little faster to compute.");
+    RTABMAP_PARAM(ORB, PatchSize,     int, 31,     "size of the patch used by the oriented BRIEF descriptor. Of course, on smaller pyramid layers the perceived image area covered by a feature will be larger.");
+    RTABMAP_PARAM(ORB, Gpu,           bool, false, "GPU-ORB: Use GPU version of ORB. This option is enabled only if OpenCV is built with CUDA and GPUs are detected.");
+
+    RTABMAP_PARAM(FREAK, OrientationNormalized, bool, true,   "Enable orientation normalization.");
+    RTABMAP_PARAM(FREAK, ScaleNormalized,       bool, true,   "Enable scale normalization.");
+    RTABMAP_PARAM(FREAK, PatternScale,          float, 22,    "Scaling of the description pattern.");
+    RTABMAP_PARAM(FREAK, NOctaves,              int, 4,       "Number of octaves covered by the detected keypoints.");
+
+    RTABMAP_PARAM(BRISK, Thresh,       int, 30, "FAST/AGAST detection threshold score.");
+    RTABMAP_PARAM(BRISK, Octaves,      int, 3,  "Detection octaves. Use 0 to do single scale.");
+    RTABMAP_PARAM(BRISK, PatternScale, float, 1,"Apply this scale to the pattern used for sampling the neighbourhood of a keypoint.");
+
+    // BayesFilter
+    RTABMAP_PARAM(Bayes, VirtualPlacePriorThr, float, 0.9,  "Virtual place prior");
+    RTABMAP_PARAM_STR(Bayes, PredictionLC, "0.1 0.36 0.30 0.16 0.062 0.0151 0.00255 0.000324 2.5e-05 1.3e-06 4.8e-08 1.2e-09 1.9e-11 2.2e-13 1.7e-15 8.5e-18 2.9e-20 6.9e-23", "Prediction of loop closures (Gaussian-like, here with sigma=1.6) - Format: {VirtualPlaceProb, LoopClosureProb, NeighborLvl1, NeighborLvl2, ...}.");
+    RTABMAP_PARAM(Bayes, FullPredictionUpdate, bool, false, "Regenerate all the prediction matrix on each iteration (otherwise only removed/added ids are updated).");
+
+    // Verify hypotheses
+    RTABMAP_PARAM(VhEp, MatchCountMin, int, 8,      "Minimum of matching visual words pairs to accept the loop hypothesis.");
+    RTABMAP_PARAM(VhEp, RansacParam1,  float, 3,    "Fundamental matrix (see cvFindFundamentalMat()): Max distance (in pixels) from the epipolar line for a point to be inlier.");
+    RTABMAP_PARAM(VhEp, RansacParam2,  float, 0.99, "Fundamental matrix (see cvFindFundamentalMat()): Performance of the RANSAC.");
+
+    // RGB-D SLAM
+    RTABMAP_PARAM(RGBD, Enabled,                  bool, true,  "");
+    RTABMAP_PARAM(RGBD, LinearUpdate,             float, 0.1,  "Minimum linear displacement to update the map. Rehearsal is done prior to this, so weights are still updated.");
+    RTABMAP_PARAM(RGBD, AngularUpdate,            float, 0.1,  "Minimum angular displacement to update the map. Rehearsal is done prior to this, so weights are still updated.");
+    RTABMAP_PARAM(RGBD, NewMapOdomChangeDistance, float, 0,    "A new map is created if a change of odometry translation greater than X m is detected (0 m = disabled).");
+    RTABMAP_PARAM(RGBD, OptimizeFromGraphEnd,     bool, false, "Optimize graph from the newest node. If false, the graph is optimized from the oldest node of the current graph (this adds an overhead computation to detect to oldest mode of the current graph, but it can be useful to preserve the map referential from the oldest node). Warning when set to false: when some nodes are transferred, the first referential of the local map may change, resulting in momentary changes in robot/map position (which are annoying in teleoperation).");
+    RTABMAP_PARAM(RGBD, OptimizeMaxError,         float, 1,    uFormat("Reject loop closures if optimization error is greater than this value (0=disabled). This will help to detect when a wrong loop closure is added to the graph. Not compatible with \"%s\" if enabled.", kOptimizerRobust().c_str()));
+    RTABMAP_PARAM(RGBD, GoalReachedRadius,        float, 0.5,  "Goal reached radius (m).");
+    RTABMAP_PARAM(RGBD, PlanStuckIterations,      int, 0,      "Mark the current goal node on the path as unreachable if it is not updated after X iterations (0=disabled). If all upcoming nodes on the path are unreachabled, the plan fails.");
+    RTABMAP_PARAM(RGBD, PlanLinearVelocity,       float, 0,    "Linear velocity (m/sec) used to compute path weights.");
+    RTABMAP_PARAM(RGBD, PlanAngularVelocity,      float, 0,    "Angular velocity (rad/sec) used to compute path weights.");
+    RTABMAP_PARAM(RGBD, GoalsSavedInUserData,     bool, false, "When a goal is received and processed with success, it is saved in user data of the location with this format: \"GOAL:#\".");
+    RTABMAP_PARAM(RGBD, MaxLocalRetrieved,        unsigned int, 2, "Maximum local locations retrieved (0=disabled) near the current pose in the local map or on the current planned path (those on the planned path have priority).");
+    RTABMAP_PARAM(RGBD, LocalRadius,              float, 10,   "Local radius (m) for nodes selection in the local map. This parameter is used in some approaches about the local map management.");
+    RTABMAP_PARAM(RGBD, LocalImmunizationRatio,   float, 0.25, "Ratio of working memory for which local nodes are immunized from transfer.");
+    RTABMAP_PARAM(RGBD, ScanMatchingIdsSavedInLinks, bool, true,    "Save scan matching IDs in link's user data.");
+    RTABMAP_PARAM(RGBD, NeighborLinkRefining,         bool, false,  uFormat("When a new node is added to the graph, the transformation of its neighbor link to the previous node is refined using registration approach selected (%s).", kRegStrategy().c_str()));
+    RTABMAP_PARAM(RGBD, LoopClosureReextractFeatures, bool, false,  "Extract features even if there are some already in the nodes.");
+    RTABMAP_PARAM(RGBD, CreateOccupancyGrid,          bool, false,  "Create local occupancy grid maps. See \"Grid\" group for parameters.");
+
+    // Local/Proximity loop closure detection
+    RTABMAP_PARAM(RGBD, ProximityByTime,              bool, false, "Detection over all locations in STM.");
+    RTABMAP_PARAM(RGBD, ProximityBySpace,             bool, true,  "Detection over locations (in Working Memory) near in space.");
+    RTABMAP_PARAM(RGBD, ProximityMaxGraphDepth,       int, 50,     "Maximum depth from the current/last loop closure location and the local loop closure hypotheses. Set 0 to ignore.");
+    RTABMAP_PARAM(RGBD, ProximityMaxPaths,            int, 3,      "Maximum paths compared (from the most recent) for proximity detection by space. 0 means no limit.");
+    RTABMAP_PARAM(RGBD, ProximityPathFilteringRadius, float, 0.5,  "Path filtering radius to reduce the number of nodes to compare in a path. A path should also be inside that radius to be considered for proximity detection.");
+    RTABMAP_PARAM(RGBD, ProximityPathMaxNeighbors,    int, 0,      "Maximum neighbor nodes compared on each path. Set to 0 to disable merging the laser scans.");
+    RTABMAP_PARAM(RGBD, ProximityPathRawPosesUsed,    bool, true,  "When comparing to a local path, merge the scan using the odometry poses (with neighbor link optimizations) instead of the ones in the optimized local graph.");
+    RTABMAP_PARAM(RGBD, ProximityAngle,               float, 45,   "Maximum angle (degrees) for visual proximity detection.");
+
     // Graph optimization
-=======
-	RTABMAP_PARAM(Kp, TfIdfLikelihoodUsed,   bool, true, 		"Use of the td-idf strategy to compute the likelihood.");
-	RTABMAP_PARAM(Kp, Parallelized,          bool, true, 		"If the dictionary update and signature creation were parallelized.");
-	RTABMAP_PARAM_STR(Kp, RoiRatios, "0.0 0.0 0.0 0.0", 		"Region of interest ratios [left, right, top, bottom].");
-	RTABMAP_PARAM_STR(Kp, DictionaryPath,    "", 				"Path of the pre-computed dictionary");
-	RTABMAP_PARAM(Kp, NewWordsComparedTogether, bool, true,	"When adding new words to dictionary, they are compared also with each other (to detect same words in the same signature).");
-    RTABMAP_PARAM(Kp, SubPixWinSize,            int, 3,        "See cv::cornerSubPix().");
-	RTABMAP_PARAM(Kp, SubPixIterations,         int, 0,        "See cv::cornerSubPix(). 0 disables sub pixel refining.");
-	RTABMAP_PARAM(Kp, SubPixEps,                double, 0.02,  "See cv::cornerSubPix().");
-
-	//Database
-	RTABMAP_PARAM(DbSqlite3, InMemory, 	   bool, false, 		"Using database in the memory instead of a file on the hard disk.");
-	RTABMAP_PARAM(DbSqlite3, CacheSize,    unsigned int, 10000, "Sqlite cache size (default is 2000).");
-	RTABMAP_PARAM(DbSqlite3, JournalMode,  int, 3, 				"0=DELETE, 1=TRUNCATE, 2=PERSIST, 3=MEMORY, 4=OFF (see sqlite3 doc : \"PRAGMA journal_mode\")");
-	RTABMAP_PARAM(DbSqlite3, Synchronous,  int, 0, 				"0=OFF, 1=NORMAL, 2=FULL (see sqlite3 doc : \"PRAGMA synchronous\")");
-	RTABMAP_PARAM(DbSqlite3, TempStore,    int, 2, 				"0=DEFAULT, 1=FILE, 2=MEMORY (see sqlite3 doc : \"PRAGMA temp_store\")");
-
-	// Keypoints descriptors/detectors
-	RTABMAP_PARAM(SURF, Extended, 		  bool, false, 	    "Extended descriptor flag (true - use extended 128-element descriptors; false - use 64-element descriptors).");
-	RTABMAP_PARAM(SURF, HessianThreshold, float, 500,		"Threshold for hessian keypoint detector used in SURF.");
-	RTABMAP_PARAM(SURF, Octaves, 		  int, 4, 			"Number of pyramid octaves the keypoint detector will use.");
-	RTABMAP_PARAM(SURF, OctaveLayers, 	  int, 2, 			"Number of octave layers within each octave.");
-	RTABMAP_PARAM(SURF, Upright, 	      bool, false, 	"Up-right or rotated features flag (true - do not compute orientation of features; false - compute orientation).");
-	RTABMAP_PARAM(SURF, GpuVersion, 	  bool, false, 	"GPU-SURF: Use GPU version of SURF. This option is enabled only if OpenCV is built with CUDA and GPUs are detected.");
-	RTABMAP_PARAM(SURF, GpuKeypointsRatio, 	  float, 0.01, 	"Used with SURF GPU.");
-
-	RTABMAP_PARAM(SIFT, NFeatures,          int, 0,			"The number of best features to retain. The features are ranked by their scores (measured in SIFT algorithm as the local contrast).");
-	RTABMAP_PARAM(SIFT, NOctaveLayers,      int, 3, 		"The number of layers in each octave. 3 is the value used in D. Lowe paper. The number of octaves is computed automatically from the image resolution.");
-	RTABMAP_PARAM(SIFT, ContrastThreshold, 	double, 0.04, 	"The contrast threshold used to filter out weak features in semi-uniform (low-contrast) regions. The larger the threshold, the less features are produced by the detector.");
-	RTABMAP_PARAM(SIFT, EdgeThreshold,      double, 10, 	"The threshold used to filter out edge-like features. Note that the its meaning is different from the contrastThreshold, i.e. the larger the edgeThreshold, the less features are filtered out (more features are retained).");
-	RTABMAP_PARAM(SIFT, Sigma,              double, 1.6, 	"The sigma of the Gaussian applied to the input image at the octave #0. If your image is captured with a weak camera with soft lenses, you might want to reduce the number.");
-
-	RTABMAP_PARAM(BRIEF, Bytes,         	   int, 32, 	"Bytes is a length of descriptor in bytes. It can be equal 16, 32 or 64 bytes.");
-
-	RTABMAP_PARAM(FAST, Threshold,          int, 10, 	    "Threshold on difference between intensity of the central pixel and pixels of a circle around this pixel.");
-	RTABMAP_PARAM(FAST, NonmaxSuppression,  bool, true, 	"If true, non-maximum suppression is applied to detected corners (keypoints).");
-	RTABMAP_PARAM(FAST, Gpu,                bool, false, 	"GPU-FAST: Use GPU version of FAST. This option is enabled only if OpenCV is built with CUDA and GPUs are detected.");
-	RTABMAP_PARAM(FAST, GpuKeypointsRatio,  double, 0.05, 	"Used with FAST GPU.");
-	RTABMAP_PARAM(FAST, MinThreshold,       int, 1, 	    "Minimum threshold. Used only when FAST/GridRows and FAST/GridCols are set.");
-	RTABMAP_PARAM(FAST, MaxThreshold,       int, 200, 	    "Maximum threshold. Used only when FAST/GridRows and FAST/GridCols are set.");
-	RTABMAP_PARAM(FAST, GridRows,           int, 4,         "Grid rows (0 to disable). Adapts the detector to partition the source image into a grid and detect points in each cell.");
-	RTABMAP_PARAM(FAST, GridCols,           int, 4,         "Grid cols (0 to disable). Adapts the detector to partition the source image into a grid and detect points in each cell.");
-
-	RTABMAP_PARAM(GFTT, QualityLevel, double, 0.01, "");
-	RTABMAP_PARAM(GFTT, MinDistance, double, 5, "");
-	RTABMAP_PARAM(GFTT, BlockSize, int, 3, "");
-	RTABMAP_PARAM(GFTT, UseHarrisDetector, bool, false, "");
-	RTABMAP_PARAM(GFTT, K, double, 0.04, "");
-
-	RTABMAP_PARAM(ORB, ScaleFactor,          float,  1.2, "Pyramid decimation ratio, greater than 1. scaleFactor==2 means the classical pyramid, where each next level has 4x less pixels than the previous, but such a big scale factor will degrade feature matching scores dramatically. On the other hand, too close to 1 scale factor will mean that to cover certain scale range you will need more pyramid levels and so the speed will suffer.");
-	RTABMAP_PARAM(ORB, NLevels,              int, 8,       "The number of pyramid levels. The smallest level will have linear size equal to input_image_linear_size/pow(scaleFactor, nlevels).");
-	RTABMAP_PARAM(ORB, EdgeThreshold,        int, 31,      "This is size of the border where the features are not detected. It should roughly match the patchSize parameter.");
-	RTABMAP_PARAM(ORB, FirstLevel,           int, 0,       "It should be 0 in the current implementation.");
-	RTABMAP_PARAM(ORB, WTA_K,                int, 2,       "The number of points that produce each element of the oriented BRIEF descriptor. The default value 2 means the BRIEF where we take a random point pair and compare their brightnesses, so we get 0/1 response. Other possible values are 3 and 4. For example, 3 means that we take 3 random points (of course, those point coordinates are random, but they are generated from the pre-defined seed, so each element of BRIEF descriptor is computed deterministically from the pixel rectangle), find point of maximum brightness and output index of the winner (0, 1 or 2). Such output will occupy 2 bits, and therefore it will need a special variant of Hamming distance, denoted as NORM_HAMMING2 (2 bits per bin). When WTA_K=4, we take 4 random points to compute each bin (that will also occupy 2 bits with possible values 0, 1, 2 or 3).");
-	RTABMAP_PARAM(ORB, ScoreType,            int, 0,       "The default HARRIS_SCORE=0 means that Harris algorithm is used to rank features (the score is written to KeyPoint::score and is used to retain best nfeatures features); FAST_SCORE=1 is alternative value of the parameter that produces slightly less stable keypoints, but it is a little faster to compute.");
-	RTABMAP_PARAM(ORB, PatchSize,            int, 31,      "size of the patch used by the oriented BRIEF descriptor. Of course, on smaller pyramid layers the perceived image area covered by a feature will be larger.");
-	RTABMAP_PARAM(ORB, Gpu,                  bool, false, "GPU-ORB: Use GPU version of ORB. This option is enabled only if OpenCV is built with CUDA and GPUs are detected.");
-
-	RTABMAP_PARAM(FREAK, OrientationNormalized, bool, true,   "Enable orientation normalization.");
-	RTABMAP_PARAM(FREAK, ScaleNormalized,       bool, true,   "Enable scale normalization.");
-	RTABMAP_PARAM(FREAK, PatternScale,          float, 22,    "Scaling of the description pattern.");
-	RTABMAP_PARAM(FREAK, NOctaves,              int, 4,        "Number of octaves covered by the detected keypoints.");
-
-	RTABMAP_PARAM(BRISK, Thresh,                int, 30,      "FAST/AGAST detection threshold score.");
-	RTABMAP_PARAM(BRISK, Octaves,               int, 3,       "Detection octaves. Use 0 to do single scale.");
-	RTABMAP_PARAM(BRISK, PatternScale,          float, 1,    "Apply this scale to the pattern used for sampling the neighbourhood of a keypoint.");
-
-	// BayesFilter
-	RTABMAP_PARAM(Bayes, VirtualPlacePriorThr,           float, 0.9, "Virtual place prior");
-	RTABMAP_PARAM_STR(Bayes, PredictionLC, "0.1 0.36 0.30 0.16 0.062 0.0151 0.00255 0.000324 2.5e-05 1.3e-06 4.8e-08 1.2e-09 1.9e-11 2.2e-13 1.7e-15 8.5e-18 2.9e-20 6.9e-23", "Prediction of loop closures (Gaussian-like, here with sigma=1.6) - Format: {VirtualPlaceProb, LoopClosureProb, NeighborLvl1, NeighborLvl2, ...}.");
-	RTABMAP_PARAM(Bayes, FullPredictionUpdate,           bool, false, "Regenerate all the prediction matrix on each iteration (otherwise only removed/added ids are updated).");
-
-	// Verify hypotheses
-	RTABMAP_PARAM(VhEp, MatchCountMin, int, 8, 		"Minimum of matching visual words pairs to accept the loop hypothesis.");
-	RTABMAP_PARAM(VhEp, RansacParam1,  float, 3, 	"Fundamental matrix (see cvFindFundamentalMat()): Max distance (in pixels) from the epipolar line for a point to be inlier.");
-	RTABMAP_PARAM(VhEp, RansacParam2,  float, 0.99, "Fundamental matrix (see cvFindFundamentalMat()): Performance of the RANSAC.");
-
-	// RGB-D SLAM
-	RTABMAP_PARAM(RGBD, Enabled,                  bool, true,  "");
-	RTABMAP_PARAM(RGBD, LinearUpdate,             float, 0.1,  "Minimum linear displacement to update the map. Rehearsal is done prior to this, so weights are still updated.");
-	RTABMAP_PARAM(RGBD, AngularUpdate,            float, 0.1,  "Minimum angular displacement to update the map. Rehearsal is done prior to this, so weights are still updated.");
-	RTABMAP_PARAM(RGBD, NewMapOdomChangeDistance, float, 0,    "A new map is created if a change of odometry translation greater than X m is detected (0 m = disabled).");
-	RTABMAP_PARAM(RGBD, OptimizeFromGraphEnd,     bool, false, "Optimize graph from the newest node. If false, the graph is optimized from the oldest node of the current graph (this adds an overhead computation to detect to oldest mode of the current graph, but it can be useful to preserve the map referential from the oldest node). Warning when set to false: when some nodes are transferred, the first referential of the local map may change, resulting in momentary changes in robot/map position (which are annoying in teleoperation).");
-	RTABMAP_PARAM(RGBD, OptimizeMaxError,         float, 1,    uFormat("Reject loop closures if optimization error is greater than this value (0=disabled). This will help to detect when a wrong loop closure is added to the graph. Not compatible with \"%s\" if enabled.", kOptimizerRobust().c_str()));
-	RTABMAP_PARAM(RGBD, GoalReachedRadius,        float, 0.5,  "Goal reached radius (m).");
-	RTABMAP_PARAM(RGBD, PlanStuckIterations,      int, 0,      "Mark the current goal node on the path as unreachable if it is not updated after X iterations (0=disabled). If all upcoming nodes on the path are unreachabled, the plan fails.");
-	RTABMAP_PARAM(RGBD, PlanLinearVelocity,       float, 0,    "Linear velocity (m/sec) used to compute path weights.");
-	RTABMAP_PARAM(RGBD, PlanAngularVelocity,      float, 0,    "Angular velocity (rad/sec) used to compute path weights.");
-	RTABMAP_PARAM(RGBD, GoalsSavedInUserData,     bool, false, "When a goal is received and processed with success, it is saved in user data of the location with this format: \"GOAL:#\".");
-	RTABMAP_PARAM(RGBD, MaxLocalRetrieved,        unsigned int, 2, "Maximum local locations retrieved (0=disabled) near the current pose in the local map or on the current planned path (those on the planned path have priority).");
-	RTABMAP_PARAM(RGBD, LocalRadius,              float, 10,   "Local radius (m) for nodes selection in the local map. This parameter is used in some approaches about the local map management.");
-	RTABMAP_PARAM(RGBD, LocalImmunizationRatio,   float, 0.25, "Ratio of working memory for which local nodes are immunized from transfer.");
-	RTABMAP_PARAM(RGBD, ScanMatchingIdsSavedInLinks, bool, true,      "Save scan matching IDs in link's user data.");
-	RTABMAP_PARAM(RGBD, NeighborLinkRefining,          bool, false,  uFormat("When a new node is added to the graph, the transformation of its neighbor link to the previous node is refined using registration approach selected (%s).", kRegStrategy().c_str()));
-	RTABMAP_PARAM(RGBD, LoopClosureReextractFeatures,  bool, false,  "Extract features even if there are some already in the nodes.");
-	RTABMAP_PARAM(RGBD, CreateOccupancyGrid,          bool, false,  "Create local occupancy grid maps. See \"Grid\" group for parameters.");
-
-	// Local/Proximity loop closure detection
-	RTABMAP_PARAM(RGBD, ProximityByTime,              bool, false, 	"Detection over all locations in STM.");
-	RTABMAP_PARAM(RGBD, ProximityBySpace,             bool, true, 	"Detection over locations (in Working Memory) near in space.");
-	RTABMAP_PARAM(RGBD, ProximityMaxGraphDepth,       int, 50,      "Maximum depth from the current/last loop closure location and the local loop closure hypotheses. Set 0 to ignore.");
-	RTABMAP_PARAM(RGBD, ProximityMaxPaths,            int, 3,       "Maximum paths compared (from the most recent) for proximity detection by space. 0 means no limit.");
-	RTABMAP_PARAM(RGBD, ProximityPathFilteringRadius, float, 0.5,   "Path filtering radius to reduce the number of nodes to compare in a path. A path should also be inside that radius to be considered for proximity detection.");
-	RTABMAP_PARAM(RGBD, ProximityPathMaxNeighbors,    int, 0,      "Maximum neighbor nodes compared on each path. Set to 0 to disable merging the laser scans.");
-	RTABMAP_PARAM(RGBD, ProximityPathRawPosesUsed,    bool, true,   "When comparing to a local path, merge the scan using the odometry poses (with neighbor link optimizations) instead of the ones in the optimized local graph.");
-	RTABMAP_PARAM(RGBD, ProximityAngle,               float, 45,    "Maximum angle (degrees) for visual proximity detection.");
-
-	// Graph optimization
->>>>>>> dfc425a7
-#ifdef RTABMAP_GTSAM
-    RTABMAP_PARAM(Optimizer, Strategy,        int, 2,          "Graph optimization strategy: 0=TORO, 1=g2o and 2=GTSAM.");
-    RTABMAP_PARAM(Optimizer, Iterations,      int, 20,         "Optimization iterations.");
-    RTABMAP_PARAM(Optimizer, Epsilon,         double, 0.00001, "Stop optimizing when the error improvement is less than this value.");
-#else
-#ifdef RTABMAP_G2O
-    RTABMAP_PARAM(Optimizer, Strategy,        int, 1,          "Graph optimization strategy: 0=TORO, 1=g2o and 2=GTSAM.");
-    RTABMAP_PARAM(Optimizer, Iterations,      int, 20,         "Optimization iterations.");
-    RTABMAP_PARAM(Optimizer, Epsilon,         double, 0.0,     "Stop optimizing when the error improvement is less than this value.");
-#else
-    RTABMAP_PARAM(Optimizer, Strategy,        int, 0,          "Graph optimization strategy: 0=TORO, 1=g2o and 2=GTSAM.");
-    RTABMAP_PARAM(Optimizer, Iterations,      int, 100,        "Optimization iterations.");
-    RTABMAP_PARAM(Optimizer, Epsilon,         double, 0.00001, "Stop optimizing when the error improvement is less than this value.");
-#endif
-#endif
-    RTABMAP_PARAM(Optimizer, VarianceIgnored, bool, false,     "Ignore constraints' variance. If checked, identity information matrix is used for each constraint. Otherwise, an information matrix is generated from the variance saved in the links.");
-    RTABMAP_PARAM(Optimizer, Robust,          bool, false,     uFormat("Robust graph optimization using Vertigo (only work for g2o and GTSAM optimization strategies). Not compatible with \"%s\" if enabled.", kRGBDOptimizeMaxError().c_str()));
-
-    RTABMAP_PARAM(g2o, Solver,            int, 0,          "0=csparse 1=pcg 2=cholmod 3=Eigen");
-    RTABMAP_PARAM(g2o, Optimizer,         int, 0,          "0=Levenberg 1=GaussNewton");
-    RTABMAP_PARAM(g2o, PixelVariance,     double, 1.0,     "Pixel variance used for bundle adjustment.");
-    RTABMAP_PARAM(g2o, RobustKernelDelta, double, 8,       "Robust kernel delta used for bundle adjustment (0 means don't use robust kernel). Observations with chi2 over this threshold will be ignored in the second optimization pass.");
-    RTABMAP_PARAM(g2o, Baseline,          double, 0.075,   "When doing bundle adjustment with RGB-D data, we can set a fake baseline (m) to do stereo bundle adjustment (if 0, mono bundle adjustment is done). For stereo data, the baseline in the calibration is used directly.");
-
-    RTABMAP_PARAM(GTSAM, Optimizer,       int, 1,          "0=Levenberg 1=GaussNewton 2=Dogleg");
-
-    // Odometry
-    RTABMAP_PARAM(Odom, Strategy,               int, 0,       "0=Frame-to-Map (F2M) 1=Frame-to-Frame (F2F) 2=Fovis 3=viso2 4=DVO-SLAM 5=ORB_SLAM2");
-    RTABMAP_PARAM(Odom, ResetCountdown,         int, 0,       "Automatically reset odometry after X consecutive images on which odometry cannot be computed (value=0 disables auto-reset).");
-    RTABMAP_PARAM(Odom, Holonomic,              bool, true,   "If the robot is holonomic (strafing commands can be issued). If not, y value will be estimated from x and yaw values (y=x*tan(yaw)).");
-    RTABMAP_PARAM(Odom, FillInfoData,           bool, true,   "Fill info with data (inliers/outliers features).");
-    RTABMAP_PARAM(Odom, ImageBufferSize,     unsigned int, 1, "Data buffer size (0 min inf).");
-    RTABMAP_PARAM(Odom, FilteringStrategy,      int, 0,       "0=No filtering 1=Kalman filtering 2=Particle filtering");
-    RTABMAP_PARAM(Odom, ParticleSize,      unsigned int, 400, "Number of particles of the filter.");
-    RTABMAP_PARAM(Odom, ParticleNoiseT,         float, 0.002, "Noise (m) of translation components (x,y,z).");
-    RTABMAP_PARAM(Odom, ParticleLambdaT,        float, 100,   "Lambda of translation components (x,y,z).");
-    RTABMAP_PARAM(Odom, ParticleNoiseR,         float, 0.002, "Noise (rad) of rotational components (roll,pitch,yaw).");
-    RTABMAP_PARAM(Odom, ParticleLambdaR,        float, 100,   "Lambda of rotational components (roll,pitch,yaw).");
-    RTABMAP_PARAM(Odom, KalmanProcessNoise,     float, 0.001, "Process noise covariance value.");
-    RTABMAP_PARAM(Odom, KalmanMeasurementNoise, float, 0.01,  "Process measurement covariance value.");
-    RTABMAP_PARAM(Odom, GuessMotion,            bool, false,  "Guess next transformation from the last motion computed.");
-    RTABMAP_PARAM(Odom, KeyFrameThr,            float, 0.3,   "[Visual] Create a new keyframe when the number of inliers drops under this ratio of features in last frame. Setting the value to 0 means that a keyframe is created for each processed frame.");
-    RTABMAP_PARAM(Odom, VisKeyFrameThr,         int, 100,     "[Visual] Create a new keyframe when the number of inliers drops under this threshold. Setting the value to 0 means that a keyframe is created for each processed frame.");
-    RTABMAP_PARAM(Odom, ScanKeyFrameThr,        float, 0.7,   "[Geometry] Create a new keyframe when the number of ICP inliers drops under this ratio of points in last frame's scan. Setting the value to 0 means that a keyframe is created for each processed frame.");
-    RTABMAP_PARAM(Odom, ImageDecimation,        int, 1,       "Decimation of the images before registration. Negative decimation is done from RGB size instead of depth size (if depth is smaller than RGB, it may be interpolated depending of the decimation value).");
-    RTABMAP_PARAM(Odom, AlignWithGround,        bool, false,  "Align odometry with the ground on initialization.");
-
-    // Odometry Frame-to-Map
-    RTABMAP_PARAM(OdomF2M, MaxSize,             int, 2000,    "[Visual] Local map size: If > 0 (example 5000), the odometry will maintain a local map of X maximum words.");
-    RTABMAP_PARAM(OdomF2M, MaxNewFeatures,      int, 0,       "[Visual] Maximum features (sorted by keypoint response) added to local map from a new key-frame. 0 means no limit.");
-    RTABMAP_PARAM(OdomF2M, ScanMaxSize,         int, 2000,    "[Geometry] Maximum local scan map size.");
-    RTABMAP_PARAM(OdomF2M, ScanSubtractRadius,  float, 0.05,  "[Geometry] Radius used to filter points of a new added scan to local map. This could match the voxel size of the scans.");
-    RTABMAP_PARAM(OdomF2M, BundleAdjustment,          int, 0, "Local bundle adjustment: 0=disabled, 1=g2o, 2=cvsba.");
-    RTABMAP_PARAM(OdomF2M, BundleAdjustmentMaxFrames, int, 0, "Maximum frames used for bundle adjustment (0=inf or all current frames in the local map).");
-
-    // Odometry Mono
-    RTABMAP_PARAM(OdomMono, InitMinFlow,        float, 100,  "Minimum optical flow required for the initialization step.");
-    RTABMAP_PARAM(OdomMono, InitMinTranslation, float, 0.1,  "Minimum translation required for the initialization step.");
-    RTABMAP_PARAM(OdomMono, MinTranslation,     float, 0.02, "Minimum translation to add new points to local map. On initialization, translation x 5 is used as the minimum.");
-    RTABMAP_PARAM(OdomMono, MaxVariance,        float, 0.01, "Maximum variance to add new points to local map.");
-
-    // Odometry Fovis
-    RTABMAP_PARAM(OdomFovis, FeatureWindowSize,               int, 9,        "The size of the n x n image patch surrounding each feature, used for keypoint matching.");
-    RTABMAP_PARAM(OdomFovis, MaxPyramidLevel,                 int, 3,        "The maximum Gaussian pyramid level to process the image at. Pyramid level 1 corresponds to the original image.");
-    RTABMAP_PARAM(OdomFovis, MinPyramidLevel,                 int, 0,        "The minimum pyramid level.");
-    RTABMAP_PARAM(OdomFovis, TargetPixelsPerFeature,          int, 250,      "Specifies the desired feature density as a ratio of input image pixels per feature detected.  This number is used to control the adaptive feature thresholding.");
-    RTABMAP_PARAM(OdomFovis, FastThreshold,                   int, 20,       "FAST threshold.");
-    RTABMAP_PARAM(OdomFovis, UseAdaptiveThreshold,            bool, true,    "Use FAST adaptive threshold.");
-    RTABMAP_PARAM(OdomFovis, FastThresholdAdaptiveGain,       double, 0.005, "FAST threshold adaptive gain.");
-    RTABMAP_PARAM(OdomFovis, UseHomographyInitialization,     bool, true,    "Use homography initialization.");
-
-    RTABMAP_PARAM(OdomFovis, UseBucketing,                    bool, true,  "");
-    RTABMAP_PARAM(OdomFovis, BucketWidth,                     int, 80,     "");
-    RTABMAP_PARAM(OdomFovis, BucketHeight,                    int, 80,     "");
-    RTABMAP_PARAM(OdomFovis, MaxKeypointsPerBucket,           int, 25,     "");
-    RTABMAP_PARAM(OdomFovis, UseImageNormalization,           bool, false, "");
-
-    RTABMAP_PARAM(OdomFovis, InlierMaxReprojectionError,      double, 1.5,  "The maximum image-space reprojection error (in pixels) a feature match is allowed to have and still be considered an inlier in the set of features used for motion estimation.");
-    RTABMAP_PARAM(OdomFovis, CliqueInlierThreshold,           double, 0.1,  "See Howard's greedy max-clique algorithm for determining the maximum set of mutually consisten feature matches. This specifies the compatibility threshold, in meters.");
-    RTABMAP_PARAM(OdomFovis, MinFeaturesForEstimate,          int, 10,      "Minimum number of features in the inlier set for the motion estimate to be considered valid.");
-    RTABMAP_PARAM(OdomFovis, MaxMeanReprojectionError,        double, 10.0, "Maximum mean reprojection error over the inlier feature matches for the motion estimate to be considered valid.");
-    RTABMAP_PARAM(OdomFovis, UseSubpixelRefinement,           bool, true,   "Specifies whether or not to refine feature matches to subpixel resolution.");
-    RTABMAP_PARAM(OdomFovis, FeatureSearchWindow,             int, 25,      "Specifies the size of the search window to apply when searching for feature matches across time frames.  The search is conducted around the feature location predicted by the initial rotation estimate.");
-    RTABMAP_PARAM(OdomFovis, UpdateTargetFeaturesWithRefined, bool, false,  "When subpixel refinement is enabled, the refined feature locations can be saved over the original feature locations.  This has a slightly negative impact on frame-to-frame visual odometry, but is likely better when using this library as part of a visual SLAM algorithm.");
-
-    RTABMAP_PARAM(OdomFovis, StereoRequireMutualMatch,        bool, true,  "");
-    RTABMAP_PARAM(OdomFovis, StereoMaxDistEpipolarLine,       double, 1.5, "");
-    RTABMAP_PARAM(OdomFovis, StereoMaxRefinementDisplacement, double, 1.0, "");
-    RTABMAP_PARAM(OdomFovis, StereoMaxDisparity,              int, 128,    "");
-
-    // Odometry viso2
-    RTABMAP_PARAM(OdomViso2, RansacIters,               int, 200,    "Number of RANSAC iterations.");
-    RTABMAP_PARAM(OdomViso2, InlierThreshold,           double, 2.0, "Fundamental matrix inlier threshold.");
-    RTABMAP_PARAM(OdomViso2, Reweighting,               bool, true,  "Lower border weights (more robust to calibration errors).");
-    RTABMAP_PARAM(OdomViso2, MatchNmsN,                 int, 3,      "Non-max-suppression: min. distance between maxima (in pixels).");
-    RTABMAP_PARAM(OdomViso2, MatchNmsTau,               int, 50,     "Non-max-suppression: interest point peakiness threshold.");
-    RTABMAP_PARAM(OdomViso2, MatchBinsize,              int, 50,     "Matching bin width/height (affects efficiency only).");
-    RTABMAP_PARAM(OdomViso2, MatchRadius,               int, 200,    "Matching radius (du/dv in pixels).");
-    RTABMAP_PARAM(OdomViso2, MatchDispTolerance,        int, 2,      "Disparity tolerance for stereo matches (in pixels).");
-    RTABMAP_PARAM(OdomViso2, MatchOutlierDispTolerance, int, 5,      "Outlier removal: disparity tolerance (in pixels).");
-    RTABMAP_PARAM(OdomViso2, MatchOutlierFlowTolerance, int, 5,      "Outlier removal: flow tolerance (in pixels).");
-    RTABMAP_PARAM(OdomViso2, MatchMultiStage,           bool, true,  "Multistage matching (denser and faster).");
-    RTABMAP_PARAM(OdomViso2, MatchHalfResolution,       bool, true,  "Match at half resolution, refine at full resolution.");
-    RTABMAP_PARAM(OdomViso2, MatchRefinement,           int, 1,      "Refinement (0=none,1=pixel,2=subpixel).");
-    RTABMAP_PARAM(OdomViso2, BucketMaxFeatures,         int, 2,      "Maximal number of features per bucket.");
-    RTABMAP_PARAM(OdomViso2, BucketWidth,               double, 50,  "Width of bucket.");
-    RTABMAP_PARAM(OdomViso2, BucketHeight,              double, 50,  "Height of bucket.");
-
-    // Odometry ORB_SLAM2
-    RTABMAP_PARAM_STR(OdomORBSLAM2, VocPath,            "", "Path to ORB vocabulary (*.txt).");
-    RTABMAP_PARAM(OdomORBSLAM2, Bf,          double, 0.076, "Fake IR projector baseline (m) used only when stereo is not used.");
-    RTABMAP_PARAM(OdomORBSLAM2, ThDepth,     double, 40.0,  "Close/Far threshold. Baseline times.");
-
-    // Common registration parameters
-    RTABMAP_PARAM(Reg, VarianceFromInliersCount, bool, false,   "Set variance as the inverse of the number of inliers. Otherwise, the variance is computed as the average 3D position error of the inliers.");
-    RTABMAP_PARAM(Reg, VarianceNormalized,       bool, false,   "Normalize covariance values. Position variances are multiplied by norm of the transform and orientation variances are multiplied by angle of the transform.");
-    RTABMAP_PARAM(Reg, Strategy,                 int, 0,        "0=Vis, 1=Icp, 2=VisIcp");
-    RTABMAP_PARAM(Reg, Force3DoF,                bool, false,   "Force 3 degrees-of-freedom transform (3Dof: x,y and yaw). Parameters z, roll and pitch will be set to 0.");
-
-    // Visual registration parameters
-    RTABMAP_PARAM(Vis, EstimationType,           int, 1,        "Motion estimation approach: 0:3D->3D, 1:3D->2D (PnP), 2:2D->2D (Epipolar Geometry)");
-    RTABMAP_PARAM(Vis, ForwardEstOnly,           bool, true,    "Forward estimation only (A->B). If false, a transformation is also computed in backward direction (B->A), then the two resulting transforms are merged (middle interpolation between the transforms).");
-    RTABMAP_PARAM(Vis, InlierDistance,           float, 0.1,    uFormat("[%s = 0] Maximum distance for feature correspondences. Used by 3D->3D estimation approach.", kVisEstimationType().c_str()));
-    RTABMAP_PARAM(Vis, RefineIterations,         int, 5,        uFormat("[%s = 0] Number of iterations used to refine the transformation found by RANSAC. 0 means that the transformation is not refined.", kVisEstimationType().c_str()));
-    RTABMAP_PARAM(Vis, PnPReprojError,           float, 2,      uFormat("[%s = 1] PnP reprojection error.", kVisEstimationType().c_str()));
-    RTABMAP_PARAM(Vis, PnPFlags,                 int, 0,        uFormat("[%s = 1] PnP flags: 0=Iterative, 1=EPNP, 2=P3P", kVisEstimationType().c_str()));
-    RTABMAP_PARAM(Vis, PnPRefineIterations,      int, 1,        uFormat("[%s = 1] Refine iterations.", kVisEstimationType().c_str()));
-    RTABMAP_PARAM(Vis, EpipolarGeometryVar,      float, 0.02,   uFormat("[%s = 2] Epipolar geometry maximum variance to accept the transformation.", kVisEstimationType().c_str()));
-    RTABMAP_PARAM(Vis, MinInliers,               int, 20,       "Minimum feature correspondences to compute/accept the transformation.");
-    RTABMAP_PARAM(Vis, Iterations,               int, 100,      "Maximum iterations to compute the transform.");
-#ifndef RTABMAP_NONFREE
-#ifdef RTABMAP_OPENCV3
-    // OpenCV 3 without xFeatures2D module doesn't have BRIEF
-    RTABMAP_PARAM(Vis, FeatureType, int, 8, "0=SURF 1=SIFT 2=ORB 3=FAST/FREAK 4=FAST/BRIEF 5=GFTT/FREAK 6=GFTT/BRIEF 7=BRISK 8=GFTT/ORB 9=FREAK.");
-#else
-    RTABMAP_PARAM(Vis, FeatureType, int, 6, "0=SURF 1=SIFT 2=ORB 3=FAST/FREAK 4=FAST/BRIEF 5=GFTT/FREAK 6=GFTT/BRIEF 7=BRISK 8=GFTT/ORB 9=FREAK.");
-#endif
-#else
-    RTABMAP_PARAM(Vis, FeatureType, int, 6, "0=SURF 1=SIFT 2=ORB 3=FAST/FREAK 4=FAST/BRIEF 5=GFTT/FREAK 6=GFTT/BRIEF 7=BRISK 8=GFTT/ORB 9=FREAK.");
-#endif
-    RTABMAP_PARAM(Vis, MaxFeatures,              int, 1000,   "0 no limits.");
-    RTABMAP_PARAM(Vis, MaxDepth,                  float, 0,   "Max depth of the features (0 means no limit).");
-    RTABMAP_PARAM(Vis, MinDepth,                  float, 0,   "Min depth of the features (0 means no limit).");
-    RTABMAP_PARAM_STR(Vis, RoiRatios,      "0.0 0.0 0.0 0.0", "Region of interest ratios [left, right, top, bottom].");
-    RTABMAP_PARAM(Vis, SubPixWinSize,            int, 3,      "See cv::cornerSubPix().");
-    RTABMAP_PARAM(Vis, SubPixIterations,         int, 0,      "See cv::cornerSubPix(). 0 disables sub pixel refining.");
-    RTABMAP_PARAM(Vis, SubPixEps,                float, 0.02, "See cv::cornerSubPix().");
-    RTABMAP_PARAM(Vis, CorType,                  int, 0,      "Correspondences computation approach: 0=Features Matching, 1=Optical Flow");
-    RTABMAP_PARAM(Vis, CorNNType,                int, 1,    uFormat("[%s=0] kNNFlannNaive=0, kNNFlannKdTree=1, kNNFlannLSH=2, kNNBruteForce=3, kNNBruteForceGPU=4. Used for features matching approach.", kVisCorType().c_str()));
-    RTABMAP_PARAM(Vis, CorNNDR,                  float, 0.6,  uFormat("[%s=0] NNDR: nearest neighbor distance ratio. Used for features matching approach.", kVisCorType().c_str()));
-    RTABMAP_PARAM(Vis, CorGuessWinSize,          int, 20,     uFormat("[%s=0] Matching window size (pixels) around projected points when a guess transform is provided to find correspondences. 0 means disabled.", kVisCorType().c_str()));
-    RTABMAP_PARAM(Vis, CorFlowWinSize,           int, 16,     uFormat("[%s=1] See cv::calcOpticalFlowPyrLK(). Used for optical flow approach.", kVisCorType().c_str()));
-    RTABMAP_PARAM(Vis, CorFlowIterations,        int, 30,     uFormat("[%s=1] See cv::calcOpticalFlowPyrLK(). Used for optical flow approach.", kVisCorType().c_str()));
-    RTABMAP_PARAM(Vis, CorFlowEps,               float, 0.01, uFormat("[%s=1] See cv::calcOpticalFlowPyrLK(). Used for optical flow approach.", kVisCorType().c_str()));
-    RTABMAP_PARAM(Vis, CorFlowMaxLevel,          int, 3,      uFormat("[%s=1] See cv::calcOpticalFlowPyrLK(). Used for optical flow approach.", kVisCorType().c_str()));
-    RTABMAP_PARAM(Vis, BundleAdjustment,         int, 0,      "Optimization with bundle adjustment: 0=disabled, 1=g2o, 2=cvsba.");
-
-    // ICP registration parameters
-    RTABMAP_PARAM(Icp, MaxTranslation,            float, 0.2,   "Maximum ICP translation correction accepted (m).");
-    RTABMAP_PARAM(Icp, MaxRotation,               float, 0.78,  "Maximum ICP rotation correction accepted (rad).");
-    RTABMAP_PARAM(Icp, VoxelSize,                 float, 0.0,   "Uniform sampling voxel size (0=disabled).");
-    RTABMAP_PARAM(Icp, DownsamplingStep,          int, 1,       "Downsampling step size (1=no sampling). This is done before uniform sampling.");
-    RTABMAP_PARAM(Icp, MaxCorrespondenceDistance, float, 0.05,  "Max distance for point correspondences.");
-    RTABMAP_PARAM(Icp, Iterations,                int, 30,      "Max iterations.");
-    RTABMAP_PARAM(Icp, Epsilon,                   float, 0,     "Set the transformation epsilon (maximum allowable difference between two consecutive transformations) in order for an optimization to be considered as having converged to the final solution.");
-    RTABMAP_PARAM(Icp, CorrespondenceRatio,       float, 0.2,   "Ratio of matching correspondences to accept the transform.");
-    RTABMAP_PARAM(Icp, PointToPlane,              bool, false,  "Use point to plane ICP.");
-    RTABMAP_PARAM(Icp, PointToPlaneNormalNeighbors, int, 20,    "Number of neighbors to compute normals for point to plane.");
-
-    // Stereo disparity
-    RTABMAP_PARAM(Stereo, WinWidth,              int, 15,       "Window width.");
-    RTABMAP_PARAM(Stereo, WinHeight,             int, 3,        "Window height.");
-    RTABMAP_PARAM(Stereo, Iterations,            int, 30,       "Maximum iterations.");
-    RTABMAP_PARAM(Stereo, MaxLevel,              int, 3,        "Maximum pyramid level.");
-    RTABMAP_PARAM(Stereo, MinDisparity,          int, 1,        "Minimum disparity.");
-    RTABMAP_PARAM(Stereo, MaxDisparity,          int, 128,      "Maximum disparity.");
-    RTABMAP_PARAM(Stereo, OpticalFlow,           bool, true,    "Use optical flow to find stereo correspondences, otherwise a simple block matching approach is used.");
-    RTABMAP_PARAM(Stereo, SSD,                   bool, true,    uFormat("[%s=false] Use Sum of Squared Differences (SSD) window, otherwise Sum of Absolute Differences (SAD) window is used.", kStereoOpticalFlow().c_str()));
-    RTABMAP_PARAM(Stereo, Eps,                   double, 0.01,  uFormat("[%s=true] Epsilon stop criterion.", kStereoOpticalFlow().c_str()));
-
-    RTABMAP_PARAM(StereoBM, BlockSize,           int, 15,       "See cv::StereoBM");
-    RTABMAP_PARAM(StereoBM, MinDisparity,        int, 0,        "See cv::StereoBM");
-    RTABMAP_PARAM(StereoBM, NumDisparities,      int, 128,      "See cv::StereoBM");
-    RTABMAP_PARAM(StereoBM, PreFilterSize,       int, 9,        "See cv::StereoBM");
-    RTABMAP_PARAM(StereoBM, PreFilterCap,        int, 31,       "See cv::StereoBM");
-    RTABMAP_PARAM(StereoBM, UniquenessRatio,     int, 15,       "See cv::StereoBM");
-    RTABMAP_PARAM(StereoBM, TextureThreshold,    int, 10,       "See cv::StereoBM");
-    RTABMAP_PARAM(StereoBM, SpeckleWindowSize,   int, 100,      "See cv::StereoBM");
-    RTABMAP_PARAM(StereoBM, SpeckleRange,        int, 4,        "See cv::StereoBM");
-
-    // Occupancy Grid
-    RTABMAP_PARAM(Grid, FromDepth,               bool,   true,    "Create occupancy grid from depth image(s), otherwise it is created from laser scan.");
-    RTABMAP_PARAM(Grid, DepthDecimation,         int,    4,       uFormat("[%s=true] Decimation of the depth image before creating cloud. Negative decimation is done from RGB size instead of depth size (if depth is smaller than RGB, it may be interpolated depending of the decimation value).", kGridDepthDecimation().c_str()));
-    RTABMAP_PARAM(Grid, DepthMin,                float,  0.0,     uFormat("[%s=true] Minimum cloud's depth from sensor.", kGridFromDepth().c_str()));
-    RTABMAP_PARAM(Grid, DepthMax,                float,  4.0,     uFormat("[%s=true] Maximum cloud's depth from sensor. 0=inf.", kGridFromDepth().c_str()));
-    RTABMAP_PARAM_STR(Grid, DepthRoiRatios,      "0.0 0.0 0.0 0.0", uFormat("[%s=true] Region of interest ratios [left, right, top, bottom].", kGridFromDepth().c_str()));
-    RTABMAP_PARAM(Grid, FootprintLength,         float,  0.0,     "Footprint length used to filter points over the footprint of the robot.");
-    RTABMAP_PARAM(Grid, FootprintWidth,          float,  0.0,     "Footprint width used to filter points over the footprint of the robot. Footprint length should be set.");
-    RTABMAP_PARAM(Grid, FootprintHeight,         float,  0.0,     "Footprint height used to filter points over the footprint of the robot. Footprint length and width should be set.");
-    RTABMAP_PARAM(Grid, ScanDecimation,          int,    1,       uFormat("[%s=false] Decimation of the laser scan before creating cloud.", kGridFromDepth().c_str()));
-    RTABMAP_PARAM(Grid, CellSize,                float,  0.05,    "Resolution of the occupancy grid.");
-    RTABMAP_PARAM(Grid, MapFrameProjection,      bool,   false,   "Projection in map frame. On a 3D terrain and a fixed local camera transform (the cloud is created relative to ground), you may want to disable this to do the projection in robot frame instead.");
-    RTABMAP_PARAM(Grid, NormalsSegmentation,     bool,   true,    "Segment ground from obstacles using point normals, otherwise a fast passthrough is used.");
-    RTABMAP_PARAM(Grid, MaxObstacleHeight,       float,  0.0,     "Maximum obstacles height (0=disabled).");
-    RTABMAP_PARAM(Grid, MinGroundHeight,         float,  0.0,     "Minimum ground height (0=disabled).");
-    RTABMAP_PARAM(Grid, MaxGroundHeight,         float,  0.0,     uFormat("Maximum ground height (0=disabled). Should be set if \"%s\" is true.", kGridNormalsSegmentation().c_str()));
-    RTABMAP_PARAM(Grid, MaxGroundAngle,          float,  45,      uFormat("[%s=true] Maximum angle (degrees) between point's normal to ground's normal to label it as ground. Points with higher angle difference are considered as obstacles.", kGridNormalsSegmentation().c_str()));
-    RTABMAP_PARAM(Grid, NormalK,                 int,    20,      uFormat("[%s=true] K neighbors to compute normals.", kGridNormalsSegmentation().c_str()));
-    RTABMAP_PARAM(Grid, ClusterRadius,           float,  0.1,     uFormat("[%s=true] Cluster maximum radius.", kGridNormalsSegmentation().c_str()));
-    RTABMAP_PARAM(Grid, MinClusterSize,          int,    10,      uFormat("[%s=true] Minimum cluster size to project the points.", kGridNormalsSegmentation().c_str()));
-    RTABMAP_PARAM(Grid, FlatObstacleDetected,    bool,   true,    uFormat("[%s=true] Flat obstacles detected.", kGridNormalsSegmentation().c_str()));
-#ifdef RTABMAP_OCTOMAP
-    RTABMAP_PARAM(Grid, 3D,                      bool,   true,    uFormat("A 3D occupancy grid is required if you want an OctoMap (3D ray tracing). Set to false if you want only a 2D map, the cloud will be projected on xy plane. A 2D map can be still generated if checked, but it requires more memory and time to generate it. Ignored if laser scan is 2D and \"%s\" is false.", kGridFromDepth().c_str()));
-#else
-    RTABMAP_PARAM(Grid, 3D,                      bool,   false,   uFormat("A 3D occupancy grid is required if you want an OctoMap (3D ray tracing). Set to false if you want only a 2D map, the cloud will be projected on xy plane. A 2D map can be still generated if checked, but it requires more memory and time to generate it. Ignored if laser scan is 2D and \"%s\" is false.", kGridFromDepth().c_str()));
-#endif
-    RTABMAP_PARAM(Grid, GroundIsObstacle,           bool,   false,   uFormat("[%s=true] Ground segmentation (%s) is ignored, all points are obstacles. Use this only if you want an OctoMap with ground identified as an obstacle (e.g., with an UAV).", kGrid3D().c_str(), kGridNormalsSegmentation().c_str()));
-    RTABMAP_PARAM(Grid, NoiseFilteringRadius,       float,   0.0,    "Noise filtering radius (0=disabled). Done after segmentation.");
-    RTABMAP_PARAM(Grid, NoiseFilteringMinNeighbors, int,     5,      "Noise filtering minimum neighbors.");
-    RTABMAP_PARAM(Grid, Scan2dUnknownSpaceFilled,   bool,    false,  "Unknown space filled. Only used with 2D laser scans.");
-    RTABMAP_PARAM(Grid, Scan2dMaxFilledRange,       float,   4.0,    "Unknown space filled maximum range. If 0, the laser scan maximum range is used.");
-    RTABMAP_PARAM(Grid, ProjRayTracing,             bool,   true,    uFormat("[%s=false] 2D ray tracing is done for each projected obstacle, filling unknown space between the sensor and obstacles.", kGrid3D().c_str()));
-
-    RTABMAP_PARAM(GridGlobal, FullUpdate,           bool,   true,    "When the graph is changed, the whole map will be reconstructed instead of moving individually each cells of the map. Also, data added to cache won't be released after updating the map. This process is longer but more robust to drift that would erase some parts of the map when it should not.");
-    RTABMAP_PARAM(GridGlobal, FootprintRadius,      float,  0.0,     "Footprint radius (m) used to clear all obstacles under the graph.");
-    RTABMAP_PARAM(GridGlobal, MinSize,              float,  0.0,     "Minimum map size (m).");
-    RTABMAP_PARAM(GridGlobal, Eroded,               bool,   false,   "Erode obstacle cells.");
-
-public:
-    virtual ~Parameters();
-
-    /**
-     * Get default parameters
-     *
-     */
-    static const ParametersMap & getDefaultParameters()
-    {
-        return parameters_;
-    }
-
-    /**
-     * Get parameter type
-     *
-     */
-    static std::string getType(const std::string & paramKey);
-
-    /**
-     * Get parameter description
-     *
-     */
-    static std::string getDescription(const std::string & paramKey);
-
-    static bool parse(const ParametersMap & parameters, const std::string & key, bool & value);
-    static bool parse(const ParametersMap & parameters, const std::string & key, int & value);
-    static bool parse(const ParametersMap & parameters, const std::string & key, unsigned int & value);
-    static bool parse(const ParametersMap & parameters, const std::string & key, float & value);
-    static bool parse(const ParametersMap & parameters, const std::string & key, double & value);
-    static bool parse(const ParametersMap & parameters, const std::string & key, std::string & value);
-    static void parse(const ParametersMap & parameters, ParametersMap & parametersOut);
-
-    static const char * showUsage();
-    static ParametersMap parseArguments(int argc, char * argv[], bool onlyParameters = false);
-
-    static std::string getVersion();
-    static std::string getDefaultDatabaseName();
-
-    static std::string serialize(const ParametersMap & parameters);
-    static ParametersMap deserialize(const std::string & parameters);
-
-    static bool isFeatureParameter(const std::string & param);
-    static ParametersMap getDefaultOdometryParameters(bool stereo = false, bool vis = true, bool icp = false);
-    static ParametersMap getDefaultParameters(const std::string & group);
-    static ParametersMap filterParameters(const ParametersMap & parameters, const std::string & group);
-
-    static void readINI(const std::string & configFile, ParametersMap & parameters);
-    static void writeINI(const std::string & configFile, const ParametersMap & parameters);
-
-    /**
-     * Get removed parameters (backward compatibility)
-     * <OldKeyName, <isEqual, NewKeyName> >, when isEqual=true, the old value can be safely copied to new parameter
-     */
-    static const std::map<std::string, std::pair<bool, std::string> > & getRemovedParameters();
-
-    /**
-     * <NewKeyName, OldKeyName>
-     */
-    static const ParametersMap & getBackwardCompatibilityMap();
-
-    static std::string createDefaultWorkingDirectory();
-
-private:
-    Parameters();
-
-private:
-    static ParametersMap parameters_;
-    static ParametersMap parametersType_;
-    static ParametersMap descriptions_;
-    static Parameters instance_;
-
-    static std::map<std::string, std::pair<bool, std::string> > removedParameters_;
-    static ParametersMap backwardCompatibilityMap_;
-};
-
-}
-
-#endif /* PARAMETERS_H_ */
-
+#ifdef RTABMAP_GTSAM
+    RTABMAP_PARAM(Optimizer, Strategy,        int, 2,          "Graph optimization strategy: 0=TORO, 1=g2o and 2=GTSAM.");
+    RTABMAP_PARAM(Optimizer, Iterations,      int, 20,         "Optimization iterations.");
+    RTABMAP_PARAM(Optimizer, Epsilon,         double, 0.00001, "Stop optimizing when the error improvement is less than this value.");
+#else
+#ifdef RTABMAP_G2O
+    RTABMAP_PARAM(Optimizer, Strategy,        int, 1,          "Graph optimization strategy: 0=TORO, 1=g2o and 2=GTSAM.");
+    RTABMAP_PARAM(Optimizer, Iterations,      int, 20,         "Optimization iterations.");
+    RTABMAP_PARAM(Optimizer, Epsilon,         double, 0.0,     "Stop optimizing when the error improvement is less than this value.");
+#else
+    RTABMAP_PARAM(Optimizer, Strategy,        int, 0,          "Graph optimization strategy: 0=TORO, 1=g2o and 2=GTSAM.");
+    RTABMAP_PARAM(Optimizer, Iterations,      int, 100,        "Optimization iterations.");
+    RTABMAP_PARAM(Optimizer, Epsilon,         double, 0.00001, "Stop optimizing when the error improvement is less than this value.");
+#endif
+#endif
+    RTABMAP_PARAM(Optimizer, VarianceIgnored, bool, false,     "Ignore constraints' variance. If checked, identity information matrix is used for each constraint. Otherwise, an information matrix is generated from the variance saved in the links.");
+    RTABMAP_PARAM(Optimizer, Robust,          bool, false,     uFormat("Robust graph optimization using Vertigo (only work for g2o and GTSAM optimization strategies). Not compatible with \"%s\" if enabled.", kRGBDOptimizeMaxError().c_str()));
+
+    RTABMAP_PARAM(g2o, Solver,            int, 0,          "0=csparse 1=pcg 2=cholmod 3=Eigen");
+    RTABMAP_PARAM(g2o, Optimizer,         int, 0,          "0=Levenberg 1=GaussNewton");
+    RTABMAP_PARAM(g2o, PixelVariance,     double, 1.0,     "Pixel variance used for bundle adjustment.");
+    RTABMAP_PARAM(g2o, RobustKernelDelta, double, 8,       "Robust kernel delta used for bundle adjustment (0 means don't use robust kernel). Observations with chi2 over this threshold will be ignored in the second optimization pass.");
+    RTABMAP_PARAM(g2o, Baseline,          double, 0.075,   "When doing bundle adjustment with RGB-D data, we can set a fake baseline (m) to do stereo bundle adjustment (if 0, mono bundle adjustment is done). For stereo data, the baseline in the calibration is used directly.");
+
+    RTABMAP_PARAM(GTSAM, Optimizer,       int, 1,          "0=Levenberg 1=GaussNewton 2=Dogleg");
+
+    // Odometry
+    RTABMAP_PARAM(Odom, Strategy,               int, 0,       "0=Frame-to-Map (F2M) 1=Frame-to-Frame (F2F) 2=Fovis 3=viso2 4=DVO-SLAM 5=ORB_SLAM2");
+    RTABMAP_PARAM(Odom, ResetCountdown,         int, 0,       "Automatically reset odometry after X consecutive images on which odometry cannot be computed (value=0 disables auto-reset).");
+    RTABMAP_PARAM(Odom, Holonomic,              bool, true,   "If the robot is holonomic (strafing commands can be issued). If not, y value will be estimated from x and yaw values (y=x*tan(yaw)).");
+    RTABMAP_PARAM(Odom, FillInfoData,           bool, true,   "Fill info with data (inliers/outliers features).");
+    RTABMAP_PARAM(Odom, ImageBufferSize,     unsigned int, 1, "Data buffer size (0 min inf).");
+    RTABMAP_PARAM(Odom, FilteringStrategy,      int, 0,       "0=No filtering 1=Kalman filtering 2=Particle filtering");
+    RTABMAP_PARAM(Odom, ParticleSize,      unsigned int, 400, "Number of particles of the filter.");
+    RTABMAP_PARAM(Odom, ParticleNoiseT,         float, 0.002, "Noise (m) of translation components (x,y,z).");
+    RTABMAP_PARAM(Odom, ParticleLambdaT,        float, 100,   "Lambda of translation components (x,y,z).");
+    RTABMAP_PARAM(Odom, ParticleNoiseR,         float, 0.002, "Noise (rad) of rotational components (roll,pitch,yaw).");
+    RTABMAP_PARAM(Odom, ParticleLambdaR,        float, 100,   "Lambda of rotational components (roll,pitch,yaw).");
+    RTABMAP_PARAM(Odom, KalmanProcessNoise,     float, 0.001, "Process noise covariance value.");
+    RTABMAP_PARAM(Odom, KalmanMeasurementNoise, float, 0.01,  "Process measurement covariance value.");
+    RTABMAP_PARAM(Odom, GuessMotion,            bool, false,  "Guess next transformation from the last motion computed.");
+    RTABMAP_PARAM(Odom, KeyFrameThr,            float, 0.3,   "[Visual] Create a new keyframe when the number of inliers drops under this ratio of features in last frame. Setting the value to 0 means that a keyframe is created for each processed frame.");
+    RTABMAP_PARAM(Odom, VisKeyFrameThr,         int, 100,     "[Visual] Create a new keyframe when the number of inliers drops under this threshold. Setting the value to 0 means that a keyframe is created for each processed frame.");
+    RTABMAP_PARAM(Odom, ScanKeyFrameThr,        float, 0.7,   "[Geometry] Create a new keyframe when the number of ICP inliers drops under this ratio of points in last frame's scan. Setting the value to 0 means that a keyframe is created for each processed frame.");
+    RTABMAP_PARAM(Odom, ImageDecimation,        int, 1,       "Decimation of the images before registration. Negative decimation is done from RGB size instead of depth size (if depth is smaller than RGB, it may be interpolated depending of the decimation value).");
+    RTABMAP_PARAM(Odom, AlignWithGround,        bool, false,  "Align odometry with the ground on initialization.");
+
+    // Odometry Frame-to-Map
+    RTABMAP_PARAM(OdomF2M, MaxSize,             int, 2000,    "[Visual] Local map size: If > 0 (example 5000), the odometry will maintain a local map of X maximum words.");
+    RTABMAP_PARAM(OdomF2M, MaxNewFeatures,      int, 0,       "[Visual] Maximum features (sorted by keypoint response) added to local map from a new key-frame. 0 means no limit.");
+    RTABMAP_PARAM(OdomF2M, ScanMaxSize,         int, 2000,    "[Geometry] Maximum local scan map size.");
+    RTABMAP_PARAM(OdomF2M, ScanSubtractRadius,  float, 0.05,  "[Geometry] Radius used to filter points of a new added scan to local map. This could match the voxel size of the scans.");
+    RTABMAP_PARAM(OdomF2M, BundleAdjustment,          int, 0, "Local bundle adjustment: 0=disabled, 1=g2o, 2=cvsba.");
+    RTABMAP_PARAM(OdomF2M, BundleAdjustmentMaxFrames, int, 0, "Maximum frames used for bundle adjustment (0=inf or all current frames in the local map).");
+
+    // Odometry Mono
+    RTABMAP_PARAM(OdomMono, InitMinFlow,        float, 100,  "Minimum optical flow required for the initialization step.");
+    RTABMAP_PARAM(OdomMono, InitMinTranslation, float, 0.1,  "Minimum translation required for the initialization step.");
+    RTABMAP_PARAM(OdomMono, MinTranslation,     float, 0.02, "Minimum translation to add new points to local map. On initialization, translation x 5 is used as the minimum.");
+    RTABMAP_PARAM(OdomMono, MaxVariance,        float, 0.01, "Maximum variance to add new points to local map.");
+
+    // Odometry Fovis
+    RTABMAP_PARAM(OdomFovis, FeatureWindowSize,               int, 9,        "The size of the n x n image patch surrounding each feature, used for keypoint matching.");
+    RTABMAP_PARAM(OdomFovis, MaxPyramidLevel,                 int, 3,        "The maximum Gaussian pyramid level to process the image at. Pyramid level 1 corresponds to the original image.");
+    RTABMAP_PARAM(OdomFovis, MinPyramidLevel,                 int, 0,        "The minimum pyramid level.");
+    RTABMAP_PARAM(OdomFovis, TargetPixelsPerFeature,          int, 250,      "Specifies the desired feature density as a ratio of input image pixels per feature detected.  This number is used to control the adaptive feature thresholding.");
+    RTABMAP_PARAM(OdomFovis, FastThreshold,                   int, 20,       "FAST threshold.");
+    RTABMAP_PARAM(OdomFovis, UseAdaptiveThreshold,            bool, true,    "Use FAST adaptive threshold.");
+    RTABMAP_PARAM(OdomFovis, FastThresholdAdaptiveGain,       double, 0.005, "FAST threshold adaptive gain.");
+    RTABMAP_PARAM(OdomFovis, UseHomographyInitialization,     bool, true,    "Use homography initialization.");
+
+    RTABMAP_PARAM(OdomFovis, UseBucketing,                    bool, true,  "");
+    RTABMAP_PARAM(OdomFovis, BucketWidth,                     int, 80,     "");
+    RTABMAP_PARAM(OdomFovis, BucketHeight,                    int, 80,     "");
+    RTABMAP_PARAM(OdomFovis, MaxKeypointsPerBucket,           int, 25,     "");
+    RTABMAP_PARAM(OdomFovis, UseImageNormalization,           bool, false, "");
+
+    RTABMAP_PARAM(OdomFovis, InlierMaxReprojectionError,      double, 1.5,  "The maximum image-space reprojection error (in pixels) a feature match is allowed to have and still be considered an inlier in the set of features used for motion estimation.");
+    RTABMAP_PARAM(OdomFovis, CliqueInlierThreshold,           double, 0.1,  "See Howard's greedy max-clique algorithm for determining the maximum set of mutually consisten feature matches. This specifies the compatibility threshold, in meters.");
+    RTABMAP_PARAM(OdomFovis, MinFeaturesForEstimate,          int, 10,      "Minimum number of features in the inlier set for the motion estimate to be considered valid.");
+    RTABMAP_PARAM(OdomFovis, MaxMeanReprojectionError,        double, 10.0, "Maximum mean reprojection error over the inlier feature matches for the motion estimate to be considered valid.");
+    RTABMAP_PARAM(OdomFovis, UseSubpixelRefinement,           bool, true,   "Specifies whether or not to refine feature matches to subpixel resolution.");
+    RTABMAP_PARAM(OdomFovis, FeatureSearchWindow,             int, 25,      "Specifies the size of the search window to apply when searching for feature matches across time frames.  The search is conducted around the feature location predicted by the initial rotation estimate.");
+    RTABMAP_PARAM(OdomFovis, UpdateTargetFeaturesWithRefined, bool, false,  "When subpixel refinement is enabled, the refined feature locations can be saved over the original feature locations.  This has a slightly negative impact on frame-to-frame visual odometry, but is likely better when using this library as part of a visual SLAM algorithm.");
+
+    RTABMAP_PARAM(OdomFovis, StereoRequireMutualMatch,        bool, true,  "");
+    RTABMAP_PARAM(OdomFovis, StereoMaxDistEpipolarLine,       double, 1.5, "");
+    RTABMAP_PARAM(OdomFovis, StereoMaxRefinementDisplacement, double, 1.0, "");
+    RTABMAP_PARAM(OdomFovis, StereoMaxDisparity,              int, 128,    "");
+
+    // Odometry viso2
+    RTABMAP_PARAM(OdomViso2, RansacIters,               int, 200,    "Number of RANSAC iterations.");
+    RTABMAP_PARAM(OdomViso2, InlierThreshold,           double, 2.0, "Fundamental matrix inlier threshold.");
+    RTABMAP_PARAM(OdomViso2, Reweighting,               bool, true,  "Lower border weights (more robust to calibration errors).");
+    RTABMAP_PARAM(OdomViso2, MatchNmsN,                 int, 3,      "Non-max-suppression: min. distance between maxima (in pixels).");
+    RTABMAP_PARAM(OdomViso2, MatchNmsTau,               int, 50,     "Non-max-suppression: interest point peakiness threshold.");
+    RTABMAP_PARAM(OdomViso2, MatchBinsize,              int, 50,     "Matching bin width/height (affects efficiency only).");
+    RTABMAP_PARAM(OdomViso2, MatchRadius,               int, 200,    "Matching radius (du/dv in pixels).");
+    RTABMAP_PARAM(OdomViso2, MatchDispTolerance,        int, 2,      "Disparity tolerance for stereo matches (in pixels).");
+    RTABMAP_PARAM(OdomViso2, MatchOutlierDispTolerance, int, 5,      "Outlier removal: disparity tolerance (in pixels).");
+    RTABMAP_PARAM(OdomViso2, MatchOutlierFlowTolerance, int, 5,      "Outlier removal: flow tolerance (in pixels).");
+    RTABMAP_PARAM(OdomViso2, MatchMultiStage,           bool, true,  "Multistage matching (denser and faster).");
+    RTABMAP_PARAM(OdomViso2, MatchHalfResolution,       bool, true,  "Match at half resolution, refine at full resolution.");
+    RTABMAP_PARAM(OdomViso2, MatchRefinement,           int, 1,      "Refinement (0=none,1=pixel,2=subpixel).");
+    RTABMAP_PARAM(OdomViso2, BucketMaxFeatures,         int, 2,      "Maximal number of features per bucket.");
+    RTABMAP_PARAM(OdomViso2, BucketWidth,               double, 50,  "Width of bucket.");
+    RTABMAP_PARAM(OdomViso2, BucketHeight,              double, 50,  "Height of bucket.");
+
+    // Odometry ORB_SLAM2
+    RTABMAP_PARAM_STR(OdomORBSLAM2, VocPath,            "", "Path to ORB vocabulary (*.txt).");
+    RTABMAP_PARAM(OdomORBSLAM2, Bf,          double, 0.076, "Fake IR projector baseline (m) used only when stereo is not used.");
+    RTABMAP_PARAM(OdomORBSLAM2, ThDepth,     double, 40.0,  "Close/Far threshold. Baseline times.");
+
+    // Common registration parameters
+    RTABMAP_PARAM(Reg, VarianceFromInliersCount, bool, false,   "Set variance as the inverse of the number of inliers. Otherwise, the variance is computed as the average 3D position error of the inliers.");
+    RTABMAP_PARAM(Reg, VarianceNormalized,       bool, false,   "Normalize covariance values. Position variances are multiplied by norm of the transform and orientation variances are multiplied by angle of the transform.");
+    RTABMAP_PARAM(Reg, Strategy,                 int, 0,        "0=Vis, 1=Icp, 2=VisIcp");
+    RTABMAP_PARAM(Reg, Force3DoF,                bool, false,   "Force 3 degrees-of-freedom transform (3Dof: x,y and yaw). Parameters z, roll and pitch will be set to 0.");
+
+    // Visual registration parameters
+    RTABMAP_PARAM(Vis, EstimationType,           int, 1,        "Motion estimation approach: 0:3D->3D, 1:3D->2D (PnP), 2:2D->2D (Epipolar Geometry)");
+    RTABMAP_PARAM(Vis, ForwardEstOnly,           bool, true,    "Forward estimation only (A->B). If false, a transformation is also computed in backward direction (B->A), then the two resulting transforms are merged (middle interpolation between the transforms).");
+    RTABMAP_PARAM(Vis, InlierDistance,           float, 0.1,    uFormat("[%s = 0] Maximum distance for feature correspondences. Used by 3D->3D estimation approach.", kVisEstimationType().c_str()));
+    RTABMAP_PARAM(Vis, RefineIterations,         int, 5,        uFormat("[%s = 0] Number of iterations used to refine the transformation found by RANSAC. 0 means that the transformation is not refined.", kVisEstimationType().c_str()));
+    RTABMAP_PARAM(Vis, PnPReprojError,           float, 2,      uFormat("[%s = 1] PnP reprojection error.", kVisEstimationType().c_str()));
+    RTABMAP_PARAM(Vis, PnPFlags,                 int, 0,        uFormat("[%s = 1] PnP flags: 0=Iterative, 1=EPNP, 2=P3P", kVisEstimationType().c_str()));
+    RTABMAP_PARAM(Vis, PnPRefineIterations,      int, 1,        uFormat("[%s = 1] Refine iterations.", kVisEstimationType().c_str()));
+    RTABMAP_PARAM(Vis, EpipolarGeometryVar,      float, 0.02,   uFormat("[%s = 2] Epipolar geometry maximum variance to accept the transformation.", kVisEstimationType().c_str()));
+    RTABMAP_PARAM(Vis, MinInliers,               int, 20,       "Minimum feature correspondences to compute/accept the transformation.");
+    RTABMAP_PARAM(Vis, Iterations,               int, 100,      "Maximum iterations to compute the transform.");
+#ifndef RTABMAP_NONFREE
+#ifdef RTABMAP_OPENCV3
+    // OpenCV 3 without xFeatures2D module doesn't have BRIEF
+    RTABMAP_PARAM(Vis, FeatureType, int, 8, "0=SURF 1=SIFT 2=ORB 3=FAST/FREAK 4=FAST/BRIEF 5=GFTT/FREAK 6=GFTT/BRIEF 7=BRISK 8=GFTT/ORB 9=FREAK.");
+#else
+    RTABMAP_PARAM(Vis, FeatureType, int, 6, "0=SURF 1=SIFT 2=ORB 3=FAST/FREAK 4=FAST/BRIEF 5=GFTT/FREAK 6=GFTT/BRIEF 7=BRISK 8=GFTT/ORB 9=FREAK.");
+#endif
+#else
+    RTABMAP_PARAM(Vis, FeatureType, int, 6, "0=SURF 1=SIFT 2=ORB 3=FAST/FREAK 4=FAST/BRIEF 5=GFTT/FREAK 6=GFTT/BRIEF 7=BRISK 8=GFTT/ORB 9=FREAK.");
+#endif
+    RTABMAP_PARAM(Vis, MaxFeatures,              int, 1000,   "0 no limits.");
+    RTABMAP_PARAM(Vis, MaxDepth,                  float, 0,   "Max depth of the features (0 means no limit).");
+    RTABMAP_PARAM(Vis, MinDepth,                  float, 0,   "Min depth of the features (0 means no limit).");
+    RTABMAP_PARAM_STR(Vis, RoiRatios,      "0.0 0.0 0.0 0.0", "Region of interest ratios [left, right, top, bottom].");
+    RTABMAP_PARAM(Vis, SubPixWinSize,            int, 3,      "See cv::cornerSubPix().");
+    RTABMAP_PARAM(Vis, SubPixIterations,         int, 0,      "See cv::cornerSubPix(). 0 disables sub pixel refining.");
+    RTABMAP_PARAM(Vis, SubPixEps,                float, 0.02, "See cv::cornerSubPix().");
+    RTABMAP_PARAM(Vis, CorType,                  int, 0,      "Correspondences computation approach: 0=Features Matching, 1=Optical Flow");
+    RTABMAP_PARAM(Vis, CorNNType,                int, 1,    uFormat("[%s=0] kNNFlannNaive=0, kNNFlannKdTree=1, kNNFlannLSH=2, kNNBruteForce=3, kNNBruteForceGPU=4. Used for features matching approach.", kVisCorType().c_str()));
+    RTABMAP_PARAM(Vis, CorNNDR,                  float, 0.6,  uFormat("[%s=0] NNDR: nearest neighbor distance ratio. Used for features matching approach.", kVisCorType().c_str()));
+    RTABMAP_PARAM(Vis, CorGuessWinSize,          int, 20,     uFormat("[%s=0] Matching window size (pixels) around projected points when a guess transform is provided to find correspondences. 0 means disabled.", kVisCorType().c_str()));
+    RTABMAP_PARAM(Vis, CorFlowWinSize,           int, 16,     uFormat("[%s=1] See cv::calcOpticalFlowPyrLK(). Used for optical flow approach.", kVisCorType().c_str()));
+    RTABMAP_PARAM(Vis, CorFlowIterations,        int, 30,     uFormat("[%s=1] See cv::calcOpticalFlowPyrLK(). Used for optical flow approach.", kVisCorType().c_str()));
+    RTABMAP_PARAM(Vis, CorFlowEps,               float, 0.01, uFormat("[%s=1] See cv::calcOpticalFlowPyrLK(). Used for optical flow approach.", kVisCorType().c_str()));
+    RTABMAP_PARAM(Vis, CorFlowMaxLevel,          int, 3,      uFormat("[%s=1] See cv::calcOpticalFlowPyrLK(). Used for optical flow approach.", kVisCorType().c_str()));
+    RTABMAP_PARAM(Vis, BundleAdjustment,         int, 0,      "Optimization with bundle adjustment: 0=disabled, 1=g2o, 2=cvsba.");
+
+    // ICP registration parameters
+    RTABMAP_PARAM(Icp, MaxTranslation,            float, 0.2,   "Maximum ICP translation correction accepted (m).");
+    RTABMAP_PARAM(Icp, MaxRotation,               float, 0.78,  "Maximum ICP rotation correction accepted (rad).");
+    RTABMAP_PARAM(Icp, VoxelSize,                 float, 0.0,   "Uniform sampling voxel size (0=disabled).");
+    RTABMAP_PARAM(Icp, DownsamplingStep,          int, 1,       "Downsampling step size (1=no sampling). This is done before uniform sampling.");
+    RTABMAP_PARAM(Icp, MaxCorrespondenceDistance, float, 0.05,  "Max distance for point correspondences.");
+    RTABMAP_PARAM(Icp, Iterations,                int, 30,      "Max iterations.");
+    RTABMAP_PARAM(Icp, Epsilon,                   float, 0,     "Set the transformation epsilon (maximum allowable difference between two consecutive transformations) in order for an optimization to be considered as having converged to the final solution.");
+    RTABMAP_PARAM(Icp, CorrespondenceRatio,       float, 0.2,   "Ratio of matching correspondences to accept the transform.");
+    RTABMAP_PARAM(Icp, PointToPlane,              bool, false,  "Use point to plane ICP.");
+    RTABMAP_PARAM(Icp, PointToPlaneNormalNeighbors, int, 20,    "Number of neighbors to compute normals for point to plane.");
+
+    // Stereo disparity
+    RTABMAP_PARAM(Stereo, WinWidth,              int, 15,       "Window width.");
+    RTABMAP_PARAM(Stereo, WinHeight,             int, 3,        "Window height.");
+    RTABMAP_PARAM(Stereo, Iterations,            int, 30,       "Maximum iterations.");
+    RTABMAP_PARAM(Stereo, MaxLevel,              int, 3,        "Maximum pyramid level.");
+    RTABMAP_PARAM(Stereo, MinDisparity,          int, 1,        "Minimum disparity.");
+    RTABMAP_PARAM(Stereo, MaxDisparity,          int, 128,      "Maximum disparity.");
+    RTABMAP_PARAM(Stereo, OpticalFlow,           bool, true,    "Use optical flow to find stereo correspondences, otherwise a simple block matching approach is used.");
+    RTABMAP_PARAM(Stereo, SSD,                   bool, true,    uFormat("[%s=false] Use Sum of Squared Differences (SSD) window, otherwise Sum of Absolute Differences (SAD) window is used.", kStereoOpticalFlow().c_str()));
+    RTABMAP_PARAM(Stereo, Eps,                   double, 0.01,  uFormat("[%s=true] Epsilon stop criterion.", kStereoOpticalFlow().c_str()));
+
+    RTABMAP_PARAM(StereoBM, BlockSize,           int, 15,       "See cv::StereoBM");
+    RTABMAP_PARAM(StereoBM, MinDisparity,        int, 0,        "See cv::StereoBM");
+    RTABMAP_PARAM(StereoBM, NumDisparities,      int, 128,      "See cv::StereoBM");
+    RTABMAP_PARAM(StereoBM, PreFilterSize,       int, 9,        "See cv::StereoBM");
+    RTABMAP_PARAM(StereoBM, PreFilterCap,        int, 31,       "See cv::StereoBM");
+    RTABMAP_PARAM(StereoBM, UniquenessRatio,     int, 15,       "See cv::StereoBM");
+    RTABMAP_PARAM(StereoBM, TextureThreshold,    int, 10,       "See cv::StereoBM");
+    RTABMAP_PARAM(StereoBM, SpeckleWindowSize,   int, 100,      "See cv::StereoBM");
+    RTABMAP_PARAM(StereoBM, SpeckleRange,        int, 4,        "See cv::StereoBM");
+
+    // Occupancy Grid
+    RTABMAP_PARAM(Grid, FromDepth,               bool,   true,    "Create occupancy grid from depth image(s), otherwise it is created from laser scan.");
+    RTABMAP_PARAM(Grid, DepthDecimation,         int,    4,       uFormat("[%s=true] Decimation of the depth image before creating cloud. Negative decimation is done from RGB size instead of depth size (if depth is smaller than RGB, it may be interpolated depending of the decimation value).", kGridDepthDecimation().c_str()));
+    RTABMAP_PARAM(Grid, DepthMin,                float,  0.0,     uFormat("[%s=true] Minimum cloud's depth from sensor.", kGridFromDepth().c_str()));
+    RTABMAP_PARAM(Grid, DepthMax,                float,  4.0,     uFormat("[%s=true] Maximum cloud's depth from sensor. 0=inf.", kGridFromDepth().c_str()));
+    RTABMAP_PARAM_STR(Grid, DepthRoiRatios,      "0.0 0.0 0.0 0.0", uFormat("[%s=true] Region of interest ratios [left, right, top, bottom].", kGridFromDepth().c_str()));
+    RTABMAP_PARAM(Grid, FootprintLength,         float,  0.0,     "Footprint length used to filter points over the footprint of the robot.");
+    RTABMAP_PARAM(Grid, FootprintWidth,          float,  0.0,     "Footprint width used to filter points over the footprint of the robot. Footprint length should be set.");
+    RTABMAP_PARAM(Grid, FootprintHeight,         float,  0.0,     "Footprint height used to filter points over the footprint of the robot. Footprint length and width should be set.");
+    RTABMAP_PARAM(Grid, ScanDecimation,          int,    1,       uFormat("[%s=false] Decimation of the laser scan before creating cloud.", kGridFromDepth().c_str()));
+    RTABMAP_PARAM(Grid, CellSize,                float,  0.05,    "Resolution of the occupancy grid.");
+    RTABMAP_PARAM(Grid, MapFrameProjection,      bool,   false,   "Projection in map frame. On a 3D terrain and a fixed local camera transform (the cloud is created relative to ground), you may want to disable this to do the projection in robot frame instead.");
+    RTABMAP_PARAM(Grid, NormalsSegmentation,     bool,   true,    "Segment ground from obstacles using point normals, otherwise a fast passthrough is used.");
+    RTABMAP_PARAM(Grid, MaxObstacleHeight,       float,  0.0,     "Maximum obstacles height (0=disabled).");
+    RTABMAP_PARAM(Grid, MinGroundHeight,         float,  0.0,     "Minimum ground height (0=disabled).");
+    RTABMAP_PARAM(Grid, MaxGroundHeight,         float,  0.0,     uFormat("Maximum ground height (0=disabled). Should be set if \"%s\" is true.", kGridNormalsSegmentation().c_str()));
+    RTABMAP_PARAM(Grid, MaxGroundAngle,          float,  45,      uFormat("[%s=true] Maximum angle (degrees) between point's normal to ground's normal to label it as ground. Points with higher angle difference are considered as obstacles.", kGridNormalsSegmentation().c_str()));
+    RTABMAP_PARAM(Grid, NormalK,                 int,    20,      uFormat("[%s=true] K neighbors to compute normals.", kGridNormalsSegmentation().c_str()));
+    RTABMAP_PARAM(Grid, ClusterRadius,           float,  0.1,     uFormat("[%s=true] Cluster maximum radius.", kGridNormalsSegmentation().c_str()));
+    RTABMAP_PARAM(Grid, MinClusterSize,          int,    10,      uFormat("[%s=true] Minimum cluster size to project the points.", kGridNormalsSegmentation().c_str()));
+    RTABMAP_PARAM(Grid, FlatObstacleDetected,    bool,   true,    uFormat("[%s=true] Flat obstacles detected.", kGridNormalsSegmentation().c_str()));
+#ifdef RTABMAP_OCTOMAP
+    RTABMAP_PARAM(Grid, 3D,                      bool,   true,    uFormat("A 3D occupancy grid is required if you want an OctoMap (3D ray tracing). Set to false if you want only a 2D map, the cloud will be projected on xy plane. A 2D map can be still generated if checked, but it requires more memory and time to generate it. Ignored if laser scan is 2D and \"%s\" is false.", kGridFromDepth().c_str()));
+#else
+    RTABMAP_PARAM(Grid, 3D,                      bool,   false,   uFormat("A 3D occupancy grid is required if you want an OctoMap (3D ray tracing). Set to false if you want only a 2D map, the cloud will be projected on xy plane. A 2D map can be still generated if checked, but it requires more memory and time to generate it. Ignored if laser scan is 2D and \"%s\" is false.", kGridFromDepth().c_str()));
+#endif
+    RTABMAP_PARAM(Grid, GroundIsObstacle,           bool,   false,   uFormat("[%s=true] Ground segmentation (%s) is ignored, all points are obstacles. Use this only if you want an OctoMap with ground identified as an obstacle (e.g., with an UAV).", kGrid3D().c_str(), kGridNormalsSegmentation().c_str()));
+    RTABMAP_PARAM(Grid, NoiseFilteringRadius,       float,   0.0,    "Noise filtering radius (0=disabled). Done after segmentation.");
+    RTABMAP_PARAM(Grid, NoiseFilteringMinNeighbors, int,     5,      "Noise filtering minimum neighbors.");
+    RTABMAP_PARAM(Grid, Scan2dUnknownSpaceFilled,   bool,    false,  "Unknown space filled. Only used with 2D laser scans.");
+    RTABMAP_PARAM(Grid, Scan2dMaxFilledRange,       float,   4.0,    "Unknown space filled maximum range. If 0, the laser scan maximum range is used.");
+    RTABMAP_PARAM(Grid, ProjRayTracing,             bool,   true,    uFormat("[%s=false] 2D ray tracing is done for each projected obstacle, filling unknown space between the sensor and obstacles.", kGrid3D().c_str()));
+
+    RTABMAP_PARAM(GridGlobal, FullUpdate,           bool,   true,    "When the graph is changed, the whole map will be reconstructed instead of moving individually each cells of the map. Also, data added to cache won't be released after updating the map. This process is longer but more robust to drift that would erase some parts of the map when it should not.");
+    RTABMAP_PARAM(GridGlobal, FootprintRadius,      float,  0.0,     "Footprint radius (m) used to clear all obstacles under the graph.");
+    RTABMAP_PARAM(GridGlobal, MinSize,              float,  0.0,     "Minimum map size (m).");
+    RTABMAP_PARAM(GridGlobal, Eroded,               bool,   false,   "Erode obstacle cells.");
+
+public:
+    virtual ~Parameters();
+
+    /**
+     * Get default parameters
+     *
+     */
+    static const ParametersMap & getDefaultParameters()
+    {
+        return parameters_;
+    }
+
+    /**
+     * Get parameter type
+     *
+     */
+    static std::string getType(const std::string & paramKey);
+
+    /**
+     * Get parameter description
+     *
+     */
+    static std::string getDescription(const std::string & paramKey);
+
+    static bool parse(const ParametersMap & parameters, const std::string & key, bool & value);
+    static bool parse(const ParametersMap & parameters, const std::string & key, int & value);
+    static bool parse(const ParametersMap & parameters, const std::string & key, unsigned int & value);
+    static bool parse(const ParametersMap & parameters, const std::string & key, float & value);
+    static bool parse(const ParametersMap & parameters, const std::string & key, double & value);
+    static bool parse(const ParametersMap & parameters, const std::string & key, std::string & value);
+    static void parse(const ParametersMap & parameters, ParametersMap & parametersOut);
+
+    static const char * showUsage();
+    static ParametersMap parseArguments(int argc, char * argv[], bool onlyParameters = false);
+
+    static std::string getVersion();
+    static std::string getDefaultDatabaseName();
+
+    static std::string serialize(const ParametersMap & parameters);
+    static ParametersMap deserialize(const std::string & parameters);
+
+    static bool isFeatureParameter(const std::string & param);
+    static ParametersMap getDefaultOdometryParameters(bool stereo = false, bool vis = true, bool icp = false);
+    static ParametersMap getDefaultParameters(const std::string & group);
+    static ParametersMap filterParameters(const ParametersMap & parameters, const std::string & group);
+
+    static void readINI(const std::string & configFile, ParametersMap & parameters);
+    static void writeINI(const std::string & configFile, const ParametersMap & parameters);
+
+    /**
+     * Get removed parameters (backward compatibility)
+     * <OldKeyName, <isEqual, NewKeyName> >, when isEqual=true, the old value can be safely copied to new parameter
+     */
+    static const std::map<std::string, std::pair<bool, std::string> > & getRemovedParameters();
+
+    /**
+     * <NewKeyName, OldKeyName>
+     */
+    static const ParametersMap & getBackwardCompatibilityMap();
+
+    static std::string createDefaultWorkingDirectory();
+
+private:
+    Parameters();
+
+private:
+    static ParametersMap parameters_;
+    static ParametersMap parametersType_;
+    static ParametersMap descriptions_;
+    static Parameters instance_;
+
+    static std::map<std::string, std::pair<bool, std::string> > removedParameters_;
+    static ParametersMap backwardCompatibilityMap_;
+};
+
+}
+
+#endif /* PARAMETERS_H_ */
+