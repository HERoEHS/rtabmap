--- conflicted
+++ resolved
@@ -1,3562 +1,3549 @@
-/*
-Copyright (c) 2010-2014, Mathieu Labbe - IntRoLab - Universite de Sherbrooke
-All rights reserved.
-
-Redistribution and use in source and binary forms, with or without
-modification, are permitted provided that the following conditions are met:
-    * Redistributions of source code must retain the above copyright
-      notice, this list of conditions and the following disclaimer.
-    * Redistributions in binary form must reproduce the above copyright
-      notice, this list of conditions and the following disclaimer in the
-      documentation and/or other materials provided with the distribution.
-    * Neither the name of the Universite de Sherbrooke nor the
-      names of its contributors may be used to endorse or promote products
-      derived from this software without specific prior written permission.
-
-THIS SOFTWARE IS PROVIDED BY THE COPYRIGHT HOLDERS AND CONTRIBUTORS "AS IS" AND
-ANY EXPRESS OR IMPLIED WARRANTIES, INCLUDING, BUT NOT LIMITED TO, THE IMPLIED
-WARRANTIES OF MERCHANTABILITY AND FITNESS FOR A PARTICULAR PURPOSE ARE
-DISCLAIMED. IN NO EVENT SHALL THE COPYRIGHT HOLDER OR CONTRIBUTORS BE LIABLE FOR ANY
-DIRECT, INDIRECT, INCIDENTAL, SPECIAL, EXEMPLARY, OR CONSEQUENTIAL DAMAGES
-(INCLUDING, BUT NOT LIMITED TO, PROCUREMENT OF SUBSTITUTE GOODS OR SERVICES;
-LOSS OF USE, DATA, OR PROFITS; OR BUSINESS INTERRUPTION) HOWEVER CAUSED AND
-ON ANY THEORY OF LIABILITY, WHETHER IN CONTRACT, STRICT LIABILITY, OR TORT
-(INCLUDING NEGLIGENCE OR OTHERWISE) ARISING IN ANY WAY OUT OF THE USE OF THIS
-SOFTWARE, EVEN IF ADVISED OF THE POSSIBILITY OF SUCH DAMAGE.
-*/
-
-#include "DBDriverSqlite3.h"
-
-#include "rtabmap/core/Signature.h"
-#include "rtabmap/core/VisualWord.h"
-#include "rtabmap/core/VWDictionary.h"
-#include "rtabmap/core/util3d.h"
-#include "rtabmap/core/Compression.h"
-#include "DatabaseSchema_sql.h"
-#include <set>
-
-#include "rtabmap/utilite/UtiLite.h"
-
-namespace rtabmap {
-
-DBDriverSqlite3::DBDriverSqlite3(const ParametersMap & parameters) :
-	DBDriver(parameters),
-	_ppDb(0),
-	_version("0.0.0"),
-	_dbInMemory(Parameters::defaultDbSqlite3InMemory()),
-	_cacheSize(Parameters::defaultDbSqlite3CacheSize()),
-	_journalMode(Parameters::defaultDbSqlite3JournalMode()),
-	_synchronous(Parameters::defaultDbSqlite3Synchronous()),
-	_tempStore(Parameters::defaultDbSqlite3TempStore())
-{
-	ULOGGER_DEBUG("treadSafe=%d", sqlite3_threadsafe());
-	this->parseParameters(parameters);
-}
-
-DBDriverSqlite3::~DBDriverSqlite3()
-{
-	this->closeConnection();
-}
-
-void DBDriverSqlite3::parseParameters(const ParametersMap & parameters)
-{
-	ParametersMap::const_iterator iter;
-	if((iter=parameters.find(Parameters::kDbSqlite3CacheSize())) != parameters.end())
+/*
+Copyright (c) 2010-2014, Mathieu Labbe - IntRoLab - Universite de Sherbrooke
+All rights reserved.
+
+Redistribution and use in source and binary forms, with or without
+modification, are permitted provided that the following conditions are met:
+    * Redistributions of source code must retain the above copyright
+      notice, this list of conditions and the following disclaimer.
+    * Redistributions in binary form must reproduce the above copyright
+      notice, this list of conditions and the following disclaimer in the
+      documentation and/or other materials provided with the distribution.
+    * Neither the name of the Universite de Sherbrooke nor the
+      names of its contributors may be used to endorse or promote products
+      derived from this software without specific prior written permission.
+
+THIS SOFTWARE IS PROVIDED BY THE COPYRIGHT HOLDERS AND CONTRIBUTORS "AS IS" AND
+ANY EXPRESS OR IMPLIED WARRANTIES, INCLUDING, BUT NOT LIMITED TO, THE IMPLIED
+WARRANTIES OF MERCHANTABILITY AND FITNESS FOR A PARTICULAR PURPOSE ARE
+DISCLAIMED. IN NO EVENT SHALL THE COPYRIGHT HOLDER OR CONTRIBUTORS BE LIABLE FOR ANY
+DIRECT, INDIRECT, INCIDENTAL, SPECIAL, EXEMPLARY, OR CONSEQUENTIAL DAMAGES
+(INCLUDING, BUT NOT LIMITED TO, PROCUREMENT OF SUBSTITUTE GOODS OR SERVICES;
+LOSS OF USE, DATA, OR PROFITS; OR BUSINESS INTERRUPTION) HOWEVER CAUSED AND
+ON ANY THEORY OF LIABILITY, WHETHER IN CONTRACT, STRICT LIABILITY, OR TORT
+(INCLUDING NEGLIGENCE OR OTHERWISE) ARISING IN ANY WAY OUT OF THE USE OF THIS
+SOFTWARE, EVEN IF ADVISED OF THE POSSIBILITY OF SUCH DAMAGE.
+*/
+
+#include "DBDriverSqlite3.h"
+
+#include "rtabmap/core/Signature.h"
+#include "rtabmap/core/VisualWord.h"
+#include "rtabmap/core/VWDictionary.h"
+#include "rtabmap/core/util3d.h"
+#include "rtabmap/core/Compression.h"
+#include "DatabaseSchema_sql.h"
+#include <set>
+
+#include "rtabmap/utilite/UtiLite.h"
+
+namespace rtabmap {
+
+DBDriverSqlite3::DBDriverSqlite3(const ParametersMap & parameters) :
+	DBDriver(parameters),
+	_ppDb(0),
+	_version("0.0.0"),
+	_dbInMemory(Parameters::defaultDbSqlite3InMemory()),
+	_cacheSize(Parameters::defaultDbSqlite3CacheSize()),
+	_journalMode(Parameters::defaultDbSqlite3JournalMode()),
+	_synchronous(Parameters::defaultDbSqlite3Synchronous()),
+	_tempStore(Parameters::defaultDbSqlite3TempStore())
+{
+	ULOGGER_DEBUG("treadSafe=%d", sqlite3_threadsafe());
+	this->parseParameters(parameters);
+}
+
+DBDriverSqlite3::~DBDriverSqlite3()
+{
+	this->closeConnection();
+}
+
+void DBDriverSqlite3::parseParameters(const ParametersMap & parameters)
+{
+	ParametersMap::const_iterator iter;
+	if((iter=parameters.find(Parameters::kDbSqlite3CacheSize())) != parameters.end())
+	{
+		this->setCacheSize(std::atoi((*iter).second.c_str()));
+	}
+	if((iter=parameters.find(Parameters::kDbSqlite3JournalMode())) != parameters.end())
+	{
+		this->setJournalMode(std::atoi((*iter).second.c_str()));
+	}
+	if((iter=parameters.find(Parameters::kDbSqlite3Synchronous())) != parameters.end())
+	{
+		this->setSynchronous(std::atoi((*iter).second.c_str()));
+	}
+	if((iter=parameters.find(Parameters::kDbSqlite3TempStore())) != parameters.end())
+	{
+		this->setTempStore(std::atoi((*iter).second.c_str()));
+	}
+	if((iter=parameters.find(Parameters::kDbSqlite3InMemory())) != parameters.end())
+	{
+		this->setDbInMemory(uStr2Bool((*iter).second.c_str()));
+	}
+	DBDriver::parseParameters(parameters);
+}
+
+void DBDriverSqlite3::setCacheSize(unsigned int cacheSize)
+{
+	if(this->isConnected())
+	{
+		_cacheSize = cacheSize;
+		std::string query = "PRAGMA cache_size = ";
+		query += uNumber2Str(_cacheSize) + ";";
+		this->executeNoResultQuery(query.c_str());
+	}
+}
+
+void DBDriverSqlite3::setJournalMode(int journalMode)
+{
+	if(journalMode >= 0 && journalMode < 5)
+	{
+		_journalMode = journalMode;
+		if(this->isConnected())
+		{
+			switch(_journalMode)
+			{
+			case 4:
+				this->executeNoResultQuery("PRAGMA journal_mode = OFF;");
+				break;
+			case 3:
+				this->executeNoResultQuery("PRAGMA journal_mode = MEMORY;");
+				break;
+			case 2:
+				this->executeNoResultQuery("PRAGMA journal_mode = PERSIST;");
+				break;
+			case 1:
+				this->executeNoResultQuery("PRAGMA journal_mode = TRUNCATE;");
+				break;
+			case 0:
+			default:
+				this->executeNoResultQuery("PRAGMA journal_mode = DELETE;");
+				break;
+			}
+		}
+	}
+	else
+	{
+		ULOGGER_ERROR("Wrong journal mode (%d)", journalMode);
+	}
+}
+
+void DBDriverSqlite3::setSynchronous(int synchronous)
+{
+	if(synchronous >= 0 && synchronous < 3)
+	{
+		_synchronous = synchronous;
+		if(this->isConnected())
+		{
+			switch(_synchronous)
+			{
+			case 0:
+				this->executeNoResultQuery("PRAGMA synchronous = OFF;");
+				break;
+			case 1:
+				this->executeNoResultQuery("PRAGMA synchronous = NORMAL;");
+				break;
+			case 2:
+			default:
+				this->executeNoResultQuery("PRAGMA synchronous = FULL;");
+				break;
+			}
+		}
+	}
+	else
+	{
+		ULOGGER_ERROR("Wrong synchronous value (%d)", synchronous);
+	}
+}
+
+void DBDriverSqlite3::setTempStore(int tempStore)
+{
+	if(tempStore >= 0 && tempStore < 3)
+	{
+		_tempStore = tempStore;
+		if(this->isConnected())
+		{
+			switch(_tempStore)
+			{
+			case 2:
+				this->executeNoResultQuery("PRAGMA temp_store = MEMORY;");
+				break;
+			case 1:
+				this->executeNoResultQuery("PRAGMA temp_store = FILE;");
+				break;
+			case 0:
+			default:
+				this->executeNoResultQuery("PRAGMA temp_store = DEFAULT;");
+				break;
+			}
+		}
+	}
+	else
+	{
+		ULOGGER_ERROR("Wrong tempStore value (%d)", tempStore);
+	}
+}
+
+void DBDriverSqlite3::setDbInMemory(bool dbInMemory)
+{
+	if(dbInMemory != _dbInMemory)
+	{
+		if(this->isConnected())
+		{
+			// Hard reset...
+			join(true);
+			this->emptyTrashes();
+			this->closeConnection();
+			_dbInMemory = dbInMemory;
+			this->openConnection(this->getUrl());
+		}
+		else
+		{
+			_dbInMemory = dbInMemory;
+		}
+	}
+}
+
+/*
+** This function is used to load the contents of a database file on disk
+** into the "main" database of open database connection pInMemory, or
+** to save the current contents of the database opened by pInMemory into
+** a database file on disk. pInMemory is probably an in-memory database,
+** but this function will also work fine if it is not.
+**
+** Parameter zFilename points to a nul-terminated string containing the
+** name of the database file on disk to load from or save to. If parameter
+** isSave is non-zero, then the contents of the file zFilename are
+** overwritten with the contents of the database opened by pInMemory. If
+** parameter isSave is zero, then the contents of the database opened by
+** pInMemory are replaced by data loaded from the file zFilename.
+**
+** If the operation is successful, SQLITE_OK is returned. Otherwise, if
+** an error occurs, an SQLite error code is returned.
+*/
+int DBDriverSqlite3::loadOrSaveDb(sqlite3 *pInMemory, const std::string & fileName, int isSave) const
+{
+  int rc;                   /* Function return code */
+  sqlite3 *pFile = 0;           /* Database connection opened on zFilename */
+  sqlite3_backup *pBackup = 0;  /* Backup object used to copy data */
+  sqlite3 *pTo = 0;             /* Database to copy to (pFile or pInMemory) */
+  sqlite3 *pFrom = 0;           /* Database to copy from (pFile or pInMemory) */
+
+  /* Open the database file identified by zFilename. Exit early if this fails
+  ** for any reason. */
+  rc = sqlite3_open(fileName.c_str(), &pFile);
+  if( rc==SQLITE_OK ){
+
+    /* If this is a 'load' operation (isSave==0), then data is copied
+    ** from the database file just opened to database pInMemory.
+    ** Otherwise, if this is a 'save' operation (isSave==1), then data
+    ** is copied from pInMemory to pFile.  Set the variables pFrom and
+    ** pTo accordingly. */
+    pFrom = (isSave ? pInMemory : pFile);
+    pTo   = (isSave ? pFile     : pInMemory);
+
+    /* Set up the backup procedure to copy from the "main" database of
+    ** connection pFile to the main database of connection pInMemory.
+    ** If something goes wrong, pBackup will be set to NULL and an error
+    ** code and  message left in connection pTo.
+    **
+    ** If the backup object is successfully created, call backup_step()
+    ** to copy data from pFile to pInMemory. Then call backup_finish()
+    ** to release resources associated with the pBackup object.  If an
+    ** error occurred, then  an error code and message will be left in
+    ** connection pTo. If no error occurred, then the error code belonging
+    ** to pTo is set to SQLITE_OK.
+    */
+    pBackup = sqlite3_backup_init(pTo, "main", pFrom, "main");
+    if( pBackup ){
+      (void)sqlite3_backup_step(pBackup, -1);
+      (void)sqlite3_backup_finish(pBackup);
+    }
+    rc = sqlite3_errcode(pTo);
+  }
+
+  /* Close the database connection opened on database file zFilename
+  ** and return the result of this function. */
+  (void)sqlite3_close(pFile);
+  return rc;
+}
+
+bool DBDriverSqlite3::getDatabaseVersionQuery(std::string & version) const
+{
+	version = "0.0.0";
+	if(_ppDb)
+	{
+		UTimer timer;
+		timer.start();
+		int rc = SQLITE_OK;
+		sqlite3_stmt * ppStmt = 0;
+		std::stringstream query;
+
+		query << "SELECT version FROM Admin;";
+
+		rc = sqlite3_prepare_v2(_ppDb, query.str().c_str(), -1, &ppStmt, 0);
+		if(rc == SQLITE_OK)
+		{
+			// Process the result if one
+			rc = sqlite3_step(ppStmt);
+			if(rc == SQLITE_ROW)
+			{
+				version = reinterpret_cast<const char*>(sqlite3_column_text(ppStmt, 0));
+				rc = sqlite3_step(ppStmt);
+			}
+			UASSERT_MSG(rc == SQLITE_DONE, uFormat("DB error (%s): %s", _version.c_str(), sqlite3_errmsg(_ppDb)).c_str());
+
+			// Finalize (delete) the statement
+			rc = sqlite3_finalize(ppStmt);
+			UASSERT_MSG(rc == SQLITE_OK, uFormat("DB error (%s): %s", _version.c_str(), sqlite3_errmsg(_ppDb)).c_str());
+		}
+		//else
+		//{
+			// old version detected
+		//}
+		return true;
+	}
+	return false;
+}
+
+
+bool DBDriverSqlite3::connectDatabaseQuery(const std::string & url, bool overwritten)
+{
+	this->disconnectDatabaseQuery();
+	// Open a database connection
+	_ppDb = 0;
+
+	if(url.empty())
+	{
+		UERROR("url is empty...");
+		return false;
+	}
+
+	int rc = SQLITE_OK;
+	bool dbFileExist = UFile::exists(url.c_str());
+	if(dbFileExist && overwritten)
+	{
+		UINFO("Deleting database %s...", url.c_str());
+		UASSERT(UFile::erase(url.c_str()) == 0);
+		dbFileExist = false;
+	}
+
+	if(_dbInMemory)
+	{
+		ULOGGER_INFO("Using database \"%s\" in the memory.", url.c_str());
+		rc = sqlite3_open_v2(":memory:", &_ppDb, SQLITE_OPEN_READWRITE | SQLITE_OPEN_CREATE, 0);
+	}
+	else
+	{
+		ULOGGER_INFO("Using database \"%s\" from the hard drive.", url.c_str());
+		rc = sqlite3_open_v2(url.c_str(), &_ppDb, SQLITE_OPEN_READWRITE | SQLITE_OPEN_CREATE, 0);
+	}
+	if(rc != SQLITE_OK)
+	{
+		UFATAL("DB error : %s (path=\"%s\")", sqlite3_errmsg(_ppDb), url.c_str());
+		_ppDb = 0;
+		return false;
+	}
+
+	if(_dbInMemory && dbFileExist)
+	{
+		UTimer timer;
+		timer.start();
+		ULOGGER_DEBUG("Loading DB ...");
+		rc = loadOrSaveDb(_ppDb, url, 0); // Load memory from file
+		ULOGGER_INFO("Loading DB time = %fs, (%s)", timer.ticks(), url.c_str());
+		if(rc != SQLITE_OK)
+		{
+			UFATAL("DB error 2 : %s", sqlite3_errmsg(_ppDb));
+			sqlite3_close(_ppDb);
+			_ppDb = 0;
+			return false;
+		}
+	}
+
+	if(!dbFileExist)
+	{
+		ULOGGER_INFO("Database \"%s\" doesn't exist, creating a new one...", url.c_str());
+		// Create the database
+		std::string schema = DATABASESCHEMA_SQL;
+		schema = uHex2Str(schema);
+		this->executeNoResultQuery(schema.c_str());
+	}
+	UASSERT(this->getDatabaseVersionQuery(_version)); // must be true!
+	UINFO("Database version = %s", _version.c_str());
+
+	if(uStrNumCmp(_version, RTABMAP_VERSION) > 0)
+	{
+		UERROR("Opened database version (%s) is more recent than rtabmap "
+			   "installed version (%s). Please update rtabmap to new version!",
+			   _version.c_str(), RTABMAP_VERSION);
+		this->disconnectDatabaseQuery(false);
+		return false;
+	}
+
+	//Set database optimizations
+	this->setCacheSize(_cacheSize); // this will call the SQL
+	this->setJournalMode(_journalMode); // this will call the SQL
+	this->setSynchronous(_synchronous); // this will call the SQL
+	this->setTempStore(_tempStore); // this will call the SQL
+
+	return true;
+}
+void DBDriverSqlite3::disconnectDatabaseQuery(bool save)
+{
+	UDEBUG("");
+	if(_ppDb)
+	{
+		int rc = SQLITE_OK;
+		// make sure that all statements are finalized
+		sqlite3_stmt * pStmt;
+		while( (pStmt = sqlite3_next_stmt(_ppDb, 0))!=0 )
+		{
+			rc = sqlite3_finalize(pStmt);
+			if(rc != SQLITE_OK)
+			{
+				UERROR("");
+			}
+		}
+
+		if(save && _dbInMemory)
+		{
+			UTimer timer;
+			timer.start();
+			UINFO("Saving database to %s ...",  this->getUrl().c_str());
+			rc = loadOrSaveDb(_ppDb, this->getUrl(), 1); // Save memory to file
+			UASSERT_MSG(rc == SQLITE_OK, uFormat("DB error (%s): %s", _version.c_str(), sqlite3_errmsg(_ppDb)).c_str());
+			ULOGGER_DEBUG("Saving DB time = %fs", timer.ticks());
+		}
+
+		// Then close (delete) the database connection
+		UINFO("Disconnecting database %s...", this->getUrl().c_str());
+		sqlite3_close(_ppDb);
+		_ppDb = 0;
+	}
+}
+
+bool DBDriverSqlite3::isConnectedQuery() const
+{
+	return _ppDb != 0;
+}
+
+// In bytes
+void DBDriverSqlite3::executeNoResultQuery(const std::string & sql) const
+{
+	if(_ppDb)
+	{
+		UTimer timer;
+		timer.start();
+		int rc;
+		rc = sqlite3_exec(_ppDb, sql.c_str(), 0, 0, 0);
+		UASSERT_MSG(rc == SQLITE_OK, uFormat("DB error: %s, the query is %s", sqlite3_errmsg(_ppDb), sql.c_str()).c_str());
+		UDEBUG("Time=%fs", timer.ticks());
+	}
+}
+
+long DBDriverSqlite3::getMemoryUsedQuery() const
+{
+	//if(_dbInMemory)
+	//{
+		return sqlite3_memory_used();
+	//}
+	//else // Commented because it can lag
+	//{
+	//	return UFile::length(this->getUrl());
+	//}
+}
+
+long DBDriverSqlite3::getImagesMemoryUsedQuery() const
+{
+	UDEBUG("");
+	long size = 0L;
+	if(_ppDb)
+	{
+		std::string query;
+		if(uStrNumCmp(_version, "0.10.0") >= 0)
+		{
+			query = "SELECT sum(length(image)) from Data;";
+		}
+		else
+		{
+			query = "SELECT sum(length(data)) from Image;";
+		}
+
+		int rc = SQLITE_OK;
+		sqlite3_stmt * ppStmt = 0;
+		rc = sqlite3_prepare_v2(_ppDb, query.c_str(), -1, &ppStmt, 0);
+		UASSERT_MSG(rc == SQLITE_OK, uFormat("DB error (%s): %s", _version.c_str(), sqlite3_errmsg(_ppDb)).c_str());
+		rc = sqlite3_step(ppStmt);
+		if(rc == SQLITE_ROW)
+		{
+			size = sqlite3_column_int64(ppStmt, 0);
+			rc = sqlite3_step(ppStmt);
+		}
+		UASSERT_MSG(rc == SQLITE_DONE, uFormat("DB error (%s): %s", _version.c_str(), sqlite3_errmsg(_ppDb)).c_str());
+		rc = sqlite3_finalize(ppStmt);
+		UASSERT_MSG(rc == SQLITE_OK, uFormat("DB error (%s): %s", _version.c_str(), sqlite3_errmsg(_ppDb)).c_str());
+	}
+	return size;
+}
+long DBDriverSqlite3::getDepthImagesMemoryUsedQuery() const
+{
+	UDEBUG("");
+	long size = 0L;
+	if(_ppDb)
+	{
+		std::string query;
+		if(uStrNumCmp(_version, "0.10.0") >= 0)
+		{
+			query = "SELECT sum(length(depth)) from Data;";
+		}
+		else
+		{
+			query = "SELECT sum(length(data)) from Depth;";
+		}
+
+		int rc = SQLITE_OK;
+		sqlite3_stmt * ppStmt = 0;
+		rc = sqlite3_prepare_v2(_ppDb, query.c_str(), -1, &ppStmt, 0);
+		UASSERT_MSG(rc == SQLITE_OK, uFormat("DB error (%s): %s", _version.c_str(), sqlite3_errmsg(_ppDb)).c_str());
+		rc = sqlite3_step(ppStmt);
+		if(rc == SQLITE_ROW)
+		{
+			size = sqlite3_column_int64(ppStmt, 0);
+			rc = sqlite3_step(ppStmt);
+		}
+		UASSERT_MSG(rc == SQLITE_DONE, uFormat("DB error (%s): %s", _version.c_str(), sqlite3_errmsg(_ppDb)).c_str());
+		rc = sqlite3_finalize(ppStmt);
+		UASSERT_MSG(rc == SQLITE_OK, uFormat("DB error (%s): %s", _version.c_str(), sqlite3_errmsg(_ppDb)).c_str());
+	}
+	return size;
+}
+long DBDriverSqlite3::getLaserScansMemoryUsedQuery() const
+{
+	UDEBUG("");
+	long size = 0L;
+	if(_ppDb)
+	{
+		std::string query;
+		if(uStrNumCmp(_version, "0.10.0") >= 0)
+		{
+			query = "SELECT sum(length(scan)) from Data;";
+		}
+		else
+		{
+			query = "SELECT sum(length(data2d)) from Depth;";
+		}
+
+		int rc = SQLITE_OK;
+		sqlite3_stmt * ppStmt = 0;
+		rc = sqlite3_prepare_v2(_ppDb, query.c_str(), -1, &ppStmt, 0);
+		UASSERT_MSG(rc == SQLITE_OK, uFormat("DB error (%s): %s", _version.c_str(), sqlite3_errmsg(_ppDb)).c_str());
+		rc = sqlite3_step(ppStmt);
+		if(rc == SQLITE_ROW)
+		{
+			size = sqlite3_column_int64(ppStmt, 0);
+			rc = sqlite3_step(ppStmt);
+		}
+		UASSERT_MSG(rc == SQLITE_DONE, uFormat("DB error (%s): %s", _version.c_str(), sqlite3_errmsg(_ppDb)).c_str());
+		rc = sqlite3_finalize(ppStmt);
+		UASSERT_MSG(rc == SQLITE_OK, uFormat("DB error (%s): %s", _version.c_str(), sqlite3_errmsg(_ppDb)).c_str());
+	}
+	return size;
+}
+long DBDriverSqlite3::getUserDataMemoryUsedQuery() const
+{
+	UDEBUG("");
+	long size = 0L;
+	if(_ppDb)
+	{
+		std::string query;
+		if(uStrNumCmp(_version, "0.10.1") >= 0)
+		{
+			query = "SELECT sum(length(user_data)) from Data;";
+		}
+		else if(uStrNumCmp(_version, "0.8.8") >= 0)
+		{
+			query = "SELECT sum(length(user_data)) from Node;";
+		}
+		else
+		{
+			return size; // no user_data
+		}
+
+		int rc = SQLITE_OK;
+		sqlite3_stmt * ppStmt = 0;
+		rc = sqlite3_prepare_v2(_ppDb, query.c_str(), -1, &ppStmt, 0);
+		UASSERT_MSG(rc == SQLITE_OK, uFormat("DB error (%s): %s", _version.c_str(), sqlite3_errmsg(_ppDb)).c_str());
+		rc = sqlite3_step(ppStmt);
+		if(rc == SQLITE_ROW)
+		{
+			size = sqlite3_column_int64(ppStmt, 0);
+			rc = sqlite3_step(ppStmt);
+		}
+		UASSERT_MSG(rc == SQLITE_DONE, uFormat("DB error (%s): %s", _version.c_str(), sqlite3_errmsg(_ppDb)).c_str());
+		rc = sqlite3_finalize(ppStmt);
+		UASSERT_MSG(rc == SQLITE_OK, uFormat("DB error (%s): %s", _version.c_str(), sqlite3_errmsg(_ppDb)).c_str());
+	}
+	return size;
+}
+long DBDriverSqlite3::getWordsMemoryUsedQuery() const
+{
+	UDEBUG("");
+	long size = 0L;
+	if(_ppDb)
+	{
+		std::string query = "SELECT sum(length(descriptor)) from Word;";
+
+		int rc = SQLITE_OK;
+		sqlite3_stmt * ppStmt = 0;
+		rc = sqlite3_prepare_v2(_ppDb, query.c_str(), -1, &ppStmt, 0);
+		UASSERT_MSG(rc == SQLITE_OK, uFormat("DB error (%s): %s", _version.c_str(), sqlite3_errmsg(_ppDb)).c_str());
+		rc = sqlite3_step(ppStmt);
+		if(rc == SQLITE_ROW)
+		{
+			size = sqlite3_column_int64(ppStmt, 0);
+			rc = sqlite3_step(ppStmt);
+		}
+		UASSERT_MSG(rc == SQLITE_DONE, uFormat("DB error (%s): %s", _version.c_str(), sqlite3_errmsg(_ppDb)).c_str());
+		rc = sqlite3_finalize(ppStmt);
+		UASSERT_MSG(rc == SQLITE_OK, uFormat("DB error (%s): %s", _version.c_str(), sqlite3_errmsg(_ppDb)).c_str());
+	}
+	return size;
+}
+int DBDriverSqlite3::getLastNodesSizeQuery() const
+{
+	UDEBUG("");
+	int size = 0;
+	if(_ppDb)
+	{
+		std::string query = "SELECT count(id) from Node WHERE time_enter >= (SELECT MAX(time_enter) FROM Statistics);";
+
+		int rc = SQLITE_OK;
+		sqlite3_stmt * ppStmt = 0;
+		rc = sqlite3_prepare_v2(_ppDb, query.c_str(), -1, &ppStmt, 0);
+		UASSERT_MSG(rc == SQLITE_OK, uFormat("DB error (%s): %s", _version.c_str(), sqlite3_errmsg(_ppDb)).c_str());
+		rc = sqlite3_step(ppStmt);
+		if(rc == SQLITE_ROW)
+		{
+			size = sqlite3_column_int(ppStmt, 0);
+			rc = sqlite3_step(ppStmt);
+		}
+		UASSERT_MSG(rc == SQLITE_DONE, uFormat("DB error (%s): %s", _version.c_str(), sqlite3_errmsg(_ppDb)).c_str());
+		rc = sqlite3_finalize(ppStmt);
+		UASSERT_MSG(rc == SQLITE_OK, uFormat("DB error (%s): %s", _version.c_str(), sqlite3_errmsg(_ppDb)).c_str());
+	}
+	return size;
+}
+int DBDriverSqlite3::getLastDictionarySizeQuery() const
+{
+	UDEBUG("");
+	int size = 0;
+	if(_ppDb)
+	{
+		std::string query = "SELECT count(id) from Word WHERE time_enter >= (SELECT MAX(time_enter) FROM Statistics);";
+
+		int rc = SQLITE_OK;
+		sqlite3_stmt * ppStmt = 0;
+		rc = sqlite3_prepare_v2(_ppDb, query.c_str(), -1, &ppStmt, 0);
+		UASSERT_MSG(rc == SQLITE_OK, uFormat("DB error (%s): %s", _version.c_str(), sqlite3_errmsg(_ppDb)).c_str());
+		rc = sqlite3_step(ppStmt);
+		if(rc == SQLITE_ROW)
+		{
+			size = sqlite3_column_int(ppStmt, 0);
+			rc = sqlite3_step(ppStmt);
+		}
+		UASSERT_MSG(rc == SQLITE_DONE, uFormat("DB error (%s): %s", _version.c_str(), sqlite3_errmsg(_ppDb)).c_str());
+		rc = sqlite3_finalize(ppStmt);
+		UASSERT_MSG(rc == SQLITE_OK, uFormat("DB error (%s): %s", _version.c_str(), sqlite3_errmsg(_ppDb)).c_str());
+	}
+	return size;
+}
+int DBDriverSqlite3::getTotalNodesSizeQuery() const
+{
+	UDEBUG("");
+	int size = 0;
+	if(_ppDb)
+	{
+		std::string query = "SELECT count(id) from Node;";
+
+		int rc = SQLITE_OK;
+		sqlite3_stmt * ppStmt = 0;
+		rc = sqlite3_prepare_v2(_ppDb, query.c_str(), -1, &ppStmt, 0);
+		UASSERT_MSG(rc == SQLITE_OK, uFormat("DB error (%s): %s", _version.c_str(), sqlite3_errmsg(_ppDb)).c_str());
+		rc = sqlite3_step(ppStmt);
+		if(rc == SQLITE_ROW)
+		{
+			size = sqlite3_column_int(ppStmt, 0);
+			rc = sqlite3_step(ppStmt);
+		}
+		UASSERT_MSG(rc == SQLITE_DONE, uFormat("DB error (%s): %s", _version.c_str(), sqlite3_errmsg(_ppDb)).c_str());
+		rc = sqlite3_finalize(ppStmt);
+		UASSERT_MSG(rc == SQLITE_OK, uFormat("DB error (%s): %s", _version.c_str(), sqlite3_errmsg(_ppDb)).c_str());
+	}
+	return size;
+}
+int DBDriverSqlite3::getTotalDictionarySizeQuery() const
+{
+	UDEBUG("");
+	int size = 0;
+	if(_ppDb)
+	{
+		std::string query = "SELECT count(id) from Word;";
+
+		int rc = SQLITE_OK;
+		sqlite3_stmt * ppStmt = 0;
+		rc = sqlite3_prepare_v2(_ppDb, query.c_str(), -1, &ppStmt, 0);
+		UASSERT_MSG(rc == SQLITE_OK, uFormat("DB error (%s): %s", _version.c_str(), sqlite3_errmsg(_ppDb)).c_str());
+		rc = sqlite3_step(ppStmt);
+		if(rc == SQLITE_ROW)
+		{
+			size = sqlite3_column_int(ppStmt, 0);
+			rc = sqlite3_step(ppStmt);
+		}
+		UASSERT_MSG(rc == SQLITE_DONE, uFormat("DB error (%s): %s", _version.c_str(), sqlite3_errmsg(_ppDb)).c_str());
+		rc = sqlite3_finalize(ppStmt);
+		UASSERT_MSG(rc == SQLITE_OK, uFormat("DB error (%s): %s", _version.c_str(), sqlite3_errmsg(_ppDb)).c_str());
+	}
+	return size;
+}
+
+ParametersMap DBDriverSqlite3::getLastParametersQuery() const
+{
+	UDEBUG("");
+	ParametersMap parameters;
+	if(_ppDb)
+	{
+		if(uStrNumCmp(_version, "0.11.8") >= 0)
+		{
+			std::string query = "SELECT parameters "
+					 "FROM Statistics "
+					 "WHERE time_enter >= (SELECT MAX(time_enter) FROM Statistics);";
+
+			int rc = SQLITE_OK;
+			sqlite3_stmt * ppStmt = 0;
+			rc = sqlite3_prepare_v2(_ppDb, query.c_str(), -1, &ppStmt, 0);
+			UASSERT_MSG(rc == SQLITE_OK, uFormat("DB error (%s): %s", _version.c_str(), sqlite3_errmsg(_ppDb)).c_str());
+			rc = sqlite3_step(ppStmt);
+			if(rc == SQLITE_ROW)
+			{
+				std::string text((const char *)sqlite3_column_text(ppStmt, 0));
+
+				if(text.size())
+				{
+					parameters = Parameters::deserialize(text);
+				}
+
+				rc = sqlite3_step(ppStmt);
+			}
+			UASSERT_MSG(rc == SQLITE_DONE, uFormat("DB error (%s): %s", _version.c_str(), sqlite3_errmsg(_ppDb)).c_str());
+			rc = sqlite3_finalize(ppStmt);
+			UASSERT_MSG(rc == SQLITE_OK, uFormat("DB error (%s): %s", _version.c_str(), sqlite3_errmsg(_ppDb)).c_str());
+		}
+	}
+	return parameters;
+}
+
+void DBDriverSqlite3::loadNodeDataQuery(std::list<Signature *> & signatures) const
+{
+	UDEBUG("load data for %d signatures", (int)signatures.size());
+	if(_ppDb)
+	{
+		UTimer timer;
+		timer.start();
+		int rc = SQLITE_OK;
+		sqlite3_stmt * ppStmt = 0;
+		std::stringstream query;
+
+		if(uStrNumCmp(_version, "0.10.7") >= 0)
+		{
+			query << "SELECT image, depth, calibration, scan_max_pts, scan_max_range, scan, user_data "
+				  << "FROM Data "
+				  << "WHERE id = ?"
+				  <<";";
+		}
+		else if(uStrNumCmp(_version, "0.10.1") >= 0)
+		{
+			query << "SELECT image, depth, calibration, scan_max_pts, scan, user_data "
+				  << "FROM Data "
+				  << "WHERE id = ?"
+				  <<";";
+		}
+		else if(uStrNumCmp(_version, "0.10.0") >= 0)
+		{
+			query << "SELECT Data.image, Data.depth, Data.calibration, Data.scan_max_pts, Data.scan, Node.user_data "
+				  << "FROM Data "
+				  << "INNER JOIN Node "
+				  << "ON Data.id = Node.id "
+				  << "WHERE Data.id = ?"
+				  <<";";
+		}
+		else if(uStrNumCmp(_version, "0.8.11") >= 0)
+		{
+			query << "SELECT Image.data, "
+					 "Depth.data, Depth.local_transform, Depth.fx, Depth.fy, Depth.cx, Depth.cy, Depth.data2d_max_pts, Depth.data2d, Node.user_data "
+				  << "FROM Image "
+				  << "INNER JOIN Node "
+				  << "on Image.id = Node.id "
+				  << "LEFT OUTER JOIN Depth " // returns all images even if there are no metric data
+				  << "ON Image.id = Depth.id "
+				  << "WHERE Image.id = ?"
+				  <<";";
+		}
+		else if(uStrNumCmp(_version, "0.8.8") >= 0)
+		{
+			query << "SELECT Image.data, "
+					 "Depth.data, Depth.local_transform, Depth.fx, Depth.fy, Depth.cx, Depth.cy, Depth.data2d, Node.user_data "
+				  << "FROM Image "
+				  << "INNER JOIN Node "
+				  << "on Image.id = Node.id "
+				  << "LEFT OUTER JOIN Depth " // returns all images even if there are no metric data
+				  << "ON Image.id = Depth.id "
+				  << "WHERE Image.id = ?"
+				  <<";";
+		}
+		else if(uStrNumCmp(_version, "0.7.0") >= 0)
+		{
+			query << "SELECT Image.data, "
+					 "Depth.data, Depth.local_transform, Depth.fx, Depth.fy, Depth.cx, Depth.cy, Depth.data2d "
+				  << "FROM Image "
+				  << "LEFT OUTER JOIN Depth " // returns all images even if there are no metric data
+				  << "ON Image.id = Depth.id "
+				  << "WHERE Image.id = ?"
+				  <<";";
+		}
+		else
+		{
+			query << "SELECT Image.data, "
+					 "Depth.data, Depth.local_transform, Depth.constant, Depth.data2d "
+				  << "FROM Image "
+				  << "LEFT OUTER JOIN Depth " // returns all images even if there are no metric data
+				  << "ON Image.id = Depth.id "
+				  << "WHERE Image.id = ?"
+				  <<";";
+		}
+
+		rc = sqlite3_prepare_v2(_ppDb, query.str().c_str(), -1, &ppStmt, 0);
+		UASSERT_MSG(rc == SQLITE_OK, uFormat("DB error (%s): %s", _version.c_str(), sqlite3_errmsg(_ppDb)).c_str());
+
+		const void * data = 0;
+		int dataSize = 0;
+		int index = 0;
+
+		for(std::list<Signature*>::iterator iter = signatures.begin(); iter!=signatures.end(); ++iter)
+		{
+			UASSERT(*iter != 0);
+
+			ULOGGER_DEBUG("Loading data for %d...", (*iter)->id());
+			// bind id
+			rc = sqlite3_bind_int(ppStmt, 1, (*iter)->id());
+			UASSERT_MSG(rc == SQLITE_OK, uFormat("DB error (%s): %s", _version.c_str(), sqlite3_errmsg(_ppDb)).c_str());
+
+			// Process the result if one
+			rc = sqlite3_step(ppStmt);
+			if(rc == SQLITE_ROW)
+			{
+				index = 0;
+
+				cv::Mat imageCompressed;
+				cv::Mat depthOrRightCompressed;
+				std::vector<CameraModel> models;
+				StereoCameraModel stereoModel;
+				Transform localTransform = Transform::getIdentity();
+				cv::Mat scanCompressed;
+				cv::Mat userDataCompressed;
+
+				data = sqlite3_column_blob(ppStmt, index);
+				dataSize = sqlite3_column_bytes(ppStmt, index++);
+
+				//Create the image
+				if(dataSize>4 && data)
+				{
+					imageCompressed = cv::Mat(1, dataSize, CV_8UC1, (void *)data).clone();
+				}
+
+				data = sqlite3_column_blob(ppStmt, index);
+				dataSize = sqlite3_column_bytes(ppStmt, index++);
+
+				//Create the depth image
+				if(dataSize>4 && data)
+				{
+					depthOrRightCompressed = cv::Mat(1, dataSize, CV_8UC1, (void *)data).clone();
+				}
+
+				if(uStrNumCmp(_version, "0.10.0") < 0)
+				{
+					data = sqlite3_column_blob(ppStmt, index); // local transform
+					dataSize = sqlite3_column_bytes(ppStmt, index++);
+					if((unsigned int)dataSize == localTransform.size()*sizeof(float) && data)
+					{
+						memcpy(localTransform.data(), data, dataSize);
+					}
+				}
+
+				// calibration
+				if(uStrNumCmp(_version, "0.10.0") >= 0)
+				{
+					data = sqlite3_column_blob(ppStmt, index);
+					dataSize = sqlite3_column_bytes(ppStmt, index++);
+					// multi-cameras [fx,fy,cx,cy,[width,height],local_transform, ... ,fx,fy,cx,cy,[width,height],local_transform] (4or6+12)*float * numCameras
+					// stereo [fx, fy, cx, cy, baseline, local_transform] (5+12)*float
+					if(dataSize > 0 && data)
+					{
+						float * dataFloat = (float*)data;
+						if(uStrNumCmp(_version, "0.11.2") >= 0 &&
+						   (unsigned int)dataSize % (6+localTransform.size())*sizeof(float) == 0)
+						{
+							int cameraCount = dataSize / ((6+localTransform.size())*sizeof(float));
+							UDEBUG("Loading calibration for %d cameras (%d bytes)", cameraCount, dataSize);
+							int max = cameraCount*(6+localTransform.size());
+							for(int i=0; i<max; i+=6+localTransform.size())
+							{
+								// Reinitialize to a new Transform, to avoid copying in the same memory than the previous one
+								localTransform = Transform::getIdentity();
+								memcpy(localTransform.data(), dataFloat+i+6, localTransform.size()*sizeof(float));
+								models.push_back(CameraModel(
+										(double)dataFloat[i],
+										(double)dataFloat[i+1],
+										(double)dataFloat[i+2],
+										(double)dataFloat[i+3],
+										localTransform));
+								models.back().setImageSize(cv::Size(dataFloat[i+4], dataFloat[i+5]));
+								UDEBUG("%f %f %f %f %f %f %s", dataFloat[i], dataFloat[i+1], dataFloat[i+2],
+										dataFloat[i+3], dataFloat[i+4], dataFloat[i+5],
+										localTransform.prettyPrint().c_str());
+							}
+						}
+						else if(uStrNumCmp(_version, "0.11.2") < 0 &&
+								(unsigned int)dataSize % (4+localTransform.size())*sizeof(float) == 0)
+						{
+							int cameraCount = dataSize / ((4+localTransform.size())*sizeof(float));
+							UDEBUG("Loading calibration for %d cameras (%d bytes)", cameraCount, dataSize);
+							int max = cameraCount*(4+localTransform.size());
+							for(int i=0; i<max; i+=4+localTransform.size())
+							{
+								// Reinitialize to a new Transform, to avoid copying in the same memory than the previous one
+								localTransform = Transform::getIdentity();
+								memcpy(localTransform.data(), dataFloat+i+4, localTransform.size()*sizeof(float));
+								models.push_back(CameraModel(
+										(double)dataFloat[i],
+										(double)dataFloat[i+1],
+										(double)dataFloat[i+2],
+										(double)dataFloat[i+3],
+										localTransform));
+							}
+						}
+						else if((unsigned int)dataSize == (5+localTransform.size())*sizeof(float))
+						{
+							UDEBUG("Loading calibration of a stereo camera");
+							memcpy(localTransform.data(), dataFloat+5, localTransform.size()*sizeof(float));
+							stereoModel = StereoCameraModel(
+									dataFloat[0],  // fx
+									dataFloat[1],  // fy
+									dataFloat[2],  // cx
+									dataFloat[3],  // cy
+									dataFloat[4], // baseline
+									localTransform);
+						}
+						else
+						{
+							UFATAL("Wrong format of the Data.calibration field (size=%d bytes)", dataSize);
+						}
+					}
+
+				}
+				else if(uStrNumCmp(_version, "0.7.0") >= 0)
+				{
+					double fx = sqlite3_column_double(ppStmt, index++);
+					double fyOrBaseline = sqlite3_column_double(ppStmt, index++);
+					double cx = sqlite3_column_double(ppStmt, index++);
+					double cy = sqlite3_column_double(ppStmt, index++);
+					if(fyOrBaseline < 1.0)
+					{
+						//it is a baseline
+						stereoModel = StereoCameraModel(fx,fx,cx,cy,fyOrBaseline, localTransform);
+					}
+					else
+					{
+						models.push_back(CameraModel(fx, fyOrBaseline, cx, cy, localTransform));
+					}
+				}
+				else
+				{
+					float depthConstant = sqlite3_column_double(ppStmt, index++);
+					float fx = 1.0f/depthConstant;
+					float fy = 1.0f/depthConstant;
+					float cx = 0.0f;
+					float cy = 0.0f;
+					models.push_back(CameraModel(fx, fy, cx, cy, localTransform));
+				}
+
+				int laserScanMaxPts = 0;
+				if(uStrNumCmp(_version, "0.8.11") >= 0)
+				{
+					laserScanMaxPts = sqlite3_column_int(ppStmt, index++);
+				}
+
+				float laserScanMaxRange = 0.0f;
+				if(uStrNumCmp(_version, "0.10.7") >= 0)
+				{
+					laserScanMaxRange = sqlite3_column_int(ppStmt, index++);
+				}
+
+				data = sqlite3_column_blob(ppStmt, index);
+				dataSize = sqlite3_column_bytes(ppStmt, index++);
+				//Create the laserScan
+				if(dataSize>4 && data)
+				{
+					scanCompressed = cv::Mat(1, dataSize, CV_8UC1, (void *)data).clone(); // depth2d
+				}
+
+				if(uStrNumCmp(_version, "0.8.8") >= 0)
+				{
+					data = sqlite3_column_blob(ppStmt, index);
+					dataSize = sqlite3_column_bytes(ppStmt, index++);
+					//Create the userData
+					if(dataSize>4 && data)
+					{
+						if(uStrNumCmp(_version, "0.10.1") >= 0)
+						{
+							userDataCompressed = cv::Mat(1, dataSize, CV_8UC1, (void *)data).clone(); // userData
+						}
+						else
+						{
+							// compress data (set uncompressed data to signed to make difference with compressed type)
+							userDataCompressed = compressData2(cv::Mat(1, dataSize, CV_8SC1, (void *)data));
+						}
+					}
+				}
+
+				if(models.size())
+				{
+					(*iter)->sensorData() = SensorData(
+							scanCompressed,
+							laserScanMaxPts,
+							laserScanMaxRange,
+							imageCompressed,
+							depthOrRightCompressed,
+							models,
+							(*iter)->id(),
+							0,
+							userDataCompressed);
+				}
+				else
+				{
+					(*iter)->sensorData() = SensorData(
+							scanCompressed,
+							laserScanMaxPts,
+							laserScanMaxRange,
+							imageCompressed,
+							depthOrRightCompressed,
+							stereoModel,
+							(*iter)->id(),
+							0,
+							userDataCompressed);
+				}
+
+				rc = sqlite3_step(ppStmt); // next result...
+			}
+			UASSERT_MSG(rc == SQLITE_DONE, uFormat("DB error (%s): %s", _version.c_str(), sqlite3_errmsg(_ppDb)).c_str());
+
+			//reset
+			rc = sqlite3_reset(ppStmt);
+			UASSERT_MSG(rc == SQLITE_OK, uFormat("DB error (%s): %s", _version.c_str(), sqlite3_errmsg(_ppDb)).c_str());
+		}
+
+		// Finalize (delete) the statement
+		rc = sqlite3_finalize(ppStmt);
+		UASSERT_MSG(rc == SQLITE_OK, uFormat("DB error (%s): %s", _version.c_str(), sqlite3_errmsg(_ppDb)).c_str());
+		ULOGGER_DEBUG("Time=%fs", timer.ticks());
+	}
+}
+
+bool DBDriverSqlite3::getCalibrationQuery(
+		int signatureId,
+		std::vector<CameraModel> & models,
+		StereoCameraModel & stereoModel) const
+{
+	bool found = false;
+	if(_ppDb && signatureId)
+	{
+		int rc = SQLITE_OK;
+		sqlite3_stmt * ppStmt = 0;
+		std::stringstream query;
+
+		if(uStrNumCmp(_version, "0.10.0") >= 0)
+		{
+			query << "SELECT calibration "
+				  << "FROM Data "
+				  << "WHERE id = " << signatureId
+				  <<";";
+		}
+		else if(uStrNumCmp(_version, "0.7.0") >= 0)
+		{
+			query << "SELECT local_transform, fx, fy, cx, cy "
+				  << "FROM Depth "
+				  << "WHERE id = " << signatureId
+				  <<";";
+		}
+		else
+		{
+			query << "SELECT local_transform, constant "
+				  << "FROM Depth "
+				  << "WHERE id = " << signatureId
+				  <<";";
+		}
+
+		rc = sqlite3_prepare_v2(_ppDb, query.str().c_str(), -1, &ppStmt, 0);
+		UASSERT_MSG(rc == SQLITE_OK, uFormat("DB error (%s): %s", _version.c_str(), sqlite3_errmsg(_ppDb)).c_str());
+
+		const void * data = 0;
+		int dataSize = 0;
+		Transform localTransform;
+
+		// Process the result if one
+		rc = sqlite3_step(ppStmt);
+		if(rc == SQLITE_ROW)
+		{
+			found = true;
+			int index = 0;
+
+			// calibration
+			if(uStrNumCmp(_version, "0.10.0") >= 0)
+			{
+				data = sqlite3_column_blob(ppStmt, index);
+				dataSize = sqlite3_column_bytes(ppStmt, index++);
+				// multi-cameras [fx,fy,cx,cy,[width,height],local_transform, ... ,fx,fy,cx,cy,[width,height],local_transform] (4or6+12)*float * numCameras
+				// stereo [fx, fy, cx, cy, baseline, local_transform] (5+12)*float
+				if(dataSize > 0 && data)
+				{
+					float * dataFloat = (float*)data;
+					if(uStrNumCmp(_version, "0.11.2") >= 0 &&
+					  (unsigned int)dataSize % (6+localTransform.size())*sizeof(float) == 0)
+					{
+						int cameraCount = dataSize / ((6+localTransform.size())*sizeof(float));
+						UDEBUG("Loading calibration for %d cameras (%d bytes)", cameraCount, dataSize);
+						int max = cameraCount*(6+localTransform.size());
+						for(int i=0; i<max; i+=6+localTransform.size())
+						{
+							// Reinitialize to a new Transform, to avoid copying in the same memory than the previous one
+							localTransform = Transform::getIdentity();
+							memcpy(localTransform.data(), dataFloat+i+6, localTransform.size()*sizeof(float));
+							models.push_back(CameraModel(
+									(double)dataFloat[i],
+									(double)dataFloat[i+1],
+									(double)dataFloat[i+2],
+									(double)dataFloat[i+3],
+									localTransform));
+							models.back().setImageSize(cv::Size(dataFloat[i+4], dataFloat[i+5]));
+							UDEBUG("%f %f %f %f %f %f %s", dataFloat[i], dataFloat[i+1], dataFloat[i+2],
+									dataFloat[i+3], dataFloat[i+4], dataFloat[i+5],
+									localTransform.prettyPrint().c_str());
+						}
+					}
+					else if(uStrNumCmp(_version, "0.11.2") < 0 &&
+							(unsigned int)dataSize % (4+localTransform.size())*sizeof(float) == 0)
+					{
+						int cameraCount = dataSize / ((4+localTransform.size())*sizeof(float));
+						UDEBUG("Loading calibration for %d cameras (%d bytes)", cameraCount, dataSize);
+						int max = cameraCount*(4+localTransform.size());
+						for(int i=0; i<max; i+=4+localTransform.size())
+						{
+							// Reinitialize to a new Transform, to avoid copying in the same memory than the previous one
+							localTransform = Transform::getIdentity();
+							memcpy(localTransform.data(), dataFloat+i+4, localTransform.size()*sizeof(float));
+							models.push_back(CameraModel(
+									(double)dataFloat[i],
+									(double)dataFloat[i+1],
+									(double)dataFloat[i+2],
+									(double)dataFloat[i+3],
+									localTransform));
+						}
+					}
+					else if((unsigned int)dataSize == (5+localTransform.size())*sizeof(float))
+					{
+						UDEBUG("Loading calibration of a stereo camera");
+						memcpy(localTransform.data(), dataFloat+5, localTransform.size()*sizeof(float));
+						stereoModel = StereoCameraModel(
+								dataFloat[0],  // fx
+								dataFloat[1],  // fy
+								dataFloat[2],  // cx
+								dataFloat[3],  // cy
+								dataFloat[4], // baseline
+								localTransform);
+					}
+					else
+					{
+						UFATAL("Wrong format of the Data.calibration field (size=%d bytes)", dataSize);
+					}
+				}
+
+			}
+			else if(uStrNumCmp(_version, "0.7.0") >= 0)
+			{
+				double fx = sqlite3_column_double(ppStmt, index++);
+				double fyOrBaseline = sqlite3_column_double(ppStmt, index++);
+				double cx = sqlite3_column_double(ppStmt, index++);
+				double cy = sqlite3_column_double(ppStmt, index++);
+				if(fyOrBaseline < 1.0)
+				{
+					//it is a baseline
+					stereoModel = StereoCameraModel(fx,fx,cx,cy,fyOrBaseline, localTransform);
+				}
+				else
+				{
+					models.push_back(CameraModel(fx, fyOrBaseline, cx, cy, localTransform));
+				}
+			}
+			else
+			{
+				float depthConstant = sqlite3_column_double(ppStmt, index++);
+				float fx = 1.0f/depthConstant;
+				float fy = 1.0f/depthConstant;
+				float cx = 0.0f;
+				float cy = 0.0f;
+				models.push_back(CameraModel(fx, fy, cx, cy, localTransform));
+			}
+
+			rc = sqlite3_step(ppStmt); // next result...
+		}
+		UASSERT_MSG(rc == SQLITE_DONE, uFormat("DB error (%s): %s", _version.c_str(), sqlite3_errmsg(_ppDb)).c_str());
+
+		// Finalize (delete) the statement
+		rc = sqlite3_finalize(ppStmt);
+		UASSERT_MSG(rc == SQLITE_OK, uFormat("DB error (%s): %s", _version.c_str(), sqlite3_errmsg(_ppDb)).c_str());
+	}
+	return found;
+}
+
+bool DBDriverSqlite3::getNodeInfoQuery(int signatureId,
+		Transform & pose,
+		int & mapId,
+		int & weight,
+		std::string & label,
+		double & stamp,
+		Transform & groundTruthPose) const
+{
+	bool found = false;
+	if(_ppDb && signatureId)
+	{
+		int rc = SQLITE_OK;
+		sqlite3_stmt * ppStmt = 0;
+		std::stringstream query;
+
+		if(uStrNumCmp(_version, "0.11.1") >= 0)
+		{
+			query << "SELECT pose, map_id, weight, label, stamp, ground_truth_pose "
+					 "FROM Node "
+					 "WHERE id = " << signatureId <<
+					 ";";
+		}
+		else if(uStrNumCmp(_version, "0.8.5") >= 0)
+		{
+			query << "SELECT pose, map_id, weight, label, stamp "
+					 "FROM Node "
+					 "WHERE id = " << signatureId <<
+					 ";";
+		}
+		else
+		{
+			query << "SELECT pose, map_id, weight "
+					 "FROM Node "
+					 "WHERE id = " << signatureId <<
+					 ";";
+		}
+
+		rc = sqlite3_prepare_v2(_ppDb, query.str().c_str(), -1, &ppStmt, 0);
+		UASSERT_MSG(rc == SQLITE_OK, uFormat("DB error (%s): %s", _version.c_str(), sqlite3_errmsg(_ppDb)).c_str());
+
+		const void * data = 0;
+		int dataSize = 0;
+
+		// Process the result if one
+		rc = sqlite3_step(ppStmt);
+		if(rc == SQLITE_ROW)
+		{
+			found = true;
+			int index = 0;
+			data = sqlite3_column_blob(ppStmt, index); // pose
+			dataSize = sqlite3_column_bytes(ppStmt, index++);
+			if((unsigned int)dataSize == pose.size()*sizeof(float) && data)
+			{
+				memcpy(pose.data(), data, dataSize);
+			}
+
+			mapId = sqlite3_column_int(ppStmt, index++); // map id
+			weight = sqlite3_column_int(ppStmt, index++); // weight
+
+			if(uStrNumCmp(_version, "0.8.5") >= 0)
+			{
+				const unsigned char * p = sqlite3_column_text(ppStmt, index++);
+				if(p)
+				{
+					label = reinterpret_cast<const char*>(p); // label
+				}
+				stamp = sqlite3_column_double(ppStmt, index++); // stamp
+			}
+
+			if(uStrNumCmp(_version, "0.11.1") >= 0)
+			{
+				data = sqlite3_column_blob(ppStmt, index); // ground_truh_pose
+				dataSize = sqlite3_column_bytes(ppStmt, index++);
+				if((unsigned int)dataSize == groundTruthPose.size()*sizeof(float) && data)
+				{
+					memcpy(groundTruthPose.data(), data, dataSize);
+				}
+			}
+
+			rc = sqlite3_step(ppStmt); // next result...
+		}
+		UASSERT_MSG(rc == SQLITE_DONE, uFormat("DB error (%s): %s", _version.c_str(), sqlite3_errmsg(_ppDb)).c_str());
+
+		// Finalize (delete) the statement
+		rc = sqlite3_finalize(ppStmt);
+		UASSERT_MSG(rc == SQLITE_OK, uFormat("DB error (%s): %s", _version.c_str(), sqlite3_errmsg(_ppDb)).c_str());
+	}
+	return found;
+}
+
+
+void DBDriverSqlite3::getAllNodeIdsQuery(std::set<int> & ids, bool ignoreChildren, bool ignoreBadSignatures) const
+{
+	if(_ppDb)
+	{
+		UTimer timer;
+		timer.start();
+		int rc = SQLITE_OK;
+		sqlite3_stmt * ppStmt = 0;
+		std::stringstream query;
+
+		query << "SELECT DISTINCT id "
+			  << "FROM Node ";
+		if(ignoreChildren)
+		{
+			query << "INNER JOIN Link "
+				  << "ON id = to_id "; // use to_id to ignore all children (which don't have link pointing on them)
+		}
+		if(ignoreBadSignatures)
+		{
+			query << "WHERE id in (select node_id from Map_Node_Word) ";
+		}
+		query  << "ORDER BY id";
+
+		rc = sqlite3_prepare_v2(_ppDb, query.str().c_str(), -1, &ppStmt, 0);
+		UASSERT_MSG(rc == SQLITE_OK, uFormat("DB error (%s): %s", _version.c_str(), sqlite3_errmsg(_ppDb)).c_str());
+
+
+		// Process the result if one
+		rc = sqlite3_step(ppStmt);
+		while(rc == SQLITE_ROW)
+		{
+			ids.insert(ids.end(), sqlite3_column_int(ppStmt, 0)); // Signature Id
+			rc = sqlite3_step(ppStmt);
+		}
+		UASSERT_MSG(rc == SQLITE_DONE, uFormat("DB error (%s): %s", _version.c_str(), sqlite3_errmsg(_ppDb)).c_str());
+
+		// Finalize (delete) the statement
+		rc = sqlite3_finalize(ppStmt);
+		UASSERT_MSG(rc == SQLITE_OK, uFormat("DB error (%s): %s", _version.c_str(), sqlite3_errmsg(_ppDb)).c_str());
+		ULOGGER_DEBUG("Time=%f ids=%d", timer.ticks(), (int)ids.size());
+	}
+}
+
+void DBDriverSqlite3::getAllLinksQuery(std::multimap<int, Link> & links, bool ignoreNullLinks) const
+{
+	links.clear();
+	if(_ppDb)
+	{
+		UTimer timer;
+		timer.start();
+		int rc = SQLITE_OK;
+		sqlite3_stmt * ppStmt = 0;
+		std::stringstream query;
+
+		if(uStrNumCmp(_version, "0.10.10") >= 0)
+		{
+			query << "SELECT from_id, to_id, type, transform, rot_variance, trans_variance, user_data FROM Link ORDER BY from_id, to_id";
+		}
+		else if(uStrNumCmp(_version, "0.8.4") >= 0)
+		{
+			query << "SELECT from_id, to_id, type, transform, rot_variance, trans_variance FROM Link ORDER BY from_id, to_id";
+		}
+		else if(uStrNumCmp(_version, "0.7.4") >= 0)
+		{
+			query << "SELECT from_id, to_id, type, transform, variance FROM Link ORDER BY from_id, to_id";
+		}
+		else
+		{
+			query << "SELECT from_id, to_id, type, transform FROM Link ORDER BY from_id, to_id";
+		}
+
+		rc = sqlite3_prepare_v2(_ppDb, query.str().c_str(), -1, &ppStmt, 0);
+		UASSERT_MSG(rc == SQLITE_OK, uFormat("DB error (%s): %s", _version.c_str(), sqlite3_errmsg(_ppDb)).c_str());
+
+		int fromId = -1;
+		int toId = -1;
+		int type = Link::kUndef;
+		float rotVariance = 1.0f;
+		float transVariance = 1.0f;
+		const void * data = 0;
+		int dataSize = 0;
+
+		// Process the result if one
+		rc = sqlite3_step(ppStmt);
+		while(rc == SQLITE_ROW)
+		{
+			int index = 0;
+
+			fromId = sqlite3_column_int(ppStmt, index++);
+			toId = sqlite3_column_int(ppStmt, index++);
+			type = sqlite3_column_int(ppStmt, index++);
+
+			data = sqlite3_column_blob(ppStmt, index);
+			dataSize = sqlite3_column_bytes(ppStmt, index++);
+
+			Transform transform;
+			if((unsigned int)dataSize == transform.size()*sizeof(float) && data)
+			{
+				memcpy(transform.data(), data, dataSize);
+			}
+			else if(dataSize)
+			{
+				UERROR("Error while loading link transform from %d to %d! Setting to null...", fromId, toId);
+			}
+
+			if(!ignoreNullLinks || !transform.isNull())
+			{
+				if(uStrNumCmp(_version, "0.8.4") >= 0)
+				{
+					rotVariance = sqlite3_column_double(ppStmt, index++);
+					transVariance = sqlite3_column_double(ppStmt, index++);
+
+					cv::Mat userDataCompressed;
+					if(uStrNumCmp(_version, "0.10.10") >= 0)
+					{
+						const void * data = sqlite3_column_blob(ppStmt, index);
+						dataSize = sqlite3_column_bytes(ppStmt, index++);
+						//Create the userData
+						if(dataSize>4 && data)
+						{
+							userDataCompressed = cv::Mat(1, dataSize, CV_8UC1, (void *)data).clone(); // userData
+						}
+					}
+
+					links.insert(links.end(), std::make_pair(fromId, Link(fromId, toId, (Link::Type)type, transform, rotVariance, transVariance, userDataCompressed)));
+				}
+				else if(uStrNumCmp(_version, "0.7.4") >= 0)
+				{
+					rotVariance = transVariance = sqlite3_column_double(ppStmt, index++);
+					links.insert(links.end(), std::make_pair(fromId, Link(fromId, toId, (Link::Type)type, transform, rotVariance, transVariance)));
+				}
+				else
+				{
+					// neighbor is 0, loop closures are 1 and 2 (child)
+					links.insert(links.end(), std::make_pair(fromId, Link(fromId, toId, type==0?Link::kNeighbor:Link::kGlobalClosure, transform, rotVariance, transVariance)));
+				}
+			}
+
+			rc = sqlite3_step(ppStmt);
+		}
+
+		UASSERT_MSG(rc == SQLITE_DONE, uFormat("DB error (%s): %s", _version.c_str(), sqlite3_errmsg(_ppDb)).c_str());
+
+		// Finalize (delete) the statement
+		rc = sqlite3_finalize(ppStmt);
+		UASSERT_MSG(rc == SQLITE_OK, uFormat("DB error (%s): %s", _version.c_str(), sqlite3_errmsg(_ppDb)).c_str());
+	}
+}
+
+void DBDriverSqlite3::getLastIdQuery(const std::string & tableName, int & id) const
+{
+	if(_ppDb)
+	{
+		UDEBUG("get last id from table \"%s\"", tableName.c_str());
+		UTimer timer;
+		timer.start();
+		int rc = SQLITE_OK;
+		sqlite3_stmt * ppStmt = 0;
+		std::stringstream query;
+
+		query << "SELECT max(id) "
+			  << "FROM " << tableName
+			  << ";";
+
+		rc = sqlite3_prepare_v2(_ppDb, query.str().c_str(), -1, &ppStmt, 0);
+		UASSERT_MSG(rc == SQLITE_OK, uFormat("DB error (%s): %s", _version.c_str(), sqlite3_errmsg(_ppDb)).c_str());
+
+
+		// Process the result if one
+		rc = sqlite3_step(ppStmt);
+		if(rc == SQLITE_ROW)
+		{
+			id = sqlite3_column_int(ppStmt, 0); // Signature Id
+			rc = sqlite3_step(ppStmt);
+			UASSERT_MSG(rc == SQLITE_DONE, uFormat("DB error (%s): %s", _version.c_str(), sqlite3_errmsg(_ppDb)).c_str());
+		}
+		else
+		{
+			ULOGGER_ERROR("No result !?! from the DB");
+		}
+
+		// Finalize (delete) the statement
+		rc = sqlite3_finalize(ppStmt);
+		UASSERT_MSG(rc == SQLITE_OK, uFormat("DB error (%s): %s", _version.c_str(), sqlite3_errmsg(_ppDb)).c_str());
+		ULOGGER_DEBUG("Time=%fs", timer.ticks());
+	}
+}
+
+void DBDriverSqlite3::getInvertedIndexNiQuery(int nodeId, int & ni) const
+{
+	ni = 0;
+	if(_ppDb)
+	{
+		UTimer timer;
+		timer.start();
+		int rc = SQLITE_OK;
+		sqlite3_stmt * ppStmt = 0;
+		std::stringstream query;
+
+		// Create a new entry in table Signature
+		query << "SELECT count(word_id) "
+			  << "FROM Map_Node_Word "
+			  << "WHERE node_id=" << nodeId << ";";
+
+		//query.append("COMMIT;");
+
+		//ULOGGER_DEBUG("DBDriverSqlite3::getSurfNi() Execute query : %s", query.toStdString().c_str());
+
+		rc = sqlite3_prepare_v2(_ppDb, query.str().c_str(), -1, &ppStmt, 0);
+		UASSERT_MSG(rc == SQLITE_OK, uFormat("DB error (%s): %s", _version.c_str(), sqlite3_errmsg(_ppDb)).c_str());
+
+
+		// Process the result if one
+		rc = sqlite3_step(ppStmt);
+		if(rc == SQLITE_ROW)
+		{
+			ni = sqlite3_column_int(ppStmt, 0);
+			rc = sqlite3_step(ppStmt);
+			UASSERT_MSG(rc == SQLITE_DONE, uFormat("DB error (%s): %s", _version.c_str(), sqlite3_errmsg(_ppDb)).c_str());
+		}
+		else
+		{
+			ULOGGER_ERROR("No result !?! from the DB, node=%d",nodeId);
+		}
+
+
+		// Finalize (delete) the statement
+		rc = sqlite3_finalize(ppStmt);
+		UASSERT_MSG(rc == SQLITE_OK, uFormat("DB error (%s): %s", _version.c_str(), sqlite3_errmsg(_ppDb)).c_str());
+		ULOGGER_DEBUG("Time=%fs", timer.ticks());
+	}
+}
+
+void DBDriverSqlite3::getNodeIdByLabelQuery(const std::string & label, int & id) const
+{
+	if(_ppDb && !label.empty() && uStrNumCmp(_version, "0.8.5") >= 0)
+	{
+		UTimer timer;
+		timer.start();
+		int rc = SQLITE_OK;
+		sqlite3_stmt * ppStmt = 0;
+		std::stringstream query;
+		query << "SELECT id FROM Node WHERE label='" << label <<"'";
+
+		rc = sqlite3_prepare_v2(_ppDb, query.str().c_str(), -1, &ppStmt, 0);
+		UASSERT_MSG(rc == SQLITE_OK, uFormat("DB error (%s): %s", _version.c_str(), sqlite3_errmsg(_ppDb)).c_str());
+
+		// Process the result if one
+		rc = sqlite3_step(ppStmt);
+		if(rc == SQLITE_ROW)
+		{
+			id = sqlite3_column_int(ppStmt, 0);
+			rc = sqlite3_step(ppStmt);
+		}
+		UASSERT_MSG(rc == SQLITE_DONE, uFormat("DB error (%s): %s", _version.c_str(), sqlite3_errmsg(_ppDb)).c_str());
+
+		// Finalize (delete) the statement
+		rc = sqlite3_finalize(ppStmt);
+		UASSERT_MSG(rc == SQLITE_OK, uFormat("DB error (%s): %s", _version.c_str(), sqlite3_errmsg(_ppDb)).c_str());
+		ULOGGER_DEBUG("Time=%f", timer.ticks());
+	}
+}
+
+void DBDriverSqlite3::getAllLabelsQuery(std::map<int, std::string> & labels) const
+{
+	if(_ppDb && uStrNumCmp(_version, "0.8.5") >= 0)
+	{
+		UTimer timer;
+		timer.start();
+		int rc = SQLITE_OK;
+		sqlite3_stmt * ppStmt = 0;
+		std::stringstream query;
+		query << "SELECT id,label FROM Node WHERE label IS NOT NULL";
+
+		rc = sqlite3_prepare_v2(_ppDb, query.str().c_str(), -1, &ppStmt, 0);
+		UASSERT_MSG(rc == SQLITE_OK, uFormat("DB error (%s): %s", _version.c_str(), sqlite3_errmsg(_ppDb)).c_str());
+
+		// Process the result if one
+		rc = sqlite3_step(ppStmt);
+		while(rc == SQLITE_ROW)
+		{
+			int index = 0;
+			int id = sqlite3_column_int(ppStmt, index++);
+			const unsigned char * p = sqlite3_column_text(ppStmt, index++);
+			if(p)
+			{
+				std::string label = reinterpret_cast<const char*>(p);
+				if(!label.empty())
+				{
+					labels.insert(std::make_pair(id, label));
+				}
+			}
+			rc = sqlite3_step(ppStmt);
+		}
+		UASSERT_MSG(rc == SQLITE_DONE, uFormat("DB error (%s): %s", _version.c_str(), sqlite3_errmsg(_ppDb)).c_str());
+
+		// Finalize (delete) the statement
+		rc = sqlite3_finalize(ppStmt);
+		UASSERT_MSG(rc == SQLITE_OK, uFormat("DB error (%s): %s", _version.c_str(), sqlite3_errmsg(_ppDb)).c_str());
+		ULOGGER_DEBUG("Time=%f", timer.ticks());
+	}
+}
+
+void DBDriverSqlite3::getWeightQuery(int nodeId, int & weight) const
+{
+	weight = 0;
+	if(_ppDb)
+	{
+		UTimer timer;
+		timer.start();
+		int rc = SQLITE_OK;
+		sqlite3_stmt * ppStmt = 0;
+		std::stringstream query;
+
+		query << "SELECT weight FROM node WHERE id =  "
+			  << nodeId
+			  << ";";
+
+		rc = sqlite3_prepare_v2(_ppDb, query.str().c_str(), -1, &ppStmt, 0);
+		UASSERT_MSG(rc == SQLITE_OK, uFormat("DB error (%s): %s", _version.c_str(), sqlite3_errmsg(_ppDb)).c_str());
+
+
+		// Process the result if one
+		rc = sqlite3_step(ppStmt);
+		if(rc == SQLITE_ROW)
+		{
+			weight= sqlite3_column_int(ppStmt, 0); // weight
+			rc = sqlite3_step(ppStmt);
+		}
+		UASSERT_MSG(rc == SQLITE_DONE, uFormat("DB error (%s): %s", _version.c_str(), sqlite3_errmsg(_ppDb)).c_str());
+
+		// Finalize (delete) the statement
+		rc = sqlite3_finalize(ppStmt);
+		UASSERT_MSG(rc == SQLITE_OK, uFormat("DB error (%s): %s", _version.c_str(), sqlite3_errmsg(_ppDb)).c_str());
+	}
+}
+
+//may be slower than the previous version but don't have a limit of words that can be loaded at the same time
+void DBDriverSqlite3::loadSignaturesQuery(const std::list<int> & ids, std::list<Signature *> & nodes) const
+{
+	ULOGGER_DEBUG("count=%d", (int)ids.size());
+	if(_ppDb && ids.size())
+	{
+		std::string type;
+		UTimer timer;
+		timer.start();
+		int rc = SQLITE_OK;
+		sqlite3_stmt * ppStmt = 0;
+		std::stringstream query;
+		unsigned int loaded = 0;
+
+		// Load nodes information
+		if(uStrNumCmp(_version, "0.11.1") >= 0)
+		{
+			query << "SELECT id, map_id, weight, pose, stamp, label, ground_truth_pose "
+				  << "FROM Node "
+				  << "WHERE id=?;";
+		}
+		else if(uStrNumCmp(_version, "0.8.5") >= 0)
+		{
+			query << "SELECT id, map_id, weight, pose, stamp, label "
+				  << "FROM Node "
+				  << "WHERE id=?;";
+		}
+		else
+		{
+			query << "SELECT id, map_id, weight, pose "
+				  << "FROM Node "
+				  << "WHERE id=?;";
+		}
+
+		rc = sqlite3_prepare_v2(_ppDb, query.str().c_str(), -1, &ppStmt, 0);
+		UASSERT_MSG(rc == SQLITE_OK, uFormat("DB error (%s): %s", _version.c_str(), sqlite3_errmsg(_ppDb)).c_str());
+
+		for(std::list<int>::const_iterator iter=ids.begin(); iter!=ids.end(); ++iter)
+		{
+			//ULOGGER_DEBUG("Loading node %d...", *iter);
+			// bind id
+			rc = sqlite3_bind_int(ppStmt, 1, *iter);
+			UASSERT_MSG(rc == SQLITE_OK, uFormat("DB error (%s): %s", _version.c_str(), sqlite3_errmsg(_ppDb)).c_str());
+
+			int id = 0;
+			int mapId = 0;
+			double stamp = 0.0;
+			int weight = 0;
+			Transform pose;
+			Transform groundTruthPose;
+			const void * data = 0;
+			int dataSize = 0;
+			std::string label;
+
+			// Process the result if one
+			rc = sqlite3_step(ppStmt);
+			if(rc == SQLITE_ROW)
+			{
+				int index = 0;
+				id = sqlite3_column_int(ppStmt, index++); // Signature Id
+				mapId = sqlite3_column_int(ppStmt, index++); // Map Id
+				weight = sqlite3_column_int(ppStmt, index++); // weight
+
+				data = sqlite3_column_blob(ppStmt, index); // pose
+				dataSize = sqlite3_column_bytes(ppStmt, index++);
+				if((unsigned int)dataSize == pose.size()*sizeof(float) && data)
+				{
+					memcpy(pose.data(), data, dataSize);
+				}
+
+				if(uStrNumCmp(_version, "0.8.5") >= 0)
+				{
+					stamp = sqlite3_column_double(ppStmt, index++); // stamp
+					const unsigned char * p = sqlite3_column_text(ppStmt, index++); // label
+					if(p)
+					{
+						label = reinterpret_cast<const char*>(p);
+					}
+				}
+
+				if(uStrNumCmp(_version, "0.11.1") >= 0)
+				{
+					data = sqlite3_column_blob(ppStmt, index); // pose
+					dataSize = sqlite3_column_bytes(ppStmt, index++);
+					if((unsigned int)dataSize == groundTruthPose.size()*sizeof(float) && data)
+					{
+						memcpy(groundTruthPose.data(), data, dataSize);
+					}
+				}
+
+				rc = sqlite3_step(ppStmt);
+			}
+			UASSERT_MSG(rc == SQLITE_DONE, uFormat("DB error (%s): %s", _version.c_str(), sqlite3_errmsg(_ppDb)).c_str());
+
+			// create the node
+			if(id)
+			{
+				ULOGGER_DEBUG("Creating %d (map=%d, pose=%s)", *iter, mapId, pose.prettyPrint().c_str());
+				Signature * s = new Signature(
+						id,
+						mapId,
+						weight,
+						stamp,
+						label,
+						pose,
+						groundTruthPose);
+				s->setSaved(true);
+				nodes.push_back(s);
+				++loaded;
+			}
+			else
+			{
+				UERROR("Signature %d not found in database!", *iter);
+			}
+
+			//reset
+			rc = sqlite3_reset(ppStmt);
+			UASSERT_MSG(rc == SQLITE_OK, uFormat("DB error (%s): %s", _version.c_str(), sqlite3_errmsg(_ppDb)).c_str());
+		}
+
+		// Finalize (delete) the statement
+		rc = sqlite3_finalize(ppStmt);
+		UASSERT_MSG(rc == SQLITE_OK, uFormat("DB error (%s): %s", _version.c_str(), sqlite3_errmsg(_ppDb)).c_str());
+
+		ULOGGER_DEBUG("Time=%fs", timer.ticks());
+
+		// Prepare the query... Get the map from signature and visual words
+		std::stringstream query2;
+		if(uStrNumCmp(_version, "0.11.2") >= 0)
+		{
+			query2 << "SELECT word_id, pos_x, pos_y, size, dir, response, depth_x, depth_y, depth_z, descriptor_size, descriptor "
+					 "FROM Map_Node_Word "
+					 "WHERE node_id = ? ";
+		}
+		else
+		{
+			query2 << "SELECT word_id, pos_x, pos_y, size, dir, response, depth_x, depth_y, depth_z "
+					 "FROM Map_Node_Word "
+					 "WHERE node_id = ? ";
+		}
+
+		query2 << " ORDER BY word_id"; // Needed for fast insertion below
+		query2 << ";";
+
+		rc = sqlite3_prepare_v2(_ppDb, query2.str().c_str(), -1, &ppStmt, 0);
+		UASSERT_MSG(rc == SQLITE_OK, uFormat("DB error (%s): %s", _version.c_str(), sqlite3_errmsg(_ppDb)).c_str());
+
+		std::set<int> calibrationsToLoad;
+		for(std::list<Signature*>::const_iterator iter=nodes.begin(); iter!=nodes.end(); ++iter)
+		{
+			//ULOGGER_DEBUG("Loading words of %d...", (*iter)->id());
+			// bind id
+			rc = sqlite3_bind_int(ppStmt, 1, (*iter)->id());
+			UASSERT_MSG(rc == SQLITE_OK, uFormat("DB error (%s): %s", _version.c_str(), sqlite3_errmsg(_ppDb)).c_str());
+
+			int visualWordId = 0;
+			int descriptorSize = 0;
+			const void * descriptor = 0;
+			int dRealSize = 0;
+			cv::KeyPoint kpt;
+			std::multimap<int, cv::KeyPoint> visualWords;
+			std::multimap<int, cv::Point3f> visualWords3;
+			std::multimap<int, cv::Mat> descriptors;
+			cv::Point3f depth(0,0,0);
+
+			// Process the result if one
+			rc = sqlite3_step(ppStmt);
+			while(rc == SQLITE_ROW)
+			{
+				int index = 0;
+				visualWordId = sqlite3_column_int(ppStmt, index++);
+				kpt.pt.x = sqlite3_column_double(ppStmt, index++);
+				kpt.pt.y = sqlite3_column_double(ppStmt, index++);
+				kpt.size = sqlite3_column_int(ppStmt, index++);
+				kpt.angle = sqlite3_column_double(ppStmt, index++);
+				kpt.response = sqlite3_column_double(ppStmt, index++);
+				depth.x = sqlite3_column_double(ppStmt, index++);
+				depth.y = sqlite3_column_double(ppStmt, index++);
+				depth.z = sqlite3_column_double(ppStmt, index++);
+
+				visualWords.insert(visualWords.end(), std::make_pair(visualWordId, kpt));
+				visualWords3.insert(visualWords3.end(), std::make_pair(visualWordId, depth));
+
+				if(uStrNumCmp(_version, "0.11.2") >= 0)
+				{
+					descriptorSize = sqlite3_column_int(ppStmt, index++); // VisualWord descriptor size
+					descriptor = sqlite3_column_blob(ppStmt, index); 	// VisualWord descriptor array
+					dRealSize = sqlite3_column_bytes(ppStmt, index++);
+
+					if(descriptor && descriptorSize>0 && dRealSize>0)
+					{
+						cv::Mat d;
+						if(dRealSize == descriptorSize)
+						{
+							// CV_8U binary descriptors
+							d = cv::Mat(1, descriptorSize, CV_8U);
+						}
+						else if(dRealSize/int(sizeof(float)) == descriptorSize)
+						{
+							// CV_32F
+							d = cv::Mat(1, descriptorSize, CV_32F);
+						}
+						else
+						{
+							UFATAL("Saved buffer size (%d bytes) is not the same as descriptor size (%d)", dRealSize, descriptorSize);
+						}
+
+						memcpy(d.data, descriptor, dRealSize);
+
+						descriptors.insert(descriptors.end(), std::make_pair(visualWordId, d));
+					}
+				}
+
+				rc = sqlite3_step(ppStmt);
+			}
+			UASSERT_MSG(rc == SQLITE_DONE, uFormat("DB error (%s): %s", _version.c_str(), sqlite3_errmsg(_ppDb)).c_str());
+
+			if(visualWords.size()==0)
+			{
+				UDEBUG("Empty signature detected! (id=%d)", (*iter)->id());
+			}
+			else
+			{
+				calibrationsToLoad.insert((*iter)->id());
+				(*iter)->setWords(visualWords);
+				(*iter)->setWords3(visualWords3);
+				(*iter)->setWordsDescriptors(descriptors);
+				ULOGGER_DEBUG("Add %d keypoints, %d 3d points and %d descriptors to node %d", (int)visualWords.size(), (int)visualWords3.size(), (int)descriptors.size(), (*iter)->id());
+			}
+
+			//reset
+			rc = sqlite3_reset(ppStmt);
+			UASSERT_MSG(rc == SQLITE_OK, uFormat("DB error (%s): %s", _version.c_str(), sqlite3_errmsg(_ppDb)).c_str());
+		}
+
+		// Finalize (delete) the statement
+		rc = sqlite3_finalize(ppStmt);
+		UASSERT_MSG(rc == SQLITE_OK, uFormat("DB error (%s): %s", _version.c_str(), sqlite3_errmsg(_ppDb)).c_str());
+
+		ULOGGER_DEBUG("Time=%fs", timer.ticks());
+
+		this->loadLinksQuery(nodes);
+		for(std::list<Signature*>::iterator iter = nodes.begin(); iter!=nodes.end(); ++iter)
+		{
+			(*iter)->setModified(false);
+		}
+		ULOGGER_DEBUG("Time load links=%fs", timer.ticks());
+
+		// load calibrations
+		if(calibrationsToLoad.size() && uStrNumCmp(_version, "0.10.0") >= 0)
+		{
+			std::stringstream query3;
+			query3 << "SELECT calibration "
+					 "FROM Data "
+					 "WHERE id = ? ";
+
+			rc = sqlite3_prepare_v2(_ppDb, query3.str().c_str(), -1, &ppStmt, 0);
+			UASSERT_MSG(rc == SQLITE_OK, uFormat("DB error (%s): %s", _version.c_str(), sqlite3_errmsg(_ppDb)).c_str());
+
+			int calibrationsLoaded = 0;
+			for(std::list<Signature*>::const_iterator iter=nodes.begin(); iter!=nodes.end(); ++iter)
+			{
+				if(calibrationsToLoad.find((*iter)->id())!=calibrationsToLoad.end())
+				{
+					// bind id
+					rc = sqlite3_bind_int(ppStmt, 1, (*iter)->id());
+					UASSERT_MSG(rc == SQLITE_OK, uFormat("DB error (%s): %s", _version.c_str(), sqlite3_errmsg(_ppDb)).c_str());
+
+					rc = sqlite3_step(ppStmt);
+					if(rc == SQLITE_ROW)
+					{
+						int index=0;
+						const void * data = 0;
+						int dataSize = 0;
+						Transform localTransform;
+						std::vector<CameraModel> models;
+						StereoCameraModel stereoModel;
+
+						// calibration
+						data = sqlite3_column_blob(ppStmt, index);
+						dataSize = sqlite3_column_bytes(ppStmt, index++);
+						// multi-cameras [fx,fy,cx,cy,[width,height],local_transform, ... ,fx,fy,cx,cy,[width,height],local_transform] (4or6+12)*float * numCameras
+						// stereo [fx, fy, cx, cy, baseline, local_transform] (5+12)*float
+						if(dataSize > 0 && data)
+						{
+							++calibrationsLoaded;
+							float * dataFloat = (float*)data;
+							if(uStrNumCmp(_version, "0.11.2") >= 0 &&
+							   (unsigned int)dataSize % (6+localTransform.size())*sizeof(float) == 0)
+							{
+								int cameraCount = dataSize / ((6+localTransform.size())*sizeof(float));
+								UDEBUG("Loading calibration for %d cameras (%d bytes)", cameraCount, dataSize);
+								int max = cameraCount*(6+localTransform.size());
+								for(int i=0; i<max; i+=6+localTransform.size())
+								{
+									// Reinitialize to a new Transform, to avoid copying in the same memory than the previous one
+									localTransform = Transform::getIdentity();
+									memcpy(localTransform.data(), dataFloat+i+6, localTransform.size()*sizeof(float));
+									models.push_back(CameraModel(
+											(double)dataFloat[i],
+											(double)dataFloat[i+1],
+											(double)dataFloat[i+2],
+											(double)dataFloat[i+3],
+											localTransform));
+									models.back().setImageSize(cv::Size(dataFloat[i+4], dataFloat[i+5]));
+									UDEBUG("%f %f %f %f %f %f %s", dataFloat[i], dataFloat[i+1], dataFloat[i+2],
+											dataFloat[i+3], dataFloat[i+4], dataFloat[i+5],
+											localTransform.prettyPrint().c_str());
+								}
+							}
+							else if(uStrNumCmp(_version, "0.11.2") < 0 &&
+									(unsigned int)dataSize % (4+localTransform.size())*sizeof(float) == 0)
+							{
+								int cameraCount = dataSize / ((4+localTransform.size())*sizeof(float));
+								UDEBUG("Loading calibration for %d cameras (%d bytes)", cameraCount, dataSize);
+								int max = cameraCount*(4+localTransform.size());
+								for(int i=0; i<max; i+=4+localTransform.size())
+								{
+									// Reinitialize to a new Transform, to avoid copying in the same memory than the previous one
+									localTransform = Transform::getIdentity();
+									memcpy(localTransform.data(), dataFloat+i+4, localTransform.size()*sizeof(float));
+									models.push_back(CameraModel(
+											(double)dataFloat[i],
+											(double)dataFloat[i+1],
+											(double)dataFloat[i+2],
+											(double)dataFloat[i+3],
+											localTransform));
+								}
+							}
+							else if((unsigned int)dataSize == (5+localTransform.size())*sizeof(float))
+							{
+								UDEBUG("Loading calibration of a stereo camera");
+								memcpy(localTransform.data(), dataFloat+5, localTransform.size()*sizeof(float));
+								stereoModel = StereoCameraModel(
+										dataFloat[0],  // fx
+										dataFloat[1],  // fy
+										dataFloat[2],  // cx
+										dataFloat[3],  // cy
+										dataFloat[4], // baseline
+										localTransform);
+							}
+							else
+							{
+								UFATAL("Wrong format of the Data.calibration field (size=%d bytes)", dataSize);
+							}
+
+							(*iter)->sensorData().setCameraModels(models);
+							(*iter)->sensorData().setStereoCameraModel(stereoModel);
+						}
+						rc = sqlite3_step(ppStmt);
+					}
+					UASSERT_MSG(rc == SQLITE_DONE, uFormat("DB error (%s): %s", _version.c_str(), sqlite3_errmsg(_ppDb)).c_str());
+
+					//reset
+					rc = sqlite3_reset(ppStmt);
+					UASSERT_MSG(rc == SQLITE_OK, uFormat("DB error (%s): %s", _version.c_str(), sqlite3_errmsg(_ppDb)).c_str());
+				}
+			}
+			// Finalize (delete) the statement
+			rc = sqlite3_finalize(ppStmt);
+			UASSERT_MSG(rc == SQLITE_OK, uFormat("DB error (%s): %s", _version.c_str(), sqlite3_errmsg(_ppDb)).c_str());
+
+			ULOGGER_DEBUG("Time load calibrations (loaded=%d/%d)=%fs", calibrationsLoaded, calibrationsToLoad.size(), timer.ticks());
+		}
+
+		if(ids.size() != loaded)
+		{
+			UERROR("Some signatures not found in database");
+		}
+	}
+}
+
+void DBDriverSqlite3::loadLastNodesQuery(std::list<Signature *> & nodes) const
+{
+	ULOGGER_DEBUG("");
+	if(_ppDb)
+	{
+		std::string type;
+		UTimer timer;
+		timer.start();
+		int rc = SQLITE_OK;
+		sqlite3_stmt * ppStmt = 0;
+		std::string query;
+		std::list<int> ids;
+
+		query = "SELECT n.id "
+				 "FROM Node AS n "
+				 "WHERE n.time_enter >= (SELECT MAX(time_enter) FROM Statistics) "
+				 "ORDER BY n.id;";
+
+		rc = sqlite3_prepare_v2(_ppDb, query.c_str(), -1, &ppStmt, 0);
+		UASSERT_MSG(rc == SQLITE_OK, uFormat("DB error (%s): %s", _version.c_str(), sqlite3_errmsg(_ppDb)).c_str());
+
+		// Process the result if one
+		rc = sqlite3_step(ppStmt);
+		while(rc == SQLITE_ROW)
+		{
+			ids.push_back(sqlite3_column_int(ppStmt, 0)); 	// Signature id
+			rc = sqlite3_step(ppStmt); // next result...
+		}
+
+		UASSERT_MSG(rc == SQLITE_DONE, uFormat("DB error (%s): %s", _version.c_str(), sqlite3_errmsg(_ppDb)).c_str());
+
+		// Finalize (delete) the statement
+		rc = sqlite3_finalize(ppStmt);
+		UASSERT_MSG(rc == SQLITE_OK, uFormat("DB error (%s): %s", _version.c_str(), sqlite3_errmsg(_ppDb)).c_str());
+
+		ULOGGER_DEBUG("Loading %d signatures...", ids.size());
+		this->loadSignaturesQuery(ids, nodes);
+		ULOGGER_DEBUG("loaded=%d, Time=%fs", nodes.size(), timer.ticks());
+	}
+}
+
+void DBDriverSqlite3::loadQuery(VWDictionary * dictionary) const
+{
+	ULOGGER_DEBUG("");
+	if(_ppDb && dictionary)
+	{
+		std::string type;
+		UTimer timer;
+		timer.start();
+		int rc = SQLITE_OK;
+		sqlite3_stmt * ppStmt = 0;
+		std::string query;
+		std::list<VisualWord *> visualWords;
+
+		// Get the visual words
+		query = "SELECT id, descriptor_size, descriptor "
+				"FROM Word "
+				"WHERE time_enter >= (SELECT MAX(time_enter) FROM Statistics) "
+				"ORDER BY id;";
+
+		rc = sqlite3_prepare_v2(_ppDb, query.c_str(), -1, &ppStmt, 0);
+		UASSERT_MSG(rc == SQLITE_OK, uFormat("DB error (%s): %s", _version.c_str(), sqlite3_errmsg(_ppDb)).c_str());
+
+		// Process the result if one
+		int id = 0;
+		int descriptorSize = 0;
+		const void * descriptor = 0;
+		int dRealSize = 0;
+		rc = sqlite3_step(ppStmt);
+		int count = 0;
+		while(rc == SQLITE_ROW)
+		{
+			int index=0;
+			id = sqlite3_column_int(ppStmt, index++); 			// VisualWord Id
+			if(id>0)
+			{
+				descriptorSize = sqlite3_column_int(ppStmt, index++); // VisualWord descriptor size
+				descriptor = sqlite3_column_blob(ppStmt, index); 	// VisualWord descriptor array
+				dRealSize = sqlite3_column_bytes(ppStmt, index++);
+
+				cv::Mat d;
+				if(dRealSize == descriptorSize)
+				{
+					// CV_8U binary descriptors
+					d = cv::Mat(1, descriptorSize, CV_8U);
+				}
+				else if(dRealSize/int(sizeof(float)) == descriptorSize)
+				{
+					// CV_32F
+					d = cv::Mat(1, descriptorSize, CV_32F);
+				}
+				else
+				{
+					UFATAL("Saved buffer size (%d bytes) is not the same as descriptor size (%d)", dRealSize, descriptorSize);
+				}
+
+				memcpy(d.data, descriptor, dRealSize);
+				VisualWord * vw = new VisualWord(id, d);
+				vw->setSaved(true);
+				dictionary->addWord(vw);
+			}
+			else
+			{
+				ULOGGER_ERROR("Wrong word id ?!? (%d)", id);
+			}
+			if(++count % 5000 == 0)
+			{
+				ULOGGER_DEBUG("Loaded %d words...", count);
+			}
+			rc = sqlite3_step(ppStmt); // next result...
+		}
+		UASSERT_MSG(rc == SQLITE_DONE, uFormat("DB error (%s): %s", _version.c_str(), sqlite3_errmsg(_ppDb)).c_str());
+		// Finalize (delete) the statement
+		rc = sqlite3_finalize(ppStmt);
+		UASSERT_MSG(rc == SQLITE_OK, uFormat("DB error (%s): %s", _version.c_str(), sqlite3_errmsg(_ppDb)).c_str());
+
+		// Get Last word id
+		getLastWordId(id);
+		dictionary->setLastWordId(id);
+
+		ULOGGER_DEBUG("Time=%fs", timer.ticks());
+	}
+}
+
+//may be slower than the previous version but don't have a limit of words that can be loaded at the same time
+void DBDriverSqlite3::loadWordsQuery(const std::set<int> & wordIds, std::list<VisualWord *> & vws) const
+{
+	ULOGGER_DEBUG("size=%d", wordIds.size());
+	if(_ppDb && wordIds.size())
+	{
+		std::string type;
+		UTimer timer;
+		timer.start();
+		int rc = SQLITE_OK;
+		sqlite3_stmt * ppStmt = 0;
+		std::stringstream query;
+		std::set<int> loaded;
+
+		// Get the map from signature and visual words
+		query << "SELECT vw.descriptor_size, vw.descriptor "
+				 "FROM Word as vw "
+				 "WHERE vw.id = ?;";
+
+		rc = sqlite3_prepare_v2(_ppDb, query.str().c_str(), -1, &ppStmt, 0);
+		UASSERT_MSG(rc == SQLITE_OK, uFormat("DB error (%s): %s", _version.c_str(), sqlite3_errmsg(_ppDb)).c_str());
+
+		int descriptorSize;
+		const void * descriptor;
+		int dRealSize;
+		for(std::set<int>::const_iterator iter=wordIds.begin(); iter!=wordIds.end(); ++iter)
+		{
+			// bind id
+			rc = sqlite3_bind_int(ppStmt, 1, *iter);
+			UASSERT_MSG(rc == SQLITE_OK, uFormat("DB error (%s): %s", _version.c_str(), sqlite3_errmsg(_ppDb)).c_str());
+
+			// Process the result if one
+			rc = sqlite3_step(ppStmt);
+			if(rc == SQLITE_ROW)
+			{
+				int index = 0;
+				descriptorSize = sqlite3_column_int(ppStmt, index++); // VisualWord descriptor size
+				descriptor = sqlite3_column_blob(ppStmt, index); 	// VisualWord descriptor array
+				dRealSize = sqlite3_column_bytes(ppStmt, index++);
+
+				cv::Mat d;
+				if(dRealSize == descriptorSize)
+				{
+					// CV_8U binary descriptors
+					d = cv::Mat(1, descriptorSize, CV_8U);
+				}
+				else if(dRealSize/int(sizeof(float)) == descriptorSize)
+				{
+					// CV_32F
+					d = cv::Mat(1, descriptorSize, CV_32F);
+				}
+				else
+				{
+					UFATAL("Saved buffer size (%d bytes) is not the same as descriptor size (%d)", dRealSize, descriptorSize);
+				}
+
+				memcpy(d.data, descriptor, dRealSize);
+				VisualWord * vw = new VisualWord(*iter, d);
+				if(vw)
+				{
+					vw->setSaved(true);
+				}
+				vws.push_back(vw);
+				loaded.insert(loaded.end(), *iter);
+
+				rc = sqlite3_step(ppStmt);
+			}
+
+			UASSERT_MSG(rc == SQLITE_DONE, uFormat("DB error (%s): %s", _version.c_str(), sqlite3_errmsg(_ppDb)).c_str());
+
+			rc = sqlite3_reset(ppStmt);
+			UASSERT_MSG(rc == SQLITE_OK, uFormat("DB error (%s): %s", _version.c_str(), sqlite3_errmsg(_ppDb)).c_str());
+		}
+
+		// Finalize (delete) the statement
+		rc = sqlite3_finalize(ppStmt);
+		UASSERT_MSG(rc == SQLITE_OK, uFormat("DB error (%s): %s", _version.c_str(), sqlite3_errmsg(_ppDb)).c_str());
+
+		ULOGGER_DEBUG("Time=%fs", timer.ticks());
+
+		if(wordIds.size() != loaded.size())
+		{
+			for(std::set<int>::const_iterator iter = wordIds.begin(); iter!=wordIds.end(); ++iter)
+			{
+				if(loaded.find(*iter) == loaded.end())
+				{
+					UDEBUG("Not found word %d", *iter);
+				}
+			}
+			UERROR("Query (%d) doesn't match loaded words (%d)", wordIds.size(), loaded.size());
+		}
+	}
+}
+
+void DBDriverSqlite3::loadLinksQuery(
+		int signatureId,
+		std::map<int, Link> & neighbors,
+		Link::Type typeIn) const
+{
+	neighbors.clear();
+	if(_ppDb)
+	{
+		UTimer timer;
+		timer.start();
+		int rc = SQLITE_OK;
+		sqlite3_stmt * ppStmt = 0;
+		std::stringstream query;
+
+		if(uStrNumCmp(_version, "0.10.10") >= 0)
+		{
+			query << "SELECT to_id, type, transform, rot_variance, trans_variance, user_data FROM Link ";
+		}
+		else if(uStrNumCmp(_version, "0.8.4") >= 0)
+		{
+			query << "SELECT to_id, type, transform, rot_variance, trans_variance FROM Link ";
+		}
+		else if(uStrNumCmp(_version, "0.7.4") >= 0)
+		{
+			query << "SELECT to_id, type, transform, variance FROM Link ";
+		}
+		else
+		{
+			query << "SELECT to_id, type, transform FROM Link ";
+		}
+		query << "WHERE from_id = " << signatureId;
+		if(typeIn != Link::kUndef)
+		{
+			if(uStrNumCmp(_version, "0.7.4") >= 0)
+			{
+				query << " AND type = " << typeIn;
+			}
+			else if(typeIn == Link::kNeighbor)
+			{
+				query << " AND type = 0";
+			}
+			else if(typeIn > Link::kNeighbor)
+			{
+				query << " AND type > 0";
+			}
+		}
+		query << " ORDER BY to_id";
+
+		rc = sqlite3_prepare_v2(_ppDb, query.str().c_str(), -1, &ppStmt, 0);
+		UASSERT_MSG(rc == SQLITE_OK, uFormat("DB error (%s): %s", _version.c_str(), sqlite3_errmsg(_ppDb)).c_str());
+
+		int toId = -1;
+		int type = Link::kUndef;
+		float rotVariance = 1.0f;
+		float transVariance = 1.0f;
+		const void * data = 0;
+		int dataSize = 0;
+
+		// Process the result if one
+		rc = sqlite3_step(ppStmt);
+		while(rc == SQLITE_ROW)
+		{
+			int index = 0;
+
+			toId = sqlite3_column_int(ppStmt, index++);
+			type = sqlite3_column_int(ppStmt, index++);
+
+			data = sqlite3_column_blob(ppStmt, index);
+			dataSize = sqlite3_column_bytes(ppStmt, index++);
+
+			Transform transform;
+			if((unsigned int)dataSize == transform.size()*sizeof(float) && data)
+			{
+				memcpy(transform.data(), data, dataSize);
+			}
+			else if(dataSize)
+			{
+				UERROR("Error while loading link transform from %d to %d! Setting to null...", signatureId, toId);
+			}
+
+			if(uStrNumCmp(_version, "0.8.4") >= 0)
+			{
+				rotVariance = sqlite3_column_double(ppStmt, index++);
+				transVariance = sqlite3_column_double(ppStmt, index++);
+
+				cv::Mat userDataCompressed;
+				if(uStrNumCmp(_version, "0.10.10") >= 0)
+				{
+					const void * data = sqlite3_column_blob(ppStmt, index);
+					dataSize = sqlite3_column_bytes(ppStmt, index++);
+					//Create the userData
+					if(dataSize>4 && data)
+					{
+						userDataCompressed = cv::Mat(1, dataSize, CV_8UC1, (void *)data).clone(); // userData
+					}
+				}
+
+				neighbors.insert(neighbors.end(), std::make_pair(toId, Link(signatureId, toId, (Link::Type)type, transform, rotVariance, transVariance, userDataCompressed)));
+			}
+			else if(uStrNumCmp(_version, "0.7.4") >= 0)
+			{
+				rotVariance = transVariance = sqlite3_column_double(ppStmt, index++);
+				neighbors.insert(neighbors.end(), std::make_pair(toId, Link(signatureId, toId, (Link::Type)type, transform, rotVariance, transVariance)));
+			}
+			else
+			{
+				// neighbor is 0, loop closures are 1 and 2 (child)
+				neighbors.insert(neighbors.end(), std::make_pair(toId, Link(signatureId, toId, type==0?Link::kNeighbor:Link::kGlobalClosure, transform, rotVariance, transVariance)));
+			}
+
+			rc = sqlite3_step(ppStmt);
+		}
+
+		UASSERT_MSG(rc == SQLITE_DONE, uFormat("DB error (%s): %s", _version.c_str(), sqlite3_errmsg(_ppDb)).c_str());
+
+		// Finalize (delete) the statement
+		rc = sqlite3_finalize(ppStmt);
+		UASSERT_MSG(rc == SQLITE_OK, uFormat("DB error (%s): %s", _version.c_str(), sqlite3_errmsg(_ppDb)).c_str());
+
+		if(neighbors.size() == 0)
+		{
+			//UERROR("No neighbors loaded from signature %d", signatureId);
+		}
+	}
+}
+
+void DBDriverSqlite3::loadLinksQuery(std::list<Signature *> & signatures) const
+{
+	if(_ppDb)
+	{
+		UTimer timer;
+		timer.start();
+		int rc = SQLITE_OK;
+		sqlite3_stmt * ppStmt = 0;
+		std::stringstream query;
+		int totalLinksLoaded = 0;
+
+		if(uStrNumCmp(_version, "0.10.10") >= 0)
+		{
+			query << "SELECT to_id, type, rot_variance, trans_variance, user_data, transform FROM Link "
+				  << "WHERE from_id = ? "
+				  << "ORDER BY to_id";
+		}
+		else if(uStrNumCmp(_version, "0.8.4") >= 0)
+		{
+			query << "SELECT to_id, type, rot_variance, trans_variance, transform FROM Link "
+				  << "WHERE from_id = ? "
+				  << "ORDER BY to_id";
+		}
+		else if(uStrNumCmp(_version, "0.7.4") >= 0)
+		{
+			query << "SELECT to_id, type, variance, transform FROM Link "
+				  << "WHERE from_id = ? "
+				  << "ORDER BY to_id";
+		}
+		else
+		{
+			query << "SELECT to_id, type, transform FROM Link "
+				  << "WHERE from_id = ? "
+				  << "ORDER BY to_id";
+		}
+
+		rc = sqlite3_prepare_v2(_ppDb, query.str().c_str(), -1, &ppStmt, 0);
+		UASSERT_MSG(rc == SQLITE_OK, uFormat("DB error (%s): %s", _version.c_str(), sqlite3_errmsg(_ppDb)).c_str());
+
+		for(std::list<Signature*>::iterator iter=signatures.begin(); iter!=signatures.end(); ++iter)
+		{
+			// bind id
+			rc = sqlite3_bind_int(ppStmt, 1, (*iter)->id());
+			UASSERT_MSG(rc == SQLITE_OK, uFormat("DB error (%s): %s", _version.c_str(), sqlite3_errmsg(_ppDb)).c_str());
+
+			int toId = -1;
+			int linkType = -1;
+			float rotVariance = 1.0f;
+			float transVariance = 1.0f;
+			std::list<Link> links;
+			const void * data = 0;
+			int dataSize = 0;
+
+			// Process the result if one
+			rc = sqlite3_step(ppStmt);
+			while(rc == SQLITE_ROW)
+			{
+				int index = 0;
+
+				toId = sqlite3_column_int(ppStmt, index++);
+				linkType = sqlite3_column_int(ppStmt, index++);
+				cv::Mat userDataCompressed;
+				if(uStrNumCmp(_version, "0.8.4") >= 0)
+				{
+					rotVariance = sqlite3_column_double(ppStmt, index++);
+					transVariance = sqlite3_column_double(ppStmt, index++);
+
+					if(uStrNumCmp(_version, "0.10.10") >= 0)
+					{
+						const void * data = sqlite3_column_blob(ppStmt, index);
+						dataSize = sqlite3_column_bytes(ppStmt, index++);
+						//Create the userData
+						if(dataSize>4 && data)
+						{
+							userDataCompressed = cv::Mat(1, dataSize, CV_8UC1, (void *)data).clone(); // userData
+						}
+					}
+				}
+				else if(uStrNumCmp(_version, "0.7.4") >= 0)
+				{
+					rotVariance = transVariance = sqlite3_column_double(ppStmt, index++);
+				}
+
+				//transform
+				data = sqlite3_column_blob(ppStmt, index);
+				dataSize = sqlite3_column_bytes(ppStmt, index++);
+				Transform transform;
+				if((unsigned int)dataSize == transform.size()*sizeof(float) && data)
+				{
+					memcpy(transform.data(), data, dataSize);
+				}
+				else if(dataSize)
+				{
+					UERROR("Error while loading link transform from %d to %d! Setting to null...", (*iter)->id(), toId);
+				}
+
+				if(linkType >= 0 && linkType != Link::kUndef)
+				{
+					if(uStrNumCmp(_version, "0.7.4") >= 0)
+					{
+						links.push_back(Link((*iter)->id(), toId, (Link::Type)linkType, transform, rotVariance, transVariance, userDataCompressed));
+					}
+					else // neighbor is 0, loop closures are 1 and 2 (child)
+					{
+						links.push_back(Link((*iter)->id(), toId, linkType == 0?Link::kNeighbor:Link::kGlobalClosure, transform, rotVariance, transVariance, userDataCompressed));
+					}
+				}
+				else
+				{
+					UFATAL("Not supported link type %d ! (fromId=%d, toId=%d)",
+							linkType, (*iter)->id(), toId);
+				}
+
+				++totalLinksLoaded;
+				rc = sqlite3_step(ppStmt);
+			}
+			UASSERT_MSG(rc == SQLITE_DONE, uFormat("DB error (%s): %s", _version.c_str(), sqlite3_errmsg(_ppDb)).c_str());
+
+			// add links
+			(*iter)->addLinks(links);
+
+			//reset
+			rc = sqlite3_reset(ppStmt);
+			UASSERT_MSG(rc == SQLITE_OK, uFormat("DB error (%s): %s", _version.c_str(), sqlite3_errmsg(_ppDb)).c_str());
+			UDEBUG("time=%fs, node=%d, links.size=%d", timer.ticks(), (*iter)->id(), links.size());
+		}
+
+		// Finalize (delete) the statement
+		rc = sqlite3_finalize(ppStmt);
+		UASSERT_MSG(rc == SQLITE_OK, uFormat("DB error (%s): %s", _version.c_str(), sqlite3_errmsg(_ppDb)).c_str());
+	}
+}
+
+
+void DBDriverSqlite3::updateQuery(const std::list<Signature *> & nodes, bool updateTimestamp) const
+{
+	UDEBUG("nodes = %d", nodes.size());
+	if(_ppDb && nodes.size())
+	{
+		UTimer timer;
+		timer.start();
+		int rc = SQLITE_OK;
+		sqlite3_stmt * ppStmt = 0;
+		Signature * s = 0;
+
+		std::string query;
+		if(uStrNumCmp(_version, "0.8.5") >= 0)
+		{
+			if(updateTimestamp)
+			{
+				query = "UPDATE Node SET weight=?, label=?, time_enter = DATETIME('NOW') WHERE id=?;";
+			}
+			else
+			{
+				query = "UPDATE Node SET weight=?, label=? WHERE id=?;";
+			}
+		}
+		else
+		{
+			if(updateTimestamp)
+			{
+				query = "UPDATE Node SET weight=?, time_enter = DATETIME('NOW') WHERE id=?;";
+			}
+			else
+			{
+				query = "UPDATE Node SET weight=? WHERE id=?;";
+			}
+		}
+		rc = sqlite3_prepare_v2(_ppDb, query.c_str(), -1, &ppStmt, 0);
+		UASSERT_MSG(rc == SQLITE_OK, uFormat("DB error (%s): %s", _version.c_str(), sqlite3_errmsg(_ppDb)).c_str());
+
+		for(std::list<Signature *>::const_iterator i=nodes.begin(); i!=nodes.end(); ++i)
+		{
+			s = *i;
+			int index = 1;
+			if(s)
+			{
+				rc = sqlite3_bind_int(ppStmt, index++, s->getWeight());
+				UASSERT_MSG(rc == SQLITE_OK, uFormat("DB error (%s): %s", _version.c_str(), sqlite3_errmsg(_ppDb)).c_str());
+
+				if(uStrNumCmp(_version, "0.8.5") >= 0)
+				{
+					if(s->getLabel().empty())
+					{
+						rc = sqlite3_bind_null(ppStmt, index++);
+						UASSERT_MSG(rc == SQLITE_OK, uFormat("DB error (%s): %s", _version.c_str(), sqlite3_errmsg(_ppDb)).c_str());
+					}
+					else
+					{
+						rc = sqlite3_bind_text(ppStmt, index++, s->getLabel().c_str(), -1, SQLITE_STATIC);
+						UASSERT_MSG(rc == SQLITE_OK, uFormat("DB error (%s): %s", _version.c_str(), sqlite3_errmsg(_ppDb)).c_str());
+					}
+				}
+
+				rc = sqlite3_bind_int(ppStmt, index++, s->id());
+				UASSERT_MSG(rc == SQLITE_OK, uFormat("DB error (%s): %s", _version.c_str(), sqlite3_errmsg(_ppDb)).c_str());
+
+				//step
+				rc=sqlite3_step(ppStmt);
+				UASSERT_MSG(rc == SQLITE_DONE, uFormat("DB error (%s): %s", _version.c_str(), sqlite3_errmsg(_ppDb)).c_str());
+
+				rc = sqlite3_reset(ppStmt);
+				UASSERT_MSG(rc == SQLITE_OK, uFormat("DB error (%s): %s", _version.c_str(), sqlite3_errmsg(_ppDb)).c_str());
+			}
+		}
+		// Finalize (delete) the statement
+		rc = sqlite3_finalize(ppStmt);
+		UASSERT_MSG(rc == SQLITE_OK, uFormat("DB error (%s): %s", _version.c_str(), sqlite3_errmsg(_ppDb)).c_str());
+
+		ULOGGER_DEBUG("Update Node table, Time=%fs", timer.ticks());
+
+		// Update links part1
+		query = "DELETE FROM Link WHERE from_id=?;";
+		rc = sqlite3_prepare_v2(_ppDb, query.c_str(), -1, &ppStmt, 0);
+		UASSERT_MSG(rc == SQLITE_OK, uFormat("DB error (%s): %s", _version.c_str(), sqlite3_errmsg(_ppDb)).c_str());
+		for(std::list<Signature *>::const_iterator j=nodes.begin(); j!=nodes.end(); ++j)
+		{
+			if((*j)->isLinksModified())
+			{
+				rc = sqlite3_bind_int(ppStmt, 1, (*j)->id());
+				UASSERT_MSG(rc == SQLITE_OK, uFormat("DB error (%s): %s", _version.c_str(), sqlite3_errmsg(_ppDb)).c_str());
+
+				rc=sqlite3_step(ppStmt);
+				UASSERT_MSG(rc == SQLITE_DONE, uFormat("DB error (%s): %s", _version.c_str(), sqlite3_errmsg(_ppDb)).c_str());
+
+				rc = sqlite3_reset(ppStmt);
+				UASSERT_MSG(rc == SQLITE_OK, uFormat("DB error (%s): %s", _version.c_str(), sqlite3_errmsg(_ppDb)).c_str());
+			}
+		}
+		// Finalize (delete) the statement
+		rc = sqlite3_finalize(ppStmt);
+		UASSERT_MSG(rc == SQLITE_OK, uFormat("DB error (%s): %s", _version.c_str(), sqlite3_errmsg(_ppDb)).c_str());
+
+		// Update links part2
+		query = queryStepLink();
+		rc = sqlite3_prepare_v2(_ppDb, query.c_str(), -1, &ppStmt, 0);
+		UASSERT_MSG(rc == SQLITE_OK, uFormat("DB error (%s): %s", _version.c_str(), sqlite3_errmsg(_ppDb)).c_str());
+		for(std::list<Signature *>::const_iterator j=nodes.begin(); j!=nodes.end(); ++j)
+		{
+			if((*j)->isLinksModified())
+			{
+				// Save links
+				const std::map<int, Link> & links = (*j)->getLinks();
+				for(std::map<int, Link>::const_iterator i=links.begin(); i!=links.end(); ++i)
+				{
+					stepLink(ppStmt, i->second);
+				}
+			}
+		}
+		// Finalize (delete) the statement
+		rc = sqlite3_finalize(ppStmt);
+		UASSERT_MSG(rc == SQLITE_OK, uFormat("DB error (%s): %s", _version.c_str(), sqlite3_errmsg(_ppDb)).c_str());
+		ULOGGER_DEBUG("Update Neighbors Time=%fs", timer.ticks());
+
+		// Update word references
+		query = queryStepWordsChanged();
+		rc = sqlite3_prepare_v2(_ppDb, query.c_str(), -1, &ppStmt, 0);
+		UASSERT_MSG(rc == SQLITE_OK, uFormat("DB error (%s): %s", _version.c_str(), sqlite3_errmsg(_ppDb)).c_str());
+		for(std::list<Signature *>::const_iterator j=nodes.begin(); j!=nodes.end(); ++j)
+		{
+			if((*j)->getWordsChanged().size())
+			{
+				const std::map<int, int> & wordsChanged = (*j)->getWordsChanged();
+				for(std::map<int, int>::const_iterator iter=wordsChanged.begin(); iter!=wordsChanged.end(); ++iter)
+				{
+					stepWordsChanged(ppStmt, (*j)->id(), iter->first, iter->second);
+				}
+			}
+		}
+		// Finalize (delete) the statement
+		rc = sqlite3_finalize(ppStmt);
+		UASSERT_MSG(rc == SQLITE_OK, uFormat("DB error (%s): %s", _version.c_str(), sqlite3_errmsg(_ppDb)).c_str());
+
+		ULOGGER_DEBUG("signatures update=%fs", timer.ticks());
+	}
+}
+
+void DBDriverSqlite3::updateQuery(const std::list<VisualWord *> & words, bool updateTimestamp) const
+{
+	if(_ppDb && words.size() && updateTimestamp)
+	{
+		// Only timestamp update is done here, so don't enter this if at all if false
+		UTimer timer;
+		timer.start();
+		int rc = SQLITE_OK;
+		sqlite3_stmt * ppStmt = 0;
+		VisualWord * w = 0;
+
+		std::string query = "UPDATE Word SET time_enter = DATETIME('NOW') WHERE id=?;";
+		rc = sqlite3_prepare_v2(_ppDb, query.c_str(), -1, &ppStmt, 0);
+		UASSERT_MSG(rc == SQLITE_OK, uFormat("DB error (%s): %s", _version.c_str(), sqlite3_errmsg(_ppDb)).c_str());
+
+		for(std::list<VisualWord *>::const_iterator i=words.begin(); i!=words.end(); ++i)
+		{
+			w = *i;
+			int index = 1;
+			if(w)
+			{
+				rc = sqlite3_bind_int(ppStmt, index++, w->id());
+				UASSERT_MSG(rc == SQLITE_OK, uFormat("DB error (%s): %s", _version.c_str(), sqlite3_errmsg(_ppDb)).c_str());
+
+				//step
+				rc=sqlite3_step(ppStmt);
+				UASSERT_MSG(rc == SQLITE_DONE, uFormat("DB error (%s): %s", _version.c_str(), sqlite3_errmsg(_ppDb)).c_str());
+
+				rc = sqlite3_reset(ppStmt);
+				UASSERT_MSG(rc == SQLITE_OK, uFormat("DB error (%s): %s", _version.c_str(), sqlite3_errmsg(_ppDb)).c_str());
+			}
+		}
+		// Finalize (delete) the statement
+		rc = sqlite3_finalize(ppStmt);
+		UASSERT_MSG(rc == SQLITE_OK, uFormat("DB error (%s): %s", _version.c_str(), sqlite3_errmsg(_ppDb)).c_str());
+
+		ULOGGER_DEBUG("Update Word table, Time=%fs", timer.ticks());
+	}
+}
+
+void DBDriverSqlite3::saveQuery(const std::list<Signature *> & signatures) const
+{
+	UDEBUG("");
+	if(_ppDb && signatures.size())
+	{
+		std::string type;
+		UTimer timer;
+		timer.start();
+		int rc = SQLITE_OK;
+		sqlite3_stmt * ppStmt = 0;
+
+		// Signature table
+		std::string query = queryStepNode();
+		rc = sqlite3_prepare_v2(_ppDb, query.c_str(), -1, &ppStmt, 0);
+		UASSERT_MSG(rc == SQLITE_OK, uFormat("DB error (%s): %s", _version.c_str(), sqlite3_errmsg(_ppDb)).c_str());
+
+		for(std::list<Signature *>::const_iterator i=signatures.begin(); i!=signatures.end(); ++i)
+		{
+			stepNode(ppStmt, *i);
+		}
+		// Finalize (delete) the statement
+		rc = sqlite3_finalize(ppStmt);
+		UASSERT_MSG(rc == SQLITE_OK, uFormat("DB error (%s): %s", _version.c_str(), sqlite3_errmsg(_ppDb)).c_str());
+
+		UDEBUG("Time=%fs", timer.ticks());
+
+		// Create new entries in table Link
+		query = queryStepLink();
+		rc = sqlite3_prepare_v2(_ppDb, query.c_str(), -1, &ppStmt, 0);
+		UASSERT_MSG(rc == SQLITE_OK, uFormat("DB error (%s): %s", _version.c_str(), sqlite3_errmsg(_ppDb)).c_str());
+		for(std::list<Signature *>::const_iterator jter=signatures.begin(); jter!=signatures.end(); ++jter)
+		{
+			// Save links
+			const std::map<int, Link> & links = (*jter)->getLinks();
+			for(std::map<int, Link>::const_iterator i=links.begin(); i!=links.end(); ++i)
+			{
+				stepLink(ppStmt, i->second);
+			}
+		}
+		// Finalize (delete) the statement
+		rc = sqlite3_finalize(ppStmt);
+		UASSERT_MSG(rc == SQLITE_OK, uFormat("DB error (%s): %s", _version.c_str(), sqlite3_errmsg(_ppDb)).c_str());
+
+		UDEBUG("Time=%fs", timer.ticks());
+
+
+		// Create new entries in table Map_Word_Node
+		query = queryStepKeypoint();
+		rc = sqlite3_prepare_v2(_ppDb, query.c_str(), -1, &ppStmt, 0);
+		UASSERT_MSG(rc == SQLITE_OK, uFormat("DB error (%s): %s", _version.c_str(), sqlite3_errmsg(_ppDb)).c_str());
+		for(std::list<Signature *>::const_iterator i=signatures.begin(); i!=signatures.end(); ++i)
+		{
+			UASSERT((*i)->getWords3().empty() || (*i)->getWords().size() == (*i)->getWords3().size());
+			UASSERT((*i)->getWordsDescriptors().empty() || (*i)->getWords().size() == (*i)->getWordsDescriptors().size());
+
+			std::multimap<int, cv::Point3f>::const_iterator p=(*i)->getWords3().begin();
+			std::multimap<int, cv::Mat>::const_iterator d=(*i)->getWordsDescriptors().begin();
+			for(std::multimap<int, cv::KeyPoint>::const_iterator w=(*i)->getWords().begin(); w!=(*i)->getWords().end(); ++w)
+			{
+				cv::Point3f pt(0,0,0);
+				if(p!=(*i)->getWords3().end())
+				{
+					UASSERT(w->first == p->first); // must be same id!
+					pt = p->second;
+					++p;
+				}
+
+				cv::Mat descriptor;
+				if(d!=(*i)->getWordsDescriptors().end())
+				{
+					UASSERT(w->first == d->first); // must be same id!
+					descriptor = d->second;
+					++d;
+				}
+
+				stepKeypoint(ppStmt, (*i)->id(), w->first, w->second, pt, descriptor);
+			}
+		}
+		// Finalize (delete) the statement
+		rc = sqlite3_finalize(ppStmt);
+		UASSERT_MSG(rc == SQLITE_OK, uFormat("DB error (%s): %s", _version.c_str(), sqlite3_errmsg(_ppDb)).c_str());
+		UDEBUG("Time=%fs", timer.ticks());
+
+		if(uStrNumCmp(_version, "0.10.0") >= 0)
+		{
+			// Add SensorData
+			query = queryStepSensorData();
+			rc = sqlite3_prepare_v2(_ppDb, query.c_str(), -1, &ppStmt, 0);
+			UASSERT_MSG(rc == SQLITE_OK, uFormat("DB error (%s): %s", _version.c_str(), sqlite3_errmsg(_ppDb)).c_str());
+			UDEBUG("Saving %d images", signatures.size());
+
+			for(std::list<Signature *>::const_iterator i=signatures.begin(); i!=signatures.end(); ++i)
+			{
+				if(!(*i)->sensorData().imageCompressed().empty() ||
+				   !(*i)->sensorData().depthOrRightCompressed().empty() ||
+				   !(*i)->sensorData().laserScanCompressed().empty() ||
+				   !(*i)->sensorData().userDataCompressed().empty() ||
+				   !(*i)->sensorData().cameraModels().size() ||
+				   !(*i)->sensorData().stereoCameraModel().isValidForProjection())
+				{
+					UASSERT((*i)->id() == (*i)->sensorData().id());
+					stepSensorData(ppStmt, (*i)->sensorData());
+				}
+			}
+
+			// Finalize (delete) the statement
+			rc = sqlite3_finalize(ppStmt);
+			UASSERT_MSG(rc == SQLITE_OK, uFormat("DB error (%s): %s", _version.c_str(), sqlite3_errmsg(_ppDb)).c_str());
+			UDEBUG("Time=%fs", timer.ticks());
+		}
+		else
+		{
+			// Add images
+			query = queryStepImage();
+			rc = sqlite3_prepare_v2(_ppDb, query.c_str(), -1, &ppStmt, 0);
+			UASSERT_MSG(rc == SQLITE_OK, uFormat("DB error (%s): %s", _version.c_str(), sqlite3_errmsg(_ppDb)).c_str());
+			UDEBUG("Saving %d images", signatures.size());
+
+			for(std::list<Signature *>::const_iterator i=signatures.begin(); i!=signatures.end(); ++i)
+			{
+				if(!(*i)->sensorData().imageCompressed().empty())
+				{
+					stepImage(ppStmt, (*i)->id(), (*i)->sensorData().imageCompressed());
+				}
+			}
+
+			// Finalize (delete) the statement
+			rc = sqlite3_finalize(ppStmt);
+			UASSERT_MSG(rc == SQLITE_OK, uFormat("DB error (%s): %s", _version.c_str(), sqlite3_errmsg(_ppDb)).c_str());
+			UDEBUG("Time=%fs", timer.ticks());
+
+			// Add depths
+			query = queryStepDepth();
+			rc = sqlite3_prepare_v2(_ppDb, query.c_str(), -1, &ppStmt, 0);
+			UASSERT_MSG(rc == SQLITE_OK, uFormat("DB error (%s): %s", _version.c_str(), sqlite3_errmsg(_ppDb)).c_str());
+			for(std::list<Signature *>::const_iterator i=signatures.begin(); i!=signatures.end(); ++i)
+			{
+				//metric
+				if(!(*i)->sensorData().depthOrRightCompressed().empty() || !(*i)->sensorData().laserScanCompressed().empty())
+				{
+					UASSERT((*i)->id() == (*i)->sensorData().id());
+					stepDepth(ppStmt, (*i)->sensorData());
+				}
+			}
+			// Finalize (delete) the statement
+			rc = sqlite3_finalize(ppStmt);
+			UASSERT_MSG(rc == SQLITE_OK, uFormat("DB error (%s): %s", _version.c_str(), sqlite3_errmsg(_ppDb)).c_str());
+		}
+
+		UDEBUG("Time=%fs", timer.ticks());
+	}
+}
+
+void DBDriverSqlite3::saveQuery(const std::list<VisualWord *> & words) const
+{
+	UDEBUG("visualWords size=%d", words.size());
+	if(_ppDb)
+	{
+		std::string type;
+		UTimer timer;
+		timer.start();
+		int rc = SQLITE_OK;
+		sqlite3_stmt * ppStmt = 0;
+		std::string query;
+
+		// Create new entries in table Map_SS_VW
+		if(words.size()>0)
+		{
+			query = std::string("INSERT INTO Word(id, descriptor_size, descriptor) VALUES(?,?,?);");
+			rc = sqlite3_prepare_v2(_ppDb, query.c_str(), -1, &ppStmt, 0);
+			UASSERT_MSG(rc == SQLITE_OK, uFormat("DB error (%s): %s", _version.c_str(), sqlite3_errmsg(_ppDb)).c_str());
+			for(std::list<VisualWord *>::const_iterator iter=words.begin(); iter!=words.end(); ++iter)
+			{
+				const VisualWord * w = *iter;
+				if(w && !w->isSaved())
+				{
+					rc = sqlite3_bind_int(ppStmt, 1, w->id());
+					UASSERT_MSG(rc == SQLITE_OK, uFormat("DB error (%s): %s", _version.c_str(), sqlite3_errmsg(_ppDb)).c_str());
+					rc = sqlite3_bind_int(ppStmt, 2, w->getDescriptor().cols);
+					UASSERT_MSG(rc == SQLITE_OK, uFormat("DB error (%s): %s", _version.c_str(), sqlite3_errmsg(_ppDb)).c_str());
+					UASSERT(w->getDescriptor().type() == CV_32F || w->getDescriptor().type() == CV_8U);
+					if(w->getDescriptor().type() == CV_32F)
+					{
+						// CV_32F
+						rc = sqlite3_bind_blob(ppStmt, 3, w->getDescriptor().data, w->getDescriptor().cols*sizeof(float), SQLITE_STATIC);
+					}
+					else
+					{
+						// CV_8U
+						rc = sqlite3_bind_blob(ppStmt, 3, w->getDescriptor().data, w->getDescriptor().cols*sizeof(char), SQLITE_STATIC);
+					}
+					UASSERT_MSG(rc == SQLITE_OK, uFormat("DB error (%s): %s", _version.c_str(), sqlite3_errmsg(_ppDb)).c_str());
+
+					//execute query
+					rc=sqlite3_step(ppStmt);
+					UASSERT_MSG(rc == SQLITE_DONE, uFormat("DB error (%s): %s", _version.c_str(), sqlite3_errmsg(_ppDb)).c_str());
+
+					rc = sqlite3_reset(ppStmt);
+					UASSERT_MSG(rc == SQLITE_OK, uFormat("DB error (%s): %s", _version.c_str(), sqlite3_errmsg(_ppDb)).c_str());
+				}
+			}
+			// Finalize (delete) the statement
+			rc = sqlite3_finalize(ppStmt);
+			UASSERT_MSG(rc == SQLITE_OK, uFormat("DB error (%s): %s", _version.c_str(), sqlite3_errmsg(_ppDb)).c_str());
+		}
+
+		UDEBUG("Time=%fs", timer.ticks());
+	}
+}
+
+void DBDriverSqlite3::addLinkQuery(const Link & link) const
+{
+	UDEBUG("");
+	if(_ppDb)
+	{
+		std::string type;
+		UTimer timer;
+		timer.start();
+		int rc = SQLITE_OK;
+		sqlite3_stmt * ppStmt = 0;
+
+		// Create new entries in table Link
+		std::string query = queryStepLink();
+		rc = sqlite3_prepare_v2(_ppDb, query.c_str(), -1, &ppStmt, 0);
+		UASSERT_MSG(rc == SQLITE_OK, uFormat("DB error (%s): %s", _version.c_str(), sqlite3_errmsg(_ppDb)).c_str());
+
+		// Save link
+		stepLink(ppStmt, link);
+
+		// Finalize (delete) the statement
+		rc = sqlite3_finalize(ppStmt);
+		UASSERT_MSG(rc == SQLITE_OK, uFormat("DB error (%s): %s", _version.c_str(), sqlite3_errmsg(_ppDb)).c_str());
+
+		UDEBUG("Time=%fs", timer.ticks());
+	}
+
+}
+
+void DBDriverSqlite3::updateLinkQuery(const Link & link) const
+{
+	UDEBUG("");
+	if(_ppDb)
+	{
+		std::string type;
+		UTimer timer;
+		timer.start();
+		int rc = SQLITE_OK;
+		sqlite3_stmt * ppStmt = 0;
+
+		// Create new entries in table Link
+		std::string query = queryStepLinkUpdate();
+		rc = sqlite3_prepare_v2(_ppDb, query.c_str(), -1, &ppStmt, 0);
+		UASSERT_MSG(rc == SQLITE_OK, uFormat("DB error (%s): %s", _version.c_str(), sqlite3_errmsg(_ppDb)).c_str());
+
+		// Save link
+		stepLink(ppStmt, link);
+
+		// Finalize (delete) the statement
+		rc = sqlite3_finalize(ppStmt);
+		UASSERT_MSG(rc == SQLITE_OK, uFormat("DB error (%s): %s", _version.c_str(), sqlite3_errmsg(_ppDb)).c_str());
+
+		UDEBUG("Time=%fs", timer.ticks());
+	}
+}
+
+std::string DBDriverSqlite3::queryStepNode() const
+{
+	if(uStrNumCmp(_version, "0.11.1") >= 0)
+	{
+		return "INSERT INTO Node(id, map_id, weight, pose, stamp, label, ground_truth_pose) VALUES(?,?,?,?,?,?,?);";
+	}
+	else if(uStrNumCmp(_version, "0.10.1") >= 0)
+	{
+		return "INSERT INTO Node(id, map_id, weight, pose, stamp, label) VALUES(?,?,?,?,?,?);";
+	}
+	else if(uStrNumCmp(_version, "0.8.8") >= 0)
+	{
+		return "INSERT INTO Node(id, map_id, weight, pose, stamp, label, user_data) VALUES(?,?,?,?,?,?,?);";
+	}
+	else if(uStrNumCmp(_version, "0.8.5") >= 0)
+	{
+		return "INSERT INTO Node(id, map_id, weight, pose, stamp, label) VALUES(?,?,?,?,?,?);";
+	}
+	return "INSERT INTO Node(id, map_id, weight, pose) VALUES(?,?,?,?);";
+}
+void DBDriverSqlite3::stepNode(sqlite3_stmt * ppStmt, const Signature * s) const
+{
+	UDEBUG("Save node %d", s->id());
+	if(!ppStmt || !s)
+	{
+		UFATAL("");
+	}
+	int rc = SQLITE_OK;
+
+	int index = 1;
+	rc = sqlite3_bind_int(ppStmt, index++, s->id());
+	UASSERT_MSG(rc == SQLITE_OK, uFormat("DB error (%s): %s", _version.c_str(), sqlite3_errmsg(_ppDb)).c_str());
+	rc = sqlite3_bind_int(ppStmt, index++, s->mapId());
+	UASSERT_MSG(rc == SQLITE_OK, uFormat("DB error (%s): %s", _version.c_str(), sqlite3_errmsg(_ppDb)).c_str());
+	rc = sqlite3_bind_int(ppStmt, index++, s->getWeight());
+	UASSERT_MSG(rc == SQLITE_OK, uFormat("DB error (%s): %s", _version.c_str(), sqlite3_errmsg(_ppDb)).c_str());
+	rc = sqlite3_bind_blob(ppStmt, index++, s->getPose().data(), s->getPose().size()*sizeof(float), SQLITE_STATIC);
+	UASSERT_MSG(rc == SQLITE_OK, uFormat("DB error (%s): %s", _version.c_str(), sqlite3_errmsg(_ppDb)).c_str());
+
+	if(uStrNumCmp(_version, "0.8.5") >= 0)
+	{
+		rc = sqlite3_bind_double(ppStmt, index++, s->getStamp());
+		UASSERT_MSG(rc == SQLITE_OK, uFormat("DB error (%s): %s", _version.c_str(), sqlite3_errmsg(_ppDb)).c_str());
+
+		if(s->getLabel().empty())
+		{
+			rc = sqlite3_bind_null(ppStmt, index++);
+			UASSERT_MSG(rc == SQLITE_OK, uFormat("DB error (%s): %s", _version.c_str(), sqlite3_errmsg(_ppDb)).c_str());
+		}
+		else
+		{
+			rc = sqlite3_bind_text(ppStmt, index++, s->getLabel().c_str(), -1, SQLITE_STATIC);
+			UASSERT_MSG(rc == SQLITE_OK, uFormat("DB error (%s): %s", _version.c_str(), sqlite3_errmsg(_ppDb)).c_str());
+		}
+	}
+
+	if(uStrNumCmp(_version, "0.10.1") >= 0)
+	{
+		// ignore user_data
+	}
+	else if(uStrNumCmp(_version, "0.8.8") >= 0)
+	{
+		if(s->sensorData().userDataCompressed().empty())
+		{
+			rc = sqlite3_bind_null(ppStmt, index++);
+			UASSERT_MSG(rc == SQLITE_OK, uFormat("DB error (%s): %s", _version.c_str(), sqlite3_errmsg(_ppDb)).c_str());
+		}
+		else
+		{
+			rc = sqlite3_bind_blob(ppStmt, index++, s->sensorData().userDataCompressed().data, (int)s->sensorData().userDataCompressed().cols, SQLITE_STATIC);
+			UASSERT_MSG(rc == SQLITE_OK, uFormat("DB error (%s): %s", _version.c_str(), sqlite3_errmsg(_ppDb)).c_str());
+		}
+	}
+
+	if(uStrNumCmp(_version, "0.11.1") >= 0)
+	{
+		rc = sqlite3_bind_blob(ppStmt, index++, s->getGroundTruthPose().data(), s->getGroundTruthPose().size()*sizeof(float), SQLITE_STATIC);
+		UASSERT_MSG(rc == SQLITE_OK, uFormat("DB error (%s): %s", _version.c_str(), sqlite3_errmsg(_ppDb)).c_str());
+	}
+
+	//step
+	rc=sqlite3_step(ppStmt);
+	UASSERT_MSG(rc == SQLITE_DONE, uFormat("DB error (%s): %s", _version.c_str(), sqlite3_errmsg(_ppDb)).c_str());
+
+	rc = sqlite3_reset(ppStmt);
+	UASSERT_MSG(rc == SQLITE_OK, uFormat("DB error (%s): %s", _version.c_str(), sqlite3_errmsg(_ppDb)).c_str());
+}
+
+std::string DBDriverSqlite3::queryStepImage() const
+{
+	UASSERT(uStrNumCmp(_version, "0.10.0") < 0);
+	return "INSERT INTO Image(id, data) VALUES(?,?);";
+}
+void DBDriverSqlite3::stepImage(sqlite3_stmt * ppStmt,
+		int id,
+		const cv::Mat & imageBytes) const
+{
+	UASSERT(uStrNumCmp(_version, "0.10.0") < 0);
+	UDEBUG("Save image %d (size=%d)", id, (int)imageBytes.cols);
+	if(!ppStmt)
+	{
+		UFATAL("");
+	}
+
+	int rc = SQLITE_OK;
+	int index = 1;
+
+	rc = sqlite3_bind_int(ppStmt, index++, id);
+	UASSERT_MSG(rc == SQLITE_OK, uFormat("DB error (%s): %s", _version.c_str(), sqlite3_errmsg(_ppDb)).c_str());
+
+	if(!imageBytes.empty())
+	{
+		rc = sqlite3_bind_blob(ppStmt, index++, imageBytes.data, (int)imageBytes.cols, SQLITE_STATIC);
+	}
+	else
+	{
+		rc = sqlite3_bind_zeroblob(ppStmt, index++, 4);
+	}
+	UASSERT_MSG(rc == SQLITE_OK, uFormat("DB error (%s): %s", _version.c_str(), sqlite3_errmsg(_ppDb)).c_str());
+
+	//step
+	rc=sqlite3_step(ppStmt);
+	UASSERT_MSG(rc == SQLITE_DONE, uFormat("DB error (%s): %s", _version.c_str(), sqlite3_errmsg(_ppDb)).c_str());
+
+	rc = sqlite3_reset(ppStmt);
+	UASSERT_MSG(rc == SQLITE_OK, uFormat("DB error (%s): %s", _version.c_str(), sqlite3_errmsg(_ppDb)).c_str());
+}
+
+std::string DBDriverSqlite3::queryStepDepth() const
+{
+	UASSERT(uStrNumCmp(_version, "0.10.0") < 0);
+	if(uStrNumCmp(_version, "0.8.11") >= 0)
+	{
+		return "INSERT INTO Depth(id, data, fx, fy, cx, cy, local_transform, data2d, data2d_max_pts) VALUES(?,?,?,?,?,?,?,?,?);";
+	}
+	else if(uStrNumCmp(_version, "0.7.0") >= 0)
+	{
+		return "INSERT INTO Depth(id, data, fx, fy, cx, cy, local_transform, data2d) VALUES(?,?,?,?,?,?,?,?);";
+	}
+	else
+	{
+		return "INSERT INTO Depth(id, data, constant, local_transform, data2d) VALUES(?,?,?,?,?);";
+	}
+}
+void DBDriverSqlite3::stepDepth(sqlite3_stmt * ppStmt, const SensorData & sensorData) const
+{
+	UASSERT(uStrNumCmp(_version, "0.10.0") < 0);
+	UDEBUG("Save depth %d (size=%d) depth2d = %d",
+			sensorData.id(),
+			(int)sensorData.depthOrRightCompressed().cols,
+			(int)sensorData.laserScanCompressed().cols);
+	if(!ppStmt)
+	{
+		UFATAL("");
+	}
+
+	int rc = SQLITE_OK;
+	int index = 1;
+
+	rc = sqlite3_bind_int(ppStmt, index++, sensorData.id());
+	UASSERT_MSG(rc == SQLITE_OK, uFormat("DB error (%s): %s", _version.c_str(), sqlite3_errmsg(_ppDb)).c_str());
+
+	if(!sensorData.depthOrRightCompressed().empty())
+	{
+		rc = sqlite3_bind_blob(ppStmt, index++, sensorData.depthOrRightCompressed().data, (int)sensorData.depthOrRightCompressed().cols, SQLITE_STATIC);
+	}
+	else
+	{
+		rc = sqlite3_bind_zeroblob(ppStmt, index++, 4);
+	}
+	UASSERT_MSG(rc == SQLITE_OK, uFormat("DB error (%s): %s", _version.c_str(), sqlite3_errmsg(_ppDb)).c_str());
+
+	float fx=0, fyOrBaseline=0, cx=0, cy=0;
+	Transform localTransform = Transform::getIdentity();
+	if(sensorData.cameraModels().size())
+	{
+		UASSERT_MSG(sensorData.cameraModels().size() == 1,
+				uFormat("Database version %s doesn't support multi-camera!", _version.c_str()).c_str());
+
+		fx = sensorData.cameraModels()[0].fx();
+		fyOrBaseline = sensorData.cameraModels()[0].fy();
+		cx = sensorData.cameraModels()[0].cx();
+		cy = sensorData.cameraModels()[0].cy();
+		localTransform = sensorData.cameraModels()[0].localTransform();
+	}
+	else if(sensorData.stereoCameraModel().isValidForProjection())
+	{
+		fx = sensorData.stereoCameraModel().left().fx();
+		fyOrBaseline = sensorData.stereoCameraModel().baseline();
+		cx = sensorData.stereoCameraModel().left().cx();
+		cy = sensorData.stereoCameraModel().left().cy();
+		localTransform = sensorData.stereoCameraModel().left().localTransform();
+	}
+
+	if(uStrNumCmp(_version, "0.7.0") >= 0)
+	{
+		rc = sqlite3_bind_double(ppStmt, index++, fx);
+		UASSERT_MSG(rc == SQLITE_OK, uFormat("DB error (%s): %s", _version.c_str(), sqlite3_errmsg(_ppDb)).c_str());
+		rc = sqlite3_bind_double(ppStmt, index++, fyOrBaseline);
+		UASSERT_MSG(rc == SQLITE_OK, uFormat("DB error (%s): %s", _version.c_str(), sqlite3_errmsg(_ppDb)).c_str());
+		rc = sqlite3_bind_double(ppStmt, index++, cx);
+		UASSERT_MSG(rc == SQLITE_OK, uFormat("DB error (%s): %s", _version.c_str(), sqlite3_errmsg(_ppDb)).c_str());
+		rc = sqlite3_bind_double(ppStmt, index++, cy);
+		UASSERT_MSG(rc == SQLITE_OK, uFormat("DB error (%s): %s", _version.c_str(), sqlite3_errmsg(_ppDb)).c_str());
+	}
+	else
+	{
+		rc = sqlite3_bind_double(ppStmt, index++, 1.0f/fx);
+		UASSERT_MSG(rc == SQLITE_OK, uFormat("DB error (%s): %s", _version.c_str(), sqlite3_errmsg(_ppDb)).c_str());
+	}
+
+	rc = sqlite3_bind_blob(ppStmt, index++, localTransform.data(), localTransform.size()*sizeof(float), SQLITE_STATIC);
+	UASSERT_MSG(rc == SQLITE_OK, uFormat("DB error (%s): %s", _version.c_str(), sqlite3_errmsg(_ppDb)).c_str());
+
+	if(!sensorData.laserScanCompressed().empty())
+	{
+		rc = sqlite3_bind_blob(ppStmt, index++, sensorData.laserScanCompressed().data, (int)sensorData.laserScanCompressed().cols, SQLITE_STATIC);
+	}
+	else
+	{
+		rc = sqlite3_bind_zeroblob(ppStmt, index++, 4);
+	}
+	UASSERT_MSG(rc == SQLITE_OK, uFormat("DB error (%s): %s", _version.c_str(), sqlite3_errmsg(_ppDb)).c_str());
+
+	if(uStrNumCmp(_version, "0.8.11") >= 0)
+	{
+		rc = sqlite3_bind_int(ppStmt, index++, sensorData.laserScanMaxPts());
+		UASSERT_MSG(rc == SQLITE_OK, uFormat("DB error (%s): %s", _version.c_str(), sqlite3_errmsg(_ppDb)).c_str());
+	}
+
+	//step
+	rc=sqlite3_step(ppStmt);
+	UASSERT_MSG(rc == SQLITE_DONE, uFormat("DB error (%s): %s", _version.c_str(), sqlite3_errmsg(_ppDb)).c_str());
+
+	rc = sqlite3_reset(ppStmt);
+	UASSERT_MSG(rc == SQLITE_OK, uFormat("DB error (%s): %s", _version.c_str(), sqlite3_errmsg(_ppDb)).c_str());
+}
+
+std::string DBDriverSqlite3::queryStepSensorData() const
+{
+	UASSERT(uStrNumCmp(_version, "0.10.0") >= 0);
+	if(uStrNumCmp(_version, "0.10.7") >= 0)
+	{
+		return "INSERT INTO Data(id, image, depth, calibration, scan_max_pts, scan_max_range, scan, user_data) VALUES(?,?,?,?,?,?,?,?);";
+	}
+	else if(uStrNumCmp(_version, "0.10.1") >= 0)
+	{
+		return "INSERT INTO Data(id, image, depth, calibration, scan_max_pts, scan, user_data) VALUES(?,?,?,?,?,?,?);";
+	}
+	else
+	{
+		return "INSERT INTO Data(id, image, depth, calibration, scan_max_pts, scan) VALUES(?,?,?,?,?,?);";
+	}
+}
+void DBDriverSqlite3::stepSensorData(sqlite3_stmt * ppStmt,
+		const SensorData & sensorData) const
+{
+	UASSERT(uStrNumCmp(_version, "0.10.0") >= 0);
+	UDEBUG("Save sensor data %d (image=%d depth=%d) depth2d = %d",
+			sensorData.id(),
+			(int)sensorData.imageCompressed().cols,
+			(int)sensorData.depthOrRightCompressed().cols,
+			(int)sensorData.laserScanCompressed().cols);
+	if(!ppStmt)
+	{
+		UFATAL("");
+	}
+
+	int rc = SQLITE_OK;
+	int index = 1;
+
+	// id
+	rc = sqlite3_bind_int(ppStmt, index++, sensorData.id());
+	UASSERT_MSG(rc == SQLITE_OK, uFormat("DB error (%s): %s", _version.c_str(), sqlite3_errmsg(_ppDb)).c_str());
+
+	// image
+	if(!sensorData.imageCompressed().empty())
+	{
+		rc = sqlite3_bind_blob(ppStmt, index++, sensorData.imageCompressed().data, (int)sensorData.imageCompressed().cols, SQLITE_STATIC);
+	}
+	else
+	{
+		rc = sqlite3_bind_null(ppStmt, index++);
+	}
+	UASSERT_MSG(rc == SQLITE_OK, uFormat("DB error (%s): %s", _version.c_str(), sqlite3_errmsg(_ppDb)).c_str());
+
+	// depth or right image
+	if(!sensorData.depthOrRightCompressed().empty())
+	{
+		rc = sqlite3_bind_blob(ppStmt, index++, sensorData.depthOrRightCompressed().data, (int)sensorData.depthOrRightCompressed().cols, SQLITE_STATIC);
+	}
+	else
+	{
+		rc = sqlite3_bind_null(ppStmt, index++);
+	}
+	UASSERT_MSG(rc == SQLITE_OK, uFormat("DB error (%s): %s", _version.c_str(), sqlite3_errmsg(_ppDb)).c_str());
+
+	// calibration
+	std::vector<float> calibration;
+	// multi-cameras [fx,fy,cx,cy,width,height,local_transform, ... ,fx,fy,cx,cy,width,height,local_transform] (6+12)*float * numCameras
+	// stereo [fx, fy, cx, cy, baseline, local_transform] (5+12)*float
+	if(sensorData.cameraModels().size() && sensorData.cameraModels()[0].isValidForProjection())
 	{
-		this->setCacheSize(std::atoi((*iter).second.c_str()));
-	}
-	if((iter=parameters.find(Parameters::kDbSqlite3JournalMode())) != parameters.end())
-	{
-		this->setJournalMode(std::atoi((*iter).second.c_str()));
-	}
-	if((iter=parameters.find(Parameters::kDbSqlite3Synchronous())) != parameters.end())
-	{
-		this->setSynchronous(std::atoi((*iter).second.c_str()));
-	}
-	if((iter=parameters.find(Parameters::kDbSqlite3TempStore())) != parameters.end())
-	{
-		this->setTempStore(std::atoi((*iter).second.c_str()));
-	}
-	if((iter=parameters.find(Parameters::kDbSqlite3InMemory())) != parameters.end())
-	{
-		this->setDbInMemory(uStr2Bool((*iter).second.c_str()));
-	}
-	DBDriver::parseParameters(parameters);
-}
-
-void DBDriverSqlite3::setCacheSize(unsigned int cacheSize)
-{
-	if(this->isConnected())
-	{
-		_cacheSize = cacheSize;
-		std::string query = "PRAGMA cache_size = ";
-		query += uNumber2Str(_cacheSize) + ";";
-		this->executeNoResultQuery(query.c_str());
-	}
-}
-
-void DBDriverSqlite3::setJournalMode(int journalMode)
-{
-	if(journalMode >= 0 && journalMode < 5)
-	{
-		_journalMode = journalMode;
-		if(this->isConnected())
-		{
-			switch(_journalMode)
-			{
-			case 4:
-				this->executeNoResultQuery("PRAGMA journal_mode = OFF;");
-				break;
-			case 3:
-				this->executeNoResultQuery("PRAGMA journal_mode = MEMORY;");
-				break;
-			case 2:
-				this->executeNoResultQuery("PRAGMA journal_mode = PERSIST;");
-				break;
-			case 1:
-				this->executeNoResultQuery("PRAGMA journal_mode = TRUNCATE;");
-				break;
-			case 0:
-			default:
-				this->executeNoResultQuery("PRAGMA journal_mode = DELETE;");
-				break;
+		if(uStrNumCmp(_version, "0.11.2") >= 0)
+		{
+			calibration.resize(sensorData.cameraModels().size() * (6+Transform().size()));
+			for(unsigned int i=0; i<sensorData.cameraModels().size(); ++i)
+			{
+				UASSERT(sensorData.cameraModels()[i].isValidForProjection());
+				const Transform & localTransform = sensorData.cameraModels()[i].localTransform();
+				calibration[i*(6+localTransform.size())] = sensorData.cameraModels()[i].fx();
+				calibration[i*(6+localTransform.size())+1] = sensorData.cameraModels()[i].fy();
+				calibration[i*(6+localTransform.size())+2] = sensorData.cameraModels()[i].cx();
+				calibration[i*(6+localTransform.size())+3] = sensorData.cameraModels()[i].cy();
+				calibration[i*(6+localTransform.size())+4] = sensorData.cameraModels()[i].imageWidth();
+				calibration[i*(6+localTransform.size())+5] = sensorData.cameraModels()[i].imageHeight();
+				memcpy(calibration.data()+i*(6+localTransform.size())+6, localTransform.data(), localTransform.size()*sizeof(float));
+			}
+		}
+		else
+		{
+			calibration.resize(sensorData.cameraModels().size() * (4+Transform().size()));
+			for(unsigned int i=0; i<sensorData.cameraModels().size(); ++i)
+			{
+				UASSERT(sensorData.cameraModels()[i].isValidForProjection());
+				const Transform & localTransform = sensorData.cameraModels()[i].localTransform();
+				calibration[i*(4+localTransform.size())] = sensorData.cameraModels()[i].fx();
+				calibration[i*(4+localTransform.size())+1] = sensorData.cameraModels()[i].fy();
+				calibration[i*(4+localTransform.size())+2] = sensorData.cameraModels()[i].cx();
+				calibration[i*(4+localTransform.size())+3] = sensorData.cameraModels()[i].cy();
+				memcpy(calibration.data()+i*(4+localTransform.size())+4, localTransform.data(), localTransform.size()*sizeof(float));
 			}
-		}
-	}
-	else
-	{
-		ULOGGER_ERROR("Wrong journal mode (%d)", journalMode);
-	}
-}
-
-void DBDriverSqlite3::setSynchronous(int synchronous)
-{
-	if(synchronous >= 0 && synchronous < 3)
-	{
-		_synchronous = synchronous;
-		if(this->isConnected())
-		{
-			switch(_synchronous)
-			{
-			case 0:
-				this->executeNoResultQuery("PRAGMA synchronous = OFF;");
-				break;
-			case 1:
-				this->executeNoResultQuery("PRAGMA synchronous = NORMAL;");
-				break;
-			case 2:
-			default:
-				this->executeNoResultQuery("PRAGMA synchronous = FULL;");
-				break;
-			}
-		}
-	}
-	else
-	{
-		ULOGGER_ERROR("Wrong synchronous value (%d)", synchronous);
-	}
-}
-
-void DBDriverSqlite3::setTempStore(int tempStore)
-{
-	if(tempStore >= 0 && tempStore < 3)
-	{
-		_tempStore = tempStore;
-		if(this->isConnected())
-		{
-			switch(_tempStore)
-			{
-			case 2:
-				this->executeNoResultQuery("PRAGMA temp_store = MEMORY;");
-				break;
-			case 1:
-				this->executeNoResultQuery("PRAGMA temp_store = FILE;");
-				break;
-			case 0:
-			default:
-				this->executeNoResultQuery("PRAGMA temp_store = DEFAULT;");
-				break;
-			}
-		}
-	}
-	else
-	{
-		ULOGGER_ERROR("Wrong tempStore value (%d)", tempStore);
-	}
-}
-
-void DBDriverSqlite3::setDbInMemory(bool dbInMemory)
-{
-	if(dbInMemory != _dbInMemory)
-	{
-		if(this->isConnected())
-		{
-			// Hard reset...
-			join(true);
-			this->emptyTrashes();
-			this->closeConnection();
-			_dbInMemory = dbInMemory;
-			this->openConnection(this->getUrl());
-		}
-		else
-		{
-			_dbInMemory = dbInMemory;
-		}
-	}
-}
-
-/*
-** This function is used to load the contents of a database file on disk
-** into the "main" database of open database connection pInMemory, or
-** to save the current contents of the database opened by pInMemory into
-** a database file on disk. pInMemory is probably an in-memory database,
-** but this function will also work fine if it is not.
-**
-** Parameter zFilename points to a nul-terminated string containing the
-** name of the database file on disk to load from or save to. If parameter
-** isSave is non-zero, then the contents of the file zFilename are
-** overwritten with the contents of the database opened by pInMemory. If
-** parameter isSave is zero, then the contents of the database opened by
-** pInMemory are replaced by data loaded from the file zFilename.
-**
-** If the operation is successful, SQLITE_OK is returned. Otherwise, if
-** an error occurs, an SQLite error code is returned.
-*/
-int DBDriverSqlite3::loadOrSaveDb(sqlite3 *pInMemory, const std::string & fileName, int isSave) const
-{
-  int rc;                   /* Function return code */
-  sqlite3 *pFile = 0;           /* Database connection opened on zFilename */
-  sqlite3_backup *pBackup = 0;  /* Backup object used to copy data */
-  sqlite3 *pTo = 0;             /* Database to copy to (pFile or pInMemory) */
-  sqlite3 *pFrom = 0;           /* Database to copy from (pFile or pInMemory) */
-
-  /* Open the database file identified by zFilename. Exit early if this fails
-  ** for any reason. */
-  rc = sqlite3_open(fileName.c_str(), &pFile);
-  if( rc==SQLITE_OK ){
-
-    /* If this is a 'load' operation (isSave==0), then data is copied
-    ** from the database file just opened to database pInMemory.
-    ** Otherwise, if this is a 'save' operation (isSave==1), then data
-    ** is copied from pInMemory to pFile.  Set the variables pFrom and
-    ** pTo accordingly. */
-    pFrom = (isSave ? pInMemory : pFile);
-    pTo   = (isSave ? pFile     : pInMemory);
-
-    /* Set up the backup procedure to copy from the "main" database of
-    ** connection pFile to the main database of connection pInMemory.
-    ** If something goes wrong, pBackup will be set to NULL and an error
-    ** code and  message left in connection pTo.
-    **
-    ** If the backup object is successfully created, call backup_step()
-    ** to copy data from pFile to pInMemory. Then call backup_finish()
-    ** to release resources associated with the pBackup object.  If an
-    ** error occurred, then  an error code and message will be left in
-    ** connection pTo. If no error occurred, then the error code belonging
-    ** to pTo is set to SQLITE_OK.
-    */
-    pBackup = sqlite3_backup_init(pTo, "main", pFrom, "main");
-    if( pBackup ){
-      (void)sqlite3_backup_step(pBackup, -1);
-      (void)sqlite3_backup_finish(pBackup);
-    }
-    rc = sqlite3_errcode(pTo);
-  }
-
-  /* Close the database connection opened on database file zFilename
-  ** and return the result of this function. */
-  (void)sqlite3_close(pFile);
-  return rc;
-}
-
-bool DBDriverSqlite3::getDatabaseVersionQuery(std::string & version) const
-{
-	version = "0.0.0";
-	if(_ppDb)
-	{
-		UTimer timer;
-		timer.start();
-		int rc = SQLITE_OK;
-		sqlite3_stmt * ppStmt = 0;
-		std::stringstream query;
-
-		query << "SELECT version FROM Admin;";
-
-		rc = sqlite3_prepare_v2(_ppDb, query.str().c_str(), -1, &ppStmt, 0);
-		if(rc == SQLITE_OK)
-		{
-			// Process the result if one
-			rc = sqlite3_step(ppStmt);
-			if(rc == SQLITE_ROW)
-			{
-				version = reinterpret_cast<const char*>(sqlite3_column_text(ppStmt, 0));
-				rc = sqlite3_step(ppStmt);
-			}
-			UASSERT_MSG(rc == SQLITE_DONE, uFormat("DB error (%s): %s", _version.c_str(), sqlite3_errmsg(_ppDb)).c_str());
-
-			// Finalize (delete) the statement
-			rc = sqlite3_finalize(ppStmt);
-			UASSERT_MSG(rc == SQLITE_OK, uFormat("DB error (%s): %s", _version.c_str(), sqlite3_errmsg(_ppDb)).c_str());
-		}
-		//else
-		//{
-			// old version detected
-		//}
-		return true;
-	}
-	return false;
-}
-
-
-bool DBDriverSqlite3::connectDatabaseQuery(const std::string & url, bool overwritten)
-{
-	this->disconnectDatabaseQuery();
-	// Open a database connection
-	_ppDb = 0;
-
-	if(url.empty())
-	{
-		UERROR("url is empty...");
-		return false;
-	}
-
-	int rc = SQLITE_OK;
-	bool dbFileExist = UFile::exists(url.c_str());
-	if(dbFileExist && overwritten)
-	{
-		UINFO("Deleting database %s...", url.c_str());
-		UASSERT(UFile::erase(url.c_str()) == 0);
-		dbFileExist = false;
-	}
-
-	if(_dbInMemory)
-	{
-		ULOGGER_INFO("Using database \"%s\" in the memory.", url.c_str());
-		rc = sqlite3_open_v2(":memory:", &_ppDb, SQLITE_OPEN_READWRITE | SQLITE_OPEN_CREATE, 0);
-	}
-	else
-	{
-		ULOGGER_INFO("Using database \"%s\" from the hard drive.", url.c_str());
-		rc = sqlite3_open_v2(url.c_str(), &_ppDb, SQLITE_OPEN_READWRITE | SQLITE_OPEN_CREATE, 0);
-	}
-	if(rc != SQLITE_OK)
-	{
-		UFATAL("DB error : %s (path=\"%s\")", sqlite3_errmsg(_ppDb), url.c_str());
-		_ppDb = 0;
-		return false;
-	}
-
-	if(_dbInMemory && dbFileExist)
-	{
-		UTimer timer;
-		timer.start();
-		ULOGGER_DEBUG("Loading DB ...");
-		rc = loadOrSaveDb(_ppDb, url, 0); // Load memory from file
-		ULOGGER_INFO("Loading DB time = %fs, (%s)", timer.ticks(), url.c_str());
-		if(rc != SQLITE_OK)
-		{
-			UFATAL("DB error 2 : %s", sqlite3_errmsg(_ppDb));
-			sqlite3_close(_ppDb);
-			_ppDb = 0;
-			return false;
-		}
-	}
-
-	if(!dbFileExist)
-	{
-		ULOGGER_INFO("Database \"%s\" doesn't exist, creating a new one...", url.c_str());
-		// Create the database
-		std::string schema = DATABASESCHEMA_SQL;
-		schema = uHex2Str(schema);
-		this->executeNoResultQuery(schema.c_str());
-	}
-	UASSERT(this->getDatabaseVersionQuery(_version)); // must be true!
-	UINFO("Database version = %s", _version.c_str());
-
-	if(uStrNumCmp(_version, RTABMAP_VERSION) > 0)
-	{
-		UERROR("Opened database version (%s) is more recent than rtabmap "
-			   "installed version (%s). Please update rtabmap to new version!",
-			   _version.c_str(), RTABMAP_VERSION);
-		this->disconnectDatabaseQuery(false);
-		return false;
-	}
-
-	//Set database optimizations
-	this->setCacheSize(_cacheSize); // this will call the SQL
-	this->setJournalMode(_journalMode); // this will call the SQL
-	this->setSynchronous(_synchronous); // this will call the SQL
-	this->setTempStore(_tempStore); // this will call the SQL
-
-	return true;
-}
-void DBDriverSqlite3::disconnectDatabaseQuery(bool save)
-{
-	UDEBUG("");
-	if(_ppDb)
-	{
-		int rc = SQLITE_OK;
-		// make sure that all statements are finalized
-		sqlite3_stmt * pStmt;
-		while( (pStmt = sqlite3_next_stmt(_ppDb, 0))!=0 )
-		{
-			rc = sqlite3_finalize(pStmt);
-			if(rc != SQLITE_OK)
-			{
-				UERROR("");
-			}
-		}
-
-		if(save && _dbInMemory)
-		{
-			UTimer timer;
-			timer.start();
-			UINFO("Saving database to %s ...",  this->getUrl().c_str());
-			rc = loadOrSaveDb(_ppDb, this->getUrl(), 1); // Save memory to file
-			UASSERT_MSG(rc == SQLITE_OK, uFormat("DB error (%s): %s", _version.c_str(), sqlite3_errmsg(_ppDb)).c_str());
-			ULOGGER_DEBUG("Saving DB time = %fs", timer.ticks());
-		}
-
-		// Then close (delete) the database connection
-		UINFO("Disconnecting database %s...", this->getUrl().c_str());
-		sqlite3_close(_ppDb);
-		_ppDb = 0;
-	}
-}
-
-bool DBDriverSqlite3::isConnectedQuery() const
-{
-	return _ppDb != 0;
-}
-
-// In bytes
-void DBDriverSqlite3::executeNoResultQuery(const std::string & sql) const
-{
-	if(_ppDb)
-	{
-		UTimer timer;
-		timer.start();
-		int rc;
-		rc = sqlite3_exec(_ppDb, sql.c_str(), 0, 0, 0);
-		UASSERT_MSG(rc == SQLITE_OK, uFormat("DB error: %s, the query is %s", sqlite3_errmsg(_ppDb), sql.c_str()).c_str());
-		UDEBUG("Time=%fs", timer.ticks());
-	}
-}
-
-long DBDriverSqlite3::getMemoryUsedQuery() const
-{
-	//if(_dbInMemory)
-	//{
-		return sqlite3_memory_used();
-	//}
-	//else // Commented because it can lag
-	//{
-	//	return UFile::length(this->getUrl());
-	//}
-}
-
-long DBDriverSqlite3::getImagesMemoryUsedQuery() const
-{
-	UDEBUG("");
-	long size = 0L;
-	if(_ppDb)
-	{
-		std::string query;
-		if(uStrNumCmp(_version, "0.10.0") >= 0)
-		{
-			query = "SELECT sum(length(image)) from Data;";
-		}
-		else
-		{
-			query = "SELECT sum(length(data)) from Image;";
-		}
-
-		int rc = SQLITE_OK;
-		sqlite3_stmt * ppStmt = 0;
-		rc = sqlite3_prepare_v2(_ppDb, query.c_str(), -1, &ppStmt, 0);
-		UASSERT_MSG(rc == SQLITE_OK, uFormat("DB error (%s): %s", _version.c_str(), sqlite3_errmsg(_ppDb)).c_str());
-		rc = sqlite3_step(ppStmt);
-		if(rc == SQLITE_ROW)
-		{
-			size = sqlite3_column_int64(ppStmt, 0);
-			rc = sqlite3_step(ppStmt);
-		}
-		UASSERT_MSG(rc == SQLITE_DONE, uFormat("DB error (%s): %s", _version.c_str(), sqlite3_errmsg(_ppDb)).c_str());
-		rc = sqlite3_finalize(ppStmt);
-		UASSERT_MSG(rc == SQLITE_OK, uFormat("DB error (%s): %s", _version.c_str(), sqlite3_errmsg(_ppDb)).c_str());
-	}
-	return size;
-}
-long DBDriverSqlite3::getDepthImagesMemoryUsedQuery() const
-{
-	UDEBUG("");
-	long size = 0L;
-	if(_ppDb)
-	{
-		std::string query;
-		if(uStrNumCmp(_version, "0.10.0") >= 0)
-		{
-			query = "SELECT sum(length(depth)) from Data;";
-		}
-		else
-		{
-			query = "SELECT sum(length(data)) from Depth;";
-		}
-
-		int rc = SQLITE_OK;
-		sqlite3_stmt * ppStmt = 0;
-		rc = sqlite3_prepare_v2(_ppDb, query.c_str(), -1, &ppStmt, 0);
-		UASSERT_MSG(rc == SQLITE_OK, uFormat("DB error (%s): %s", _version.c_str(), sqlite3_errmsg(_ppDb)).c_str());
-		rc = sqlite3_step(ppStmt);
-		if(rc == SQLITE_ROW)
-		{
-			size = sqlite3_column_int64(ppStmt, 0);
-			rc = sqlite3_step(ppStmt);
-		}
-		UASSERT_MSG(rc == SQLITE_DONE, uFormat("DB error (%s): %s", _version.c_str(), sqlite3_errmsg(_ppDb)).c_str());
-		rc = sqlite3_finalize(ppStmt);
-		UASSERT_MSG(rc == SQLITE_OK, uFormat("DB error (%s): %s", _version.c_str(), sqlite3_errmsg(_ppDb)).c_str());
-	}
-	return size;
-}
-long DBDriverSqlite3::getLaserScansMemoryUsedQuery() const
-{
-	UDEBUG("");
-	long size = 0L;
-	if(_ppDb)
-	{
-		std::string query;
-		if(uStrNumCmp(_version, "0.10.0") >= 0)
-		{
-			query = "SELECT sum(length(scan)) from Data;";
-		}
-		else
-		{
-			query = "SELECT sum(length(data2d)) from Depth;";
-		}
-
-		int rc = SQLITE_OK;
-		sqlite3_stmt * ppStmt = 0;
-		rc = sqlite3_prepare_v2(_ppDb, query.c_str(), -1, &ppStmt, 0);
-		UASSERT_MSG(rc == SQLITE_OK, uFormat("DB error (%s): %s", _version.c_str(), sqlite3_errmsg(_ppDb)).c_str());
-		rc = sqlite3_step(ppStmt);
-		if(rc == SQLITE_ROW)
-		{
-			size = sqlite3_column_int64(ppStmt, 0);
-			rc = sqlite3_step(ppStmt);
-		}
-		UASSERT_MSG(rc == SQLITE_DONE, uFormat("DB error (%s): %s", _version.c_str(), sqlite3_errmsg(_ppDb)).c_str());
-		rc = sqlite3_finalize(ppStmt);
-		UASSERT_MSG(rc == SQLITE_OK, uFormat("DB error (%s): %s", _version.c_str(), sqlite3_errmsg(_ppDb)).c_str());
-	}
-	return size;
-}
-long DBDriverSqlite3::getUserDataMemoryUsedQuery() const
-{
-	UDEBUG("");
-	long size = 0L;
-	if(_ppDb)
-	{
-		std::string query;
-		if(uStrNumCmp(_version, "0.10.1") >= 0)
-		{
-			query = "SELECT sum(length(user_data)) from Data;";
-		}
-		else if(uStrNumCmp(_version, "0.8.8") >= 0)
-		{
-			query = "SELECT sum(length(user_data)) from Node;";
-		}
-		else
-		{
-			return size; // no user_data
-		}
-
-		int rc = SQLITE_OK;
-		sqlite3_stmt * ppStmt = 0;
-		rc = sqlite3_prepare_v2(_ppDb, query.c_str(), -1, &ppStmt, 0);
-		UASSERT_MSG(rc == SQLITE_OK, uFormat("DB error (%s): %s", _version.c_str(), sqlite3_errmsg(_ppDb)).c_str());
-		rc = sqlite3_step(ppStmt);
-		if(rc == SQLITE_ROW)
-		{
-			size = sqlite3_column_int64(ppStmt, 0);
-			rc = sqlite3_step(ppStmt);
-		}
-		UASSERT_MSG(rc == SQLITE_DONE, uFormat("DB error (%s): %s", _version.c_str(), sqlite3_errmsg(_ppDb)).c_str());
-		rc = sqlite3_finalize(ppStmt);
-		UASSERT_MSG(rc == SQLITE_OK, uFormat("DB error (%s): %s", _version.c_str(), sqlite3_errmsg(_ppDb)).c_str());
-	}
-	return size;
-}
-long DBDriverSqlite3::getWordsMemoryUsedQuery() const
-{
-	UDEBUG("");
-	long size = 0L;
-	if(_ppDb)
-	{
-		std::string query = "SELECT sum(length(descriptor)) from Word;";
-
-		int rc = SQLITE_OK;
-		sqlite3_stmt * ppStmt = 0;
-		rc = sqlite3_prepare_v2(_ppDb, query.c_str(), -1, &ppStmt, 0);
-		UASSERT_MSG(rc == SQLITE_OK, uFormat("DB error (%s): %s", _version.c_str(), sqlite3_errmsg(_ppDb)).c_str());
-		rc = sqlite3_step(ppStmt);
-		if(rc == SQLITE_ROW)
-		{
-			size = sqlite3_column_int64(ppStmt, 0);
-			rc = sqlite3_step(ppStmt);
-		}
-		UASSERT_MSG(rc == SQLITE_DONE, uFormat("DB error (%s): %s", _version.c_str(), sqlite3_errmsg(_ppDb)).c_str());
-		rc = sqlite3_finalize(ppStmt);
-		UASSERT_MSG(rc == SQLITE_OK, uFormat("DB error (%s): %s", _version.c_str(), sqlite3_errmsg(_ppDb)).c_str());
-	}
-	return size;
-}
-int DBDriverSqlite3::getLastNodesSizeQuery() const
-{
-	UDEBUG("");
-	int size = 0;
-	if(_ppDb)
-	{
-		std::string query = "SELECT count(id) from Node WHERE time_enter >= (SELECT MAX(time_enter) FROM Statistics);";
-
-		int rc = SQLITE_OK;
-		sqlite3_stmt * ppStmt = 0;
-		rc = sqlite3_prepare_v2(_ppDb, query.c_str(), -1, &ppStmt, 0);
-		UASSERT_MSG(rc == SQLITE_OK, uFormat("DB error (%s): %s", _version.c_str(), sqlite3_errmsg(_ppDb)).c_str());
-		rc = sqlite3_step(ppStmt);
-		if(rc == SQLITE_ROW)
-		{
-			size = sqlite3_column_int(ppStmt, 0);
-			rc = sqlite3_step(ppStmt);
-		}
-		UASSERT_MSG(rc == SQLITE_DONE, uFormat("DB error (%s): %s", _version.c_str(), sqlite3_errmsg(_ppDb)).c_str());
-		rc = sqlite3_finalize(ppStmt);
-		UASSERT_MSG(rc == SQLITE_OK, uFormat("DB error (%s): %s", _version.c_str(), sqlite3_errmsg(_ppDb)).c_str());
-	}
-	return size;
-}
-int DBDriverSqlite3::getLastDictionarySizeQuery() const
-{
-	UDEBUG("");
-	int size = 0;
-	if(_ppDb)
-	{
-		std::string query = "SELECT count(id) from Word WHERE time_enter >= (SELECT MAX(time_enter) FROM Statistics);";
-
-		int rc = SQLITE_OK;
-		sqlite3_stmt * ppStmt = 0;
-		rc = sqlite3_prepare_v2(_ppDb, query.c_str(), -1, &ppStmt, 0);
-		UASSERT_MSG(rc == SQLITE_OK, uFormat("DB error (%s): %s", _version.c_str(), sqlite3_errmsg(_ppDb)).c_str());
-		rc = sqlite3_step(ppStmt);
-		if(rc == SQLITE_ROW)
-		{
-			size = sqlite3_column_int(ppStmt, 0);
-			rc = sqlite3_step(ppStmt);
-		}
-		UASSERT_MSG(rc == SQLITE_DONE, uFormat("DB error (%s): %s", _version.c_str(), sqlite3_errmsg(_ppDb)).c_str());
-		rc = sqlite3_finalize(ppStmt);
-		UASSERT_MSG(rc == SQLITE_OK, uFormat("DB error (%s): %s", _version.c_str(), sqlite3_errmsg(_ppDb)).c_str());
-	}
-	return size;
-}
-int DBDriverSqlite3::getTotalNodesSizeQuery() const
-{
-	UDEBUG("");
-	int size = 0;
-	if(_ppDb)
-	{
-		std::string query = "SELECT count(id) from Node;";
-
-		int rc = SQLITE_OK;
-		sqlite3_stmt * ppStmt = 0;
-		rc = sqlite3_prepare_v2(_ppDb, query.c_str(), -1, &ppStmt, 0);
-		UASSERT_MSG(rc == SQLITE_OK, uFormat("DB error (%s): %s", _version.c_str(), sqlite3_errmsg(_ppDb)).c_str());
-		rc = sqlite3_step(ppStmt);
-		if(rc == SQLITE_ROW)
-		{
-			size = sqlite3_column_int(ppStmt, 0);
-			rc = sqlite3_step(ppStmt);
-		}
-		UASSERT_MSG(rc == SQLITE_DONE, uFormat("DB error (%s): %s", _version.c_str(), sqlite3_errmsg(_ppDb)).c_str());
-		rc = sqlite3_finalize(ppStmt);
-		UASSERT_MSG(rc == SQLITE_OK, uFormat("DB error (%s): %s", _version.c_str(), sqlite3_errmsg(_ppDb)).c_str());
-	}
-	return size;
-}
-int DBDriverSqlite3::getTotalDictionarySizeQuery() const
-{
-	UDEBUG("");
-	int size = 0;
-	if(_ppDb)
-	{
-		std::string query = "SELECT count(id) from Word;";
-
-		int rc = SQLITE_OK;
-		sqlite3_stmt * ppStmt = 0;
-		rc = sqlite3_prepare_v2(_ppDb, query.c_str(), -1, &ppStmt, 0);
-		UASSERT_MSG(rc == SQLITE_OK, uFormat("DB error (%s): %s", _version.c_str(), sqlite3_errmsg(_ppDb)).c_str());
-		rc = sqlite3_step(ppStmt);
-		if(rc == SQLITE_ROW)
-		{
-			size = sqlite3_column_int(ppStmt, 0);
-			rc = sqlite3_step(ppStmt);
-		}
-		UASSERT_MSG(rc == SQLITE_DONE, uFormat("DB error (%s): %s", _version.c_str(), sqlite3_errmsg(_ppDb)).c_str());
-		rc = sqlite3_finalize(ppStmt);
-		UASSERT_MSG(rc == SQLITE_OK, uFormat("DB error (%s): %s", _version.c_str(), sqlite3_errmsg(_ppDb)).c_str());
-	}
-	return size;
-}
-
-ParametersMap DBDriverSqlite3::getLastParametersQuery() const
-{
-	UDEBUG("");
-	ParametersMap parameters;
-	if(_ppDb)
-	{
-		if(uStrNumCmp(_version, "0.11.8") >= 0)
-		{
-			std::string query = "SELECT parameters "
-					 "FROM Statistics "
-					 "WHERE time_enter >= (SELECT MAX(time_enter) FROM Statistics);";
-
-			int rc = SQLITE_OK;
-			sqlite3_stmt * ppStmt = 0;
-			rc = sqlite3_prepare_v2(_ppDb, query.c_str(), -1, &ppStmt, 0);
-			UASSERT_MSG(rc == SQLITE_OK, uFormat("DB error (%s): %s", _version.c_str(), sqlite3_errmsg(_ppDb)).c_str());
-			rc = sqlite3_step(ppStmt);
-			if(rc == SQLITE_ROW)
-			{
-				std::string text((const char *)sqlite3_column_text(ppStmt, 0));
-
-				if(text.size())
-				{
-					parameters = Parameters::deserialize(text);
-				}
-
-				rc = sqlite3_step(ppStmt);
-			}
-			UASSERT_MSG(rc == SQLITE_DONE, uFormat("DB error (%s): %s", _version.c_str(), sqlite3_errmsg(_ppDb)).c_str());
-			rc = sqlite3_finalize(ppStmt);
-			UASSERT_MSG(rc == SQLITE_OK, uFormat("DB error (%s): %s", _version.c_str(), sqlite3_errmsg(_ppDb)).c_str());
-		}
-	}
-	return parameters;
-}
-
-void DBDriverSqlite3::loadNodeDataQuery(std::list<Signature *> & signatures) const
-{
-	UDEBUG("load data for %d signatures", (int)signatures.size());
-	if(_ppDb)
-	{
-		UTimer timer;
-		timer.start();
-		int rc = SQLITE_OK;
-		sqlite3_stmt * ppStmt = 0;
-		std::stringstream query;
-
-		if(uStrNumCmp(_version, "0.10.7") >= 0)
-		{
-			query << "SELECT image, depth, calibration, scan_max_pts, scan_max_range, scan, user_data "
-				  << "FROM Data "
-				  << "WHERE id = ?"
-				  <<";";
-		}
-		else if(uStrNumCmp(_version, "0.10.1") >= 0)
-		{
-			query << "SELECT image, depth, calibration, scan_max_pts, scan, user_data "
-				  << "FROM Data "
-				  << "WHERE id = ?"
-				  <<";";
-		}
-		else if(uStrNumCmp(_version, "0.10.0") >= 0)
-		{
-			query << "SELECT Data.image, Data.depth, Data.calibration, Data.scan_max_pts, Data.scan, Node.user_data "
-				  << "FROM Data "
-				  << "INNER JOIN Node "
-				  << "ON Data.id = Node.id "
-				  << "WHERE Data.id = ?"
-				  <<";";
-		}
-		else if(uStrNumCmp(_version, "0.8.11") >= 0)
-		{
-			query << "SELECT Image.data, "
-					 "Depth.data, Depth.local_transform, Depth.fx, Depth.fy, Depth.cx, Depth.cy, Depth.data2d_max_pts, Depth.data2d, Node.user_data "
-				  << "FROM Image "
-				  << "INNER JOIN Node "
-				  << "on Image.id = Node.id "
-				  << "LEFT OUTER JOIN Depth " // returns all images even if there are no metric data
-				  << "ON Image.id = Depth.id "
-				  << "WHERE Image.id = ?"
-				  <<";";
-		}
-		else if(uStrNumCmp(_version, "0.8.8") >= 0)
-		{
-			query << "SELECT Image.data, "
-					 "Depth.data, Depth.local_transform, Depth.fx, Depth.fy, Depth.cx, Depth.cy, Depth.data2d, Node.user_data "
-				  << "FROM Image "
-				  << "INNER JOIN Node "
-				  << "on Image.id = Node.id "
-				  << "LEFT OUTER JOIN Depth " // returns all images even if there are no metric data
-				  << "ON Image.id = Depth.id "
-				  << "WHERE Image.id = ?"
-				  <<";";
-		}
-		else if(uStrNumCmp(_version, "0.7.0") >= 0)
-		{
-			query << "SELECT Image.data, "
-					 "Depth.data, Depth.local_transform, Depth.fx, Depth.fy, Depth.cx, Depth.cy, Depth.data2d "
-				  << "FROM Image "
-				  << "LEFT OUTER JOIN Depth " // returns all images even if there are no metric data
-				  << "ON Image.id = Depth.id "
-				  << "WHERE Image.id = ?"
-				  <<";";
-		}
-		else
-		{
-			query << "SELECT Image.data, "
-					 "Depth.data, Depth.local_transform, Depth.constant, Depth.data2d "
-				  << "FROM Image "
-				  << "LEFT OUTER JOIN Depth " // returns all images even if there are no metric data
-				  << "ON Image.id = Depth.id "
-				  << "WHERE Image.id = ?"
-				  <<";";
-		}
-
-		rc = sqlite3_prepare_v2(_ppDb, query.str().c_str(), -1, &ppStmt, 0);
-		UASSERT_MSG(rc == SQLITE_OK, uFormat("DB error (%s): %s", _version.c_str(), sqlite3_errmsg(_ppDb)).c_str());
-
-		const void * data = 0;
-		int dataSize = 0;
-		int index = 0;
-
-		for(std::list<Signature*>::iterator iter = signatures.begin(); iter!=signatures.end(); ++iter)
-		{
-			UASSERT(*iter != 0);
-
-			ULOGGER_DEBUG("Loading data for %d...", (*iter)->id());
-			// bind id
-			rc = sqlite3_bind_int(ppStmt, 1, (*iter)->id());
-			UASSERT_MSG(rc == SQLITE_OK, uFormat("DB error (%s): %s", _version.c_str(), sqlite3_errmsg(_ppDb)).c_str());
-
-			// Process the result if one
-			rc = sqlite3_step(ppStmt);
-			if(rc == SQLITE_ROW)
-			{
-				index = 0;
-
-				cv::Mat imageCompressed;
-				cv::Mat depthOrRightCompressed;
-				std::vector<CameraModel> models;
-				StereoCameraModel stereoModel;
-				Transform localTransform = Transform::getIdentity();
-				cv::Mat scanCompressed;
-				cv::Mat userDataCompressed;
-
-				data = sqlite3_column_blob(ppStmt, index);
-				dataSize = sqlite3_column_bytes(ppStmt, index++);
-
-				//Create the image
-				if(dataSize>4 && data)
-				{
-					imageCompressed = cv::Mat(1, dataSize, CV_8UC1, (void *)data).clone();
-				}
-
-				data = sqlite3_column_blob(ppStmt, index);
-				dataSize = sqlite3_column_bytes(ppStmt, index++);
-
-				//Create the depth image
-				if(dataSize>4 && data)
-				{
-					depthOrRightCompressed = cv::Mat(1, dataSize, CV_8UC1, (void *)data).clone();
-				}
-
-				if(uStrNumCmp(_version, "0.10.0") < 0)
-				{
-					data = sqlite3_column_blob(ppStmt, index); // local transform
-					dataSize = sqlite3_column_bytes(ppStmt, index++);
-					if((unsigned int)dataSize == localTransform.size()*sizeof(float) && data)
-					{
-						memcpy(localTransform.data(), data, dataSize);
-					}
-				}
-
-				// calibration
-				if(uStrNumCmp(_version, "0.10.0") >= 0)
-				{
-					data = sqlite3_column_blob(ppStmt, index);
-					dataSize = sqlite3_column_bytes(ppStmt, index++);
-					// multi-cameras [fx,fy,cx,cy,[width,height],local_transform, ... ,fx,fy,cx,cy,[width,height],local_transform] (4or6+12)*float * numCameras
-					// stereo [fx, fy, cx, cy, baseline, local_transform] (5+12)*float
-					if(dataSize > 0 && data)
-					{
-						float * dataFloat = (float*)data;
-						if(uStrNumCmp(_version, "0.11.2") >= 0 &&
-						   (unsigned int)dataSize % (6+localTransform.size())*sizeof(float) == 0)
-						{
-							int cameraCount = dataSize / ((6+localTransform.size())*sizeof(float));
-							UDEBUG("Loading calibration for %d cameras (%d bytes)", cameraCount, dataSize);
-							int max = cameraCount*(6+localTransform.size());
-							for(int i=0; i<max; i+=6+localTransform.size())
-							{
-								// Reinitialize to a new Transform, to avoid copying in the same memory than the previous one
-								localTransform = Transform::getIdentity();
-								memcpy(localTransform.data(), dataFloat+i+6, localTransform.size()*sizeof(float));
-								models.push_back(CameraModel(
-										(double)dataFloat[i],
-										(double)dataFloat[i+1],
-										(double)dataFloat[i+2],
-										(double)dataFloat[i+3],
-										localTransform));
-								models.back().setImageSize(cv::Size(dataFloat[i+4], dataFloat[i+5]));
-								UDEBUG("%f %f %f %f %f %f %s", dataFloat[i], dataFloat[i+1], dataFloat[i+2],
-										dataFloat[i+3], dataFloat[i+4], dataFloat[i+5],
-										localTransform.prettyPrint().c_str());
-							}
-						}
-						else if(uStrNumCmp(_version, "0.11.2") < 0 &&
-								(unsigned int)dataSize % (4+localTransform.size())*sizeof(float) == 0)
-						{
-							int cameraCount = dataSize / ((4+localTransform.size())*sizeof(float));
-							UDEBUG("Loading calibration for %d cameras (%d bytes)", cameraCount, dataSize);
-							int max = cameraCount*(4+localTransform.size());
-							for(int i=0; i<max; i+=4+localTransform.size())
-							{
-								// Reinitialize to a new Transform, to avoid copying in the same memory than the previous one
-								localTransform = Transform::getIdentity();
-								memcpy(localTransform.data(), dataFloat+i+4, localTransform.size()*sizeof(float));
-								models.push_back(CameraModel(
-										(double)dataFloat[i],
-										(double)dataFloat[i+1],
-										(double)dataFloat[i+2],
-										(double)dataFloat[i+3],
-										localTransform));
-							}
-						}
-						else if((unsigned int)dataSize == (5+localTransform.size())*sizeof(float))
-						{
-							UDEBUG("Loading calibration of a stereo camera");
-							memcpy(localTransform.data(), dataFloat+5, localTransform.size()*sizeof(float));
-							stereoModel = StereoCameraModel(
-									dataFloat[0],  // fx
-									dataFloat[1],  // fy
-									dataFloat[2],  // cx
-									dataFloat[3],  // cy
-									dataFloat[4], // baseline
-									localTransform);
-						}
-						else
-						{
-							UFATAL("Wrong format of the Data.calibration field (size=%d bytes)", dataSize);
-						}
-					}
-
-				}
-				else if(uStrNumCmp(_version, "0.7.0") >= 0)
-				{
-					double fx = sqlite3_column_double(ppStmt, index++);
-					double fyOrBaseline = sqlite3_column_double(ppStmt, index++);
-					double cx = sqlite3_column_double(ppStmt, index++);
-					double cy = sqlite3_column_double(ppStmt, index++);
-					if(fyOrBaseline < 1.0)
-					{
-						//it is a baseline
-						stereoModel = StereoCameraModel(fx,fx,cx,cy,fyOrBaseline, localTransform);
-					}
-					else
-					{
-						models.push_back(CameraModel(fx, fyOrBaseline, cx, cy, localTransform));
-					}
-				}
-				else
-				{
-					float depthConstant = sqlite3_column_double(ppStmt, index++);
-					float fx = 1.0f/depthConstant;
-					float fy = 1.0f/depthConstant;
-					float cx = 0.0f;
-					float cy = 0.0f;
-					models.push_back(CameraModel(fx, fy, cx, cy, localTransform));
-				}
-
-				int laserScanMaxPts = 0;
-				if(uStrNumCmp(_version, "0.8.11") >= 0)
-				{
-					laserScanMaxPts = sqlite3_column_int(ppStmt, index++);
-				}
-
-				float laserScanMaxRange = 0.0f;
-				if(uStrNumCmp(_version, "0.10.7") >= 0)
-				{
-					laserScanMaxRange = sqlite3_column_int(ppStmt, index++);
-				}
-
-				data = sqlite3_column_blob(ppStmt, index);
-				dataSize = sqlite3_column_bytes(ppStmt, index++);
-				//Create the laserScan
-				if(dataSize>4 && data)
-				{
-					scanCompressed = cv::Mat(1, dataSize, CV_8UC1, (void *)data).clone(); // depth2d
-				}
-
-				if(uStrNumCmp(_version, "0.8.8") >= 0)
-				{
-					data = sqlite3_column_blob(ppStmt, index);
-					dataSize = sqlite3_column_bytes(ppStmt, index++);
-					//Create the userData
-					if(dataSize>4 && data)
-					{
-						if(uStrNumCmp(_version, "0.10.1") >= 0)
-						{
-							userDataCompressed = cv::Mat(1, dataSize, CV_8UC1, (void *)data).clone(); // userData
-						}
-						else
-						{
-							// compress data (set uncompressed data to signed to make difference with compressed type)
-							userDataCompressed = compressData2(cv::Mat(1, dataSize, CV_8SC1, (void *)data));
-						}
-					}
-				}
-
-				if(models.size())
-				{
-					(*iter)->sensorData() = SensorData(
-							scanCompressed,
-							laserScanMaxPts,
-							laserScanMaxRange,
-							imageCompressed,
-							depthOrRightCompressed,
-							models,
-							(*iter)->id(),
-							0,
-							userDataCompressed);
-				}
-				else
-				{
-					(*iter)->sensorData() = SensorData(
-							scanCompressed,
-							laserScanMaxPts,
-							laserScanMaxRange,
-							imageCompressed,
-							depthOrRightCompressed,
-							stereoModel,
-							(*iter)->id(),
-							0,
-							userDataCompressed);
-				}
-
-				rc = sqlite3_step(ppStmt); // next result...
-			}
-			UASSERT_MSG(rc == SQLITE_DONE, uFormat("DB error (%s): %s", _version.c_str(), sqlite3_errmsg(_ppDb)).c_str());
-
-			//reset
-			rc = sqlite3_reset(ppStmt);
-			UASSERT_MSG(rc == SQLITE_OK, uFormat("DB error (%s): %s", _version.c_str(), sqlite3_errmsg(_ppDb)).c_str());
-		}
-
-		// Finalize (delete) the statement
-		rc = sqlite3_finalize(ppStmt);
-		UASSERT_MSG(rc == SQLITE_OK, uFormat("DB error (%s): %s", _version.c_str(), sqlite3_errmsg(_ppDb)).c_str());
-		ULOGGER_DEBUG("Time=%fs", timer.ticks());
-	}
-}
-
-bool DBDriverSqlite3::getCalibrationQuery(
-		int signatureId,
-		std::vector<CameraModel> & models,
-		StereoCameraModel & stereoModel) const
-{
-	bool found = false;
-	if(_ppDb && signatureId)
-	{
-		int rc = SQLITE_OK;
-		sqlite3_stmt * ppStmt = 0;
-		std::stringstream query;
-
-		if(uStrNumCmp(_version, "0.10.0") >= 0)
-		{
-			query << "SELECT calibration "
-				  << "FROM Data "
-				  << "WHERE id = " << signatureId
-				  <<";";
-		}
-		else if(uStrNumCmp(_version, "0.7.0") >= 0)
-		{
-			query << "SELECT local_transform, fx, fy, cx, cy "
-				  << "FROM Depth "
-				  << "WHERE id = " << signatureId
-				  <<";";
-		}
-		else
-		{
-			query << "SELECT local_transform, constant "
-				  << "FROM Depth "
-				  << "WHERE id = " << signatureId
-				  <<";";
-		}
-
-		rc = sqlite3_prepare_v2(_ppDb, query.str().c_str(), -1, &ppStmt, 0);
-		UASSERT_MSG(rc == SQLITE_OK, uFormat("DB error (%s): %s", _version.c_str(), sqlite3_errmsg(_ppDb)).c_str());
-
-		const void * data = 0;
-		int dataSize = 0;
-		Transform localTransform;
-
-		// Process the result if one
-		rc = sqlite3_step(ppStmt);
-		if(rc == SQLITE_ROW)
-		{
-			found = true;
-			int index = 0;
-
-			// calibration
-			if(uStrNumCmp(_version, "0.10.0") >= 0)
-			{
-				data = sqlite3_column_blob(ppStmt, index);
-				dataSize = sqlite3_column_bytes(ppStmt, index++);
-				// multi-cameras [fx,fy,cx,cy,[width,height],local_transform, ... ,fx,fy,cx,cy,[width,height],local_transform] (4or6+12)*float * numCameras
-				// stereo [fx, fy, cx, cy, baseline, local_transform] (5+12)*float
-				if(dataSize > 0 && data)
-				{
-					float * dataFloat = (float*)data;
-					if(uStrNumCmp(_version, "0.11.2") >= 0 &&
-					  (unsigned int)dataSize % (6+localTransform.size())*sizeof(float) == 0)
-					{
-						int cameraCount = dataSize / ((6+localTransform.size())*sizeof(float));
-						UDEBUG("Loading calibration for %d cameras (%d bytes)", cameraCount, dataSize);
-						int max = cameraCount*(6+localTransform.size());
-						for(int i=0; i<max; i+=6+localTransform.size())
-						{
-							// Reinitialize to a new Transform, to avoid copying in the same memory than the previous one
-							localTransform = Transform::getIdentity();
-							memcpy(localTransform.data(), dataFloat+i+6, localTransform.size()*sizeof(float));
-							models.push_back(CameraModel(
-									(double)dataFloat[i],
-									(double)dataFloat[i+1],
-									(double)dataFloat[i+2],
-									(double)dataFloat[i+3],
-									localTransform));
-							models.back().setImageSize(cv::Size(dataFloat[i+4], dataFloat[i+5]));
-							UDEBUG("%f %f %f %f %f %f %s", dataFloat[i], dataFloat[i+1], dataFloat[i+2],
-									dataFloat[i+3], dataFloat[i+4], dataFloat[i+5],
-									localTransform.prettyPrint().c_str());
-						}
-					}
-					else if(uStrNumCmp(_version, "0.11.2") < 0 &&
-							(unsigned int)dataSize % (4+localTransform.size())*sizeof(float) == 0)
-					{
-						int cameraCount = dataSize / ((4+localTransform.size())*sizeof(float));
-						UDEBUG("Loading calibration for %d cameras (%d bytes)", cameraCount, dataSize);
-						int max = cameraCount*(4+localTransform.size());
-						for(int i=0; i<max; i+=4+localTransform.size())
-						{
-							// Reinitialize to a new Transform, to avoid copying in the same memory than the previous one
-							localTransform = Transform::getIdentity();
-							memcpy(localTransform.data(), dataFloat+i+4, localTransform.size()*sizeof(float));
-							models.push_back(CameraModel(
-									(double)dataFloat[i],
-									(double)dataFloat[i+1],
-									(double)dataFloat[i+2],
-									(double)dataFloat[i+3],
-									localTransform));
-						}
-					}
-					else if((unsigned int)dataSize == (5+localTransform.size())*sizeof(float))
-					{
-						UDEBUG("Loading calibration of a stereo camera");
-						memcpy(localTransform.data(), dataFloat+5, localTransform.size()*sizeof(float));
-						stereoModel = StereoCameraModel(
-								dataFloat[0],  // fx
-								dataFloat[1],  // fy
-								dataFloat[2],  // cx
-								dataFloat[3],  // cy
-								dataFloat[4], // baseline
-								localTransform);
-					}
-					else
-					{
-						UFATAL("Wrong format of the Data.calibration field (size=%d bytes)", dataSize);
-					}
-				}
-
-			}
-			else if(uStrNumCmp(_version, "0.7.0") >= 0)
-			{
-				double fx = sqlite3_column_double(ppStmt, index++);
-				double fyOrBaseline = sqlite3_column_double(ppStmt, index++);
-				double cx = sqlite3_column_double(ppStmt, index++);
-				double cy = sqlite3_column_double(ppStmt, index++);
-				if(fyOrBaseline < 1.0)
-				{
-					//it is a baseline
-					stereoModel = StereoCameraModel(fx,fx,cx,cy,fyOrBaseline, localTransform);
-				}
-				else
-				{
-					models.push_back(CameraModel(fx, fyOrBaseline, cx, cy, localTransform));
-				}
-			}
-			else
-			{
-				float depthConstant = sqlite3_column_double(ppStmt, index++);
-				float fx = 1.0f/depthConstant;
-				float fy = 1.0f/depthConstant;
-				float cx = 0.0f;
-				float cy = 0.0f;
-				models.push_back(CameraModel(fx, fy, cx, cy, localTransform));
-			}
-
-			rc = sqlite3_step(ppStmt); // next result...
-		}
-		UASSERT_MSG(rc == SQLITE_DONE, uFormat("DB error (%s): %s", _version.c_str(), sqlite3_errmsg(_ppDb)).c_str());
-
-		// Finalize (delete) the statement
-		rc = sqlite3_finalize(ppStmt);
-		UASSERT_MSG(rc == SQLITE_OK, uFormat("DB error (%s): %s", _version.c_str(), sqlite3_errmsg(_ppDb)).c_str());
-	}
-	return found;
-}
-
-bool DBDriverSqlite3::getNodeInfoQuery(int signatureId,
-		Transform & pose,
-		int & mapId,
-		int & weight,
-		std::string & label,
-		double & stamp,
-		Transform & groundTruthPose) const
-{
-	bool found = false;
-	if(_ppDb && signatureId)
-	{
-		int rc = SQLITE_OK;
-		sqlite3_stmt * ppStmt = 0;
-		std::stringstream query;
-
-		if(uStrNumCmp(_version, "0.11.1") >= 0)
-		{
-			query << "SELECT pose, map_id, weight, label, stamp, ground_truth_pose "
-					 "FROM Node "
-					 "WHERE id = " << signatureId <<
-					 ";";
-		}
-		else if(uStrNumCmp(_version, "0.8.5") >= 0)
-		{
-			query << "SELECT pose, map_id, weight, label, stamp "
-					 "FROM Node "
-					 "WHERE id = " << signatureId <<
-					 ";";
-		}
-		else
-		{
-			query << "SELECT pose, map_id, weight "
-					 "FROM Node "
-					 "WHERE id = " << signatureId <<
-					 ";";
-		}
-
-		rc = sqlite3_prepare_v2(_ppDb, query.str().c_str(), -1, &ppStmt, 0);
-		UASSERT_MSG(rc == SQLITE_OK, uFormat("DB error (%s): %s", _version.c_str(), sqlite3_errmsg(_ppDb)).c_str());
-
-		const void * data = 0;
-		int dataSize = 0;
-
-		// Process the result if one
-		rc = sqlite3_step(ppStmt);
-		if(rc == SQLITE_ROW)
-		{
-			found = true;
-			int index = 0;
-			data = sqlite3_column_blob(ppStmt, index); // pose
-			dataSize = sqlite3_column_bytes(ppStmt, index++);
-			if((unsigned int)dataSize == pose.size()*sizeof(float) && data)
-			{
-				memcpy(pose.data(), data, dataSize);
-			}
-
-			mapId = sqlite3_column_int(ppStmt, index++); // map id
-			weight = sqlite3_column_int(ppStmt, index++); // weight
-
-			if(uStrNumCmp(_version, "0.8.5") >= 0)
-			{
-				const unsigned char * p = sqlite3_column_text(ppStmt, index++);
-				if(p)
-				{
-					label = reinterpret_cast<const char*>(p); // label
-				}
-				stamp = sqlite3_column_double(ppStmt, index++); // stamp
-			}
-
-			if(uStrNumCmp(_version, "0.11.1") >= 0)
-			{
-				data = sqlite3_column_blob(ppStmt, index); // ground_truh_pose
-				dataSize = sqlite3_column_bytes(ppStmt, index++);
-				if((unsigned int)dataSize == groundTruthPose.size()*sizeof(float) && data)
-				{
-					memcpy(groundTruthPose.data(), data, dataSize);
-				}
-			}
-
-			rc = sqlite3_step(ppStmt); // next result...
-		}
-		UASSERT_MSG(rc == SQLITE_DONE, uFormat("DB error (%s): %s", _version.c_str(), sqlite3_errmsg(_ppDb)).c_str());
-
-		// Finalize (delete) the statement
-		rc = sqlite3_finalize(ppStmt);
-		UASSERT_MSG(rc == SQLITE_OK, uFormat("DB error (%s): %s", _version.c_str(), sqlite3_errmsg(_ppDb)).c_str());
-	}
-	return found;
-}
-
-
-void DBDriverSqlite3::getAllNodeIdsQuery(std::set<int> & ids, bool ignoreChildren, bool ignoreBadSignatures) const
-{
-	if(_ppDb)
-	{
-		UTimer timer;
-		timer.start();
-		int rc = SQLITE_OK;
-		sqlite3_stmt * ppStmt = 0;
-		std::stringstream query;
-
-		query << "SELECT DISTINCT id "
-			  << "FROM Node ";
-		if(ignoreChildren)
-		{
-			query << "INNER JOIN Link "
-				  << "ON id = to_id "; // use to_id to ignore all children (which don't have link pointing on them)
-		}
-		if(ignoreBadSignatures)
-		{
-			query << "WHERE id in (select node_id from Map_Node_Word) ";
-		}
-		query  << "ORDER BY id";
-
-		rc = sqlite3_prepare_v2(_ppDb, query.str().c_str(), -1, &ppStmt, 0);
-		UASSERT_MSG(rc == SQLITE_OK, uFormat("DB error (%s): %s", _version.c_str(), sqlite3_errmsg(_ppDb)).c_str());
-
-
-		// Process the result if one
-		rc = sqlite3_step(ppStmt);
-		while(rc == SQLITE_ROW)
-		{
-			ids.insert(ids.end(), sqlite3_column_int(ppStmt, 0)); // Signature Id
-			rc = sqlite3_step(ppStmt);
-		}
-		UASSERT_MSG(rc == SQLITE_DONE, uFormat("DB error (%s): %s", _version.c_str(), sqlite3_errmsg(_ppDb)).c_str());
-
-		// Finalize (delete) the statement
-		rc = sqlite3_finalize(ppStmt);
-		UASSERT_MSG(rc == SQLITE_OK, uFormat("DB error (%s): %s", _version.c_str(), sqlite3_errmsg(_ppDb)).c_str());
-		ULOGGER_DEBUG("Time=%f ids=%d", timer.ticks(), (int)ids.size());
-	}
-}
-
-void DBDriverSqlite3::getAllLinksQuery(std::multimap<int, Link> & links, bool ignoreNullLinks) const
-{
-	links.clear();
-	if(_ppDb)
-	{
-		UTimer timer;
-		timer.start();
-		int rc = SQLITE_OK;
-		sqlite3_stmt * ppStmt = 0;
-		std::stringstream query;
-
-		if(uStrNumCmp(_version, "0.10.10") >= 0)
-		{
-			query << "SELECT from_id, to_id, type, transform, rot_variance, trans_variance, user_data FROM Link ORDER BY from_id, to_id";
-		}
-		else if(uStrNumCmp(_version, "0.8.4") >= 0)
-		{
-			query << "SELECT from_id, to_id, type, transform, rot_variance, trans_variance FROM Link ORDER BY from_id, to_id";
-		}
-		else if(uStrNumCmp(_version, "0.7.4") >= 0)
-		{
-			query << "SELECT from_id, to_id, type, transform, variance FROM Link ORDER BY from_id, to_id";
-		}
-		else
-		{
-			query << "SELECT from_id, to_id, type, transform FROM Link ORDER BY from_id, to_id";
-		}
-
-		rc = sqlite3_prepare_v2(_ppDb, query.str().c_str(), -1, &ppStmt, 0);
-		UASSERT_MSG(rc == SQLITE_OK, uFormat("DB error (%s): %s", _version.c_str(), sqlite3_errmsg(_ppDb)).c_str());
-
-		int fromId = -1;
-		int toId = -1;
-		int type = Link::kUndef;
-		float rotVariance = 1.0f;
-		float transVariance = 1.0f;
-		const void * data = 0;
-		int dataSize = 0;
-
-		// Process the result if one
-		rc = sqlite3_step(ppStmt);
-		while(rc == SQLITE_ROW)
-		{
-			int index = 0;
-
-			fromId = sqlite3_column_int(ppStmt, index++);
-			toId = sqlite3_column_int(ppStmt, index++);
-			type = sqlite3_column_int(ppStmt, index++);
-
-			data = sqlite3_column_blob(ppStmt, index);
-			dataSize = sqlite3_column_bytes(ppStmt, index++);
-
-			Transform transform;
-			if((unsigned int)dataSize == transform.size()*sizeof(float) && data)
-			{
-				memcpy(transform.data(), data, dataSize);
-			}
-			else if(dataSize)
-			{
-				UERROR("Error while loading link transform from %d to %d! Setting to null...", fromId, toId);
-			}
-
-			if(!ignoreNullLinks || !transform.isNull())
-			{
-				if(uStrNumCmp(_version, "0.8.4") >= 0)
-				{
-					rotVariance = sqlite3_column_double(ppStmt, index++);
-					transVariance = sqlite3_column_double(ppStmt, index++);
-
-					cv::Mat userDataCompressed;
-					if(uStrNumCmp(_version, "0.10.10") >= 0)
-					{
-						const void * data = sqlite3_column_blob(ppStmt, index);
-						dataSize = sqlite3_column_bytes(ppStmt, index++);
-						//Create the userData
-						if(dataSize>4 && data)
-						{
-							userDataCompressed = cv::Mat(1, dataSize, CV_8UC1, (void *)data).clone(); // userData
-						}
-					}
-
-					links.insert(links.end(), std::make_pair(fromId, Link(fromId, toId, (Link::Type)type, transform, rotVariance, transVariance, userDataCompressed)));
-				}
-				else if(uStrNumCmp(_version, "0.7.4") >= 0)
-				{
-					rotVariance = transVariance = sqlite3_column_double(ppStmt, index++);
-					links.insert(links.end(), std::make_pair(fromId, Link(fromId, toId, (Link::Type)type, transform, rotVariance, transVariance)));
-				}
-				else
-				{
-					// neighbor is 0, loop closures are 1 and 2 (child)
-					links.insert(links.end(), std::make_pair(fromId, Link(fromId, toId, type==0?Link::kNeighbor:Link::kGlobalClosure, transform, rotVariance, transVariance)));
-				}
-			}
-
-			rc = sqlite3_step(ppStmt);
-		}
-
-		UASSERT_MSG(rc == SQLITE_DONE, uFormat("DB error (%s): %s", _version.c_str(), sqlite3_errmsg(_ppDb)).c_str());
-
-		// Finalize (delete) the statement
-		rc = sqlite3_finalize(ppStmt);
-		UASSERT_MSG(rc == SQLITE_OK, uFormat("DB error (%s): %s", _version.c_str(), sqlite3_errmsg(_ppDb)).c_str());
-	}
-}
-
-void DBDriverSqlite3::getLastIdQuery(const std::string & tableName, int & id) const
-{
-	if(_ppDb)
-	{
-		UDEBUG("get last id from table \"%s\"", tableName.c_str());
-		UTimer timer;
-		timer.start();
-		int rc = SQLITE_OK;
-		sqlite3_stmt * ppStmt = 0;
-		std::stringstream query;
-
-		query << "SELECT max(id) "
-			  << "FROM " << tableName
-			  << ";";
-
-		rc = sqlite3_prepare_v2(_ppDb, query.str().c_str(), -1, &ppStmt, 0);
-		UASSERT_MSG(rc == SQLITE_OK, uFormat("DB error (%s): %s", _version.c_str(), sqlite3_errmsg(_ppDb)).c_str());
-
-
-		// Process the result if one
-		rc = sqlite3_step(ppStmt);
-		if(rc == SQLITE_ROW)
-		{
-			id = sqlite3_column_int(ppStmt, 0); // Signature Id
-			rc = sqlite3_step(ppStmt);
-			UASSERT_MSG(rc == SQLITE_DONE, uFormat("DB error (%s): %s", _version.c_str(), sqlite3_errmsg(_ppDb)).c_str());
-		}
-		else
-		{
-			ULOGGER_ERROR("No result !?! from the DB");
-		}
-
-		// Finalize (delete) the statement
-		rc = sqlite3_finalize(ppStmt);
-		UASSERT_MSG(rc == SQLITE_OK, uFormat("DB error (%s): %s", _version.c_str(), sqlite3_errmsg(_ppDb)).c_str());
-		ULOGGER_DEBUG("Time=%fs", timer.ticks());
-	}
-}
-
-void DBDriverSqlite3::getInvertedIndexNiQuery(int nodeId, int & ni) const
-{
-	ni = 0;
-	if(_ppDb)
-	{
-		UTimer timer;
-		timer.start();
-		int rc = SQLITE_OK;
-		sqlite3_stmt * ppStmt = 0;
-		std::stringstream query;
-
-		// Create a new entry in table Signature
-		query << "SELECT count(word_id) "
-			  << "FROM Map_Node_Word "
-			  << "WHERE node_id=" << nodeId << ";";
-
-		//query.append("COMMIT;");
-
-		//ULOGGER_DEBUG("DBDriverSqlite3::getSurfNi() Execute query : %s", query.toStdString().c_str());
-
-		rc = sqlite3_prepare_v2(_ppDb, query.str().c_str(), -1, &ppStmt, 0);
-		UASSERT_MSG(rc == SQLITE_OK, uFormat("DB error (%s): %s", _version.c_str(), sqlite3_errmsg(_ppDb)).c_str());
-
-
-		// Process the result if one
-		rc = sqlite3_step(ppStmt);
-		if(rc == SQLITE_ROW)
-		{
-			ni = sqlite3_column_int(ppStmt, 0);
-			rc = sqlite3_step(ppStmt);
-			UASSERT_MSG(rc == SQLITE_DONE, uFormat("DB error (%s): %s", _version.c_str(), sqlite3_errmsg(_ppDb)).c_str());
-		}
-		else
-		{
-			ULOGGER_ERROR("No result !?! from the DB, node=%d",nodeId);
-		}
-
-
-		// Finalize (delete) the statement
-		rc = sqlite3_finalize(ppStmt);
-		UASSERT_MSG(rc == SQLITE_OK, uFormat("DB error (%s): %s", _version.c_str(), sqlite3_errmsg(_ppDb)).c_str());
-		ULOGGER_DEBUG("Time=%fs", timer.ticks());
-	}
-}
-
-void DBDriverSqlite3::getNodeIdByLabelQuery(const std::string & label, int & id) const
-{
-	if(_ppDb && !label.empty() && uStrNumCmp(_version, "0.8.5") >= 0)
-	{
-		UTimer timer;
-		timer.start();
-		int rc = SQLITE_OK;
-		sqlite3_stmt * ppStmt = 0;
-		std::stringstream query;
-		query << "SELECT id FROM Node WHERE label='" << label <<"'";
-
-		rc = sqlite3_prepare_v2(_ppDb, query.str().c_str(), -1, &ppStmt, 0);
-		UASSERT_MSG(rc == SQLITE_OK, uFormat("DB error (%s): %s", _version.c_str(), sqlite3_errmsg(_ppDb)).c_str());
-
-		// Process the result if one
-		rc = sqlite3_step(ppStmt);
-		if(rc == SQLITE_ROW)
-		{
-			id = sqlite3_column_int(ppStmt, 0);
-			rc = sqlite3_step(ppStmt);
-		}
-		UASSERT_MSG(rc == SQLITE_DONE, uFormat("DB error (%s): %s", _version.c_str(), sqlite3_errmsg(_ppDb)).c_str());
-
-		// Finalize (delete) the statement
-		rc = sqlite3_finalize(ppStmt);
-		UASSERT_MSG(rc == SQLITE_OK, uFormat("DB error (%s): %s", _version.c_str(), sqlite3_errmsg(_ppDb)).c_str());
-		ULOGGER_DEBUG("Time=%f", timer.ticks());
-	}
-}
-
-void DBDriverSqlite3::getAllLabelsQuery(std::map<int, std::string> & labels) const
-{
-	if(_ppDb && uStrNumCmp(_version, "0.8.5") >= 0)
-	{
-		UTimer timer;
-		timer.start();
-		int rc = SQLITE_OK;
-		sqlite3_stmt * ppStmt = 0;
-		std::stringstream query;
-		query << "SELECT id,label FROM Node WHERE label IS NOT NULL";
-
-		rc = sqlite3_prepare_v2(_ppDb, query.str().c_str(), -1, &ppStmt, 0);
-		UASSERT_MSG(rc == SQLITE_OK, uFormat("DB error (%s): %s", _version.c_str(), sqlite3_errmsg(_ppDb)).c_str());
-
-		// Process the result if one
-		rc = sqlite3_step(ppStmt);
-		while(rc == SQLITE_ROW)
-		{
-			int index = 0;
-			int id = sqlite3_column_int(ppStmt, index++);
-			const unsigned char * p = sqlite3_column_text(ppStmt, index++);
-			if(p)
-			{
-				std::string label = reinterpret_cast<const char*>(p);
-				if(!label.empty())
-				{
-					labels.insert(std::make_pair(id, label));
-				}
-			}
-			rc = sqlite3_step(ppStmt);
-		}
-		UASSERT_MSG(rc == SQLITE_DONE, uFormat("DB error (%s): %s", _version.c_str(), sqlite3_errmsg(_ppDb)).c_str());
-
-		// Finalize (delete) the statement
-		rc = sqlite3_finalize(ppStmt);
-		UASSERT_MSG(rc == SQLITE_OK, uFormat("DB error (%s): %s", _version.c_str(), sqlite3_errmsg(_ppDb)).c_str());
-		ULOGGER_DEBUG("Time=%f", timer.ticks());
-	}
-}
-
-void DBDriverSqlite3::getWeightQuery(int nodeId, int & weight) const
-{
-	weight = 0;
-	if(_ppDb)
-	{
-		UTimer timer;
-		timer.start();
-		int rc = SQLITE_OK;
-		sqlite3_stmt * ppStmt = 0;
-		std::stringstream query;
-
-		query << "SELECT weight FROM node WHERE id =  "
-			  << nodeId
-			  << ";";
-
-		rc = sqlite3_prepare_v2(_ppDb, query.str().c_str(), -1, &ppStmt, 0);
-		UASSERT_MSG(rc == SQLITE_OK, uFormat("DB error (%s): %s", _version.c_str(), sqlite3_errmsg(_ppDb)).c_str());
-
-
-		// Process the result if one
-		rc = sqlite3_step(ppStmt);
-		if(rc == SQLITE_ROW)
-		{
-			weight= sqlite3_column_int(ppStmt, 0); // weight
-			rc = sqlite3_step(ppStmt);
-		}
-		UASSERT_MSG(rc == SQLITE_DONE, uFormat("DB error (%s): %s", _version.c_str(), sqlite3_errmsg(_ppDb)).c_str());
-
-		// Finalize (delete) the statement
-		rc = sqlite3_finalize(ppStmt);
-		UASSERT_MSG(rc == SQLITE_OK, uFormat("DB error (%s): %s", _version.c_str(), sqlite3_errmsg(_ppDb)).c_str());
-	}
-}
-
-//may be slower than the previous version but don't have a limit of words that can be loaded at the same time
-void DBDriverSqlite3::loadSignaturesQuery(const std::list<int> & ids, std::list<Signature *> & nodes) const
-{
-	ULOGGER_DEBUG("count=%d", (int)ids.size());
-	if(_ppDb && ids.size())
-	{
-		std::string type;
-		UTimer timer;
-		timer.start();
-		int rc = SQLITE_OK;
-		sqlite3_stmt * ppStmt = 0;
-		std::stringstream query;
-		unsigned int loaded = 0;
-
-		// Load nodes information
-		if(uStrNumCmp(_version, "0.11.1") >= 0)
-		{
-			query << "SELECT id, map_id, weight, pose, stamp, label, ground_truth_pose "
-				  << "FROM Node "
-				  << "WHERE id=?;";
-		}
-		else if(uStrNumCmp(_version, "0.8.5") >= 0)
-		{
-			query << "SELECT id, map_id, weight, pose, stamp, label "
-				  << "FROM Node "
-				  << "WHERE id=?;";
-		}
-		else
-		{
-			query << "SELECT id, map_id, weight, pose "
-				  << "FROM Node "
-				  << "WHERE id=?;";
-		}
-
-		rc = sqlite3_prepare_v2(_ppDb, query.str().c_str(), -1, &ppStmt, 0);
-		UASSERT_MSG(rc == SQLITE_OK, uFormat("DB error (%s): %s", _version.c_str(), sqlite3_errmsg(_ppDb)).c_str());
-
-		for(std::list<int>::const_iterator iter=ids.begin(); iter!=ids.end(); ++iter)
-		{
-			//ULOGGER_DEBUG("Loading node %d...", *iter);
-			// bind id
-			rc = sqlite3_bind_int(ppStmt, 1, *iter);
-			UASSERT_MSG(rc == SQLITE_OK, uFormat("DB error (%s): %s", _version.c_str(), sqlite3_errmsg(_ppDb)).c_str());
-
-			int id = 0;
-			int mapId = 0;
-			double stamp = 0.0;
-			int weight = 0;
-			Transform pose;
-			Transform groundTruthPose;
-			const void * data = 0;
-			int dataSize = 0;
-			std::string label;
-
-			// Process the result if one
-			rc = sqlite3_step(ppStmt);
-			if(rc == SQLITE_ROW)
-			{
-				int index = 0;
-				id = sqlite3_column_int(ppStmt, index++); // Signature Id
-				mapId = sqlite3_column_int(ppStmt, index++); // Map Id
-				weight = sqlite3_column_int(ppStmt, index++); // weight
-
-				data = sqlite3_column_blob(ppStmt, index); // pose
-				dataSize = sqlite3_column_bytes(ppStmt, index++);
-				if((unsigned int)dataSize == pose.size()*sizeof(float) && data)
-				{
-					memcpy(pose.data(), data, dataSize);
-				}
-
-				if(uStrNumCmp(_version, "0.8.5") >= 0)
-				{
-					stamp = sqlite3_column_double(ppStmt, index++); // stamp
-					const unsigned char * p = sqlite3_column_text(ppStmt, index++); // label
-					if(p)
-					{
-						label = reinterpret_cast<const char*>(p);
-					}
-				}
-
-				if(uStrNumCmp(_version, "0.11.1") >= 0)
-				{
-					data = sqlite3_column_blob(ppStmt, index); // pose
-					dataSize = sqlite3_column_bytes(ppStmt, index++);
-					if((unsigned int)dataSize == groundTruthPose.size()*sizeof(float) && data)
-					{
-						memcpy(groundTruthPose.data(), data, dataSize);
-					}
-				}
-
-				rc = sqlite3_step(ppStmt);
-			}
-			UASSERT_MSG(rc == SQLITE_DONE, uFormat("DB error (%s): %s", _version.c_str(), sqlite3_errmsg(_ppDb)).c_str());
-
-			// create the node
-			if(id)
-			{
-				ULOGGER_DEBUG("Creating %d (map=%d, pose=%s)", *iter, mapId, pose.prettyPrint().c_str());
-				Signature * s = new Signature(
-						id,
-						mapId,
-						weight,
-						stamp,
-						label,
-						pose,
-						groundTruthPose);
-				s->setSaved(true);
-				nodes.push_back(s);
-				++loaded;
-			}
-			else
-			{
-				UERROR("Signature %d not found in database!", *iter);
-			}
-
-			//reset
-			rc = sqlite3_reset(ppStmt);
-			UASSERT_MSG(rc == SQLITE_OK, uFormat("DB error (%s): %s", _version.c_str(), sqlite3_errmsg(_ppDb)).c_str());
-		}
-
-		// Finalize (delete) the statement
-		rc = sqlite3_finalize(ppStmt);
-		UASSERT_MSG(rc == SQLITE_OK, uFormat("DB error (%s): %s", _version.c_str(), sqlite3_errmsg(_ppDb)).c_str());
-
-		ULOGGER_DEBUG("Time=%fs", timer.ticks());
-
-		// Prepare the query... Get the map from signature and visual words
-		std::stringstream query2;
-		if(uStrNumCmp(_version, "0.11.2") >= 0)
-		{
-			query2 << "SELECT word_id, pos_x, pos_y, size, dir, response, depth_x, depth_y, depth_z, descriptor_size, descriptor "
-					 "FROM Map_Node_Word "
-					 "WHERE node_id = ? ";
-		}
-		else
-		{
-			query2 << "SELECT word_id, pos_x, pos_y, size, dir, response, depth_x, depth_y, depth_z "
-					 "FROM Map_Node_Word "
-					 "WHERE node_id = ? ";
-		}
-
-		query2 << " ORDER BY word_id"; // Needed for fast insertion below
-		query2 << ";";
-
-		rc = sqlite3_prepare_v2(_ppDb, query2.str().c_str(), -1, &ppStmt, 0);
-		UASSERT_MSG(rc == SQLITE_OK, uFormat("DB error (%s): %s", _version.c_str(), sqlite3_errmsg(_ppDb)).c_str());
-
-		std::set<int> calibrationsToLoad;
-		for(std::list<Signature*>::const_iterator iter=nodes.begin(); iter!=nodes.end(); ++iter)
-		{
-			//ULOGGER_DEBUG("Loading words of %d...", (*iter)->id());
-			// bind id
-			rc = sqlite3_bind_int(ppStmt, 1, (*iter)->id());
-			UASSERT_MSG(rc == SQLITE_OK, uFormat("DB error (%s): %s", _version.c_str(), sqlite3_errmsg(_ppDb)).c_str());
-
-			int visualWordId = 0;
-			int descriptorSize = 0;
-			const void * descriptor = 0;
-			int dRealSize = 0;
-			cv::KeyPoint kpt;
-			std::multimap<int, cv::KeyPoint> visualWords;
-			std::multimap<int, cv::Point3f> visualWords3;
-			std::multimap<int, cv::Mat> descriptors;
-			cv::Point3f depth(0,0,0);
-
-			// Process the result if one
-			rc = sqlite3_step(ppStmt);
-			while(rc == SQLITE_ROW)
-			{
-				int index = 0;
-				visualWordId = sqlite3_column_int(ppStmt, index++);
-				kpt.pt.x = sqlite3_column_double(ppStmt, index++);
-				kpt.pt.y = sqlite3_column_double(ppStmt, index++);
-				kpt.size = sqlite3_column_int(ppStmt, index++);
-				kpt.angle = sqlite3_column_double(ppStmt, index++);
-				kpt.response = sqlite3_column_double(ppStmt, index++);
-				depth.x = sqlite3_column_double(ppStmt, index++);
-				depth.y = sqlite3_column_double(ppStmt, index++);
-				depth.z = sqlite3_column_double(ppStmt, index++);
-
-				visualWords.insert(visualWords.end(), std::make_pair(visualWordId, kpt));
-				visualWords3.insert(visualWords3.end(), std::make_pair(visualWordId, depth));
-
-				if(uStrNumCmp(_version, "0.11.2") >= 0)
-				{
-					descriptorSize = sqlite3_column_int(ppStmt, index++); // VisualWord descriptor size
-					descriptor = sqlite3_column_blob(ppStmt, index); 	// VisualWord descriptor array
-					dRealSize = sqlite3_column_bytes(ppStmt, index++);
-
-					if(descriptor && descriptorSize>0 && dRealSize>0)
-					{
-						cv::Mat d;
-						if(dRealSize == descriptorSize)
-						{
-							// CV_8U binary descriptors
-							d = cv::Mat(1, descriptorSize, CV_8U);
-						}
-						else if(dRealSize/int(sizeof(float)) == descriptorSize)
-						{
-							// CV_32F
-							d = cv::Mat(1, descriptorSize, CV_32F);
-						}
-						else
-						{
-							UFATAL("Saved buffer size (%d bytes) is not the same as descriptor size (%d)", dRealSize, descriptorSize);
-						}
-
-						memcpy(d.data, descriptor, dRealSize);
-
-						descriptors.insert(descriptors.end(), std::make_pair(visualWordId, d));
-					}
-				}
-
-				rc = sqlite3_step(ppStmt);
-			}
-			UASSERT_MSG(rc == SQLITE_DONE, uFormat("DB error (%s): %s", _version.c_str(), sqlite3_errmsg(_ppDb)).c_str());
-
-			if(visualWords.size()==0)
-			{
-				UDEBUG("Empty signature detected! (id=%d)", (*iter)->id());
-			}
-			else
-			{
-				calibrationsToLoad.insert((*iter)->id());
-				(*iter)->setWords(visualWords);
-				(*iter)->setWords3(visualWords3);
-				(*iter)->setWordsDescriptors(descriptors);
-				ULOGGER_DEBUG("Add %d keypoints, %d 3d points and %d descriptors to node %d", (int)visualWords.size(), (int)visualWords3.size(), (int)descriptors.size(), (*iter)->id());
-			}
-
-			//reset
-			rc = sqlite3_reset(ppStmt);
-			UASSERT_MSG(rc == SQLITE_OK, uFormat("DB error (%s): %s", _version.c_str(), sqlite3_errmsg(_ppDb)).c_str());
-		}
-
-		// Finalize (delete) the statement
-		rc = sqlite3_finalize(ppStmt);
-		UASSERT_MSG(rc == SQLITE_OK, uFormat("DB error (%s): %s", _version.c_str(), sqlite3_errmsg(_ppDb)).c_str());
-
-		ULOGGER_DEBUG("Time=%fs", timer.ticks());
-
-		this->loadLinksQuery(nodes);
-		for(std::list<Signature*>::iterator iter = nodes.begin(); iter!=nodes.end(); ++iter)
-		{
-			(*iter)->setModified(false);
-		}
-		ULOGGER_DEBUG("Time load links=%fs", timer.ticks());
-
-		// load calibrations
-		if(calibrationsToLoad.size() && uStrNumCmp(_version, "0.10.0") >= 0)
-		{
-			std::stringstream query3;
-			query3 << "SELECT calibration "
-					 "FROM Data "
-					 "WHERE id = ? ";
-
-			rc = sqlite3_prepare_v2(_ppDb, query3.str().c_str(), -1, &ppStmt, 0);
-			UASSERT_MSG(rc == SQLITE_OK, uFormat("DB error (%s): %s", _version.c_str(), sqlite3_errmsg(_ppDb)).c_str());
-
-			int calibrationsLoaded = 0;
-			for(std::list<Signature*>::const_iterator iter=nodes.begin(); iter!=nodes.end(); ++iter)
-			{
-				if(calibrationsToLoad.find((*iter)->id())!=calibrationsToLoad.end())
-				{
-					// bind id
-					rc = sqlite3_bind_int(ppStmt, 1, (*iter)->id());
-					UASSERT_MSG(rc == SQLITE_OK, uFormat("DB error (%s): %s", _version.c_str(), sqlite3_errmsg(_ppDb)).c_str());
-
-					rc = sqlite3_step(ppStmt);
-					if(rc == SQLITE_ROW)
-					{
-						int index=0;
-						const void * data = 0;
-						int dataSize = 0;
-						Transform localTransform;
-						std::vector<CameraModel> models;
-						StereoCameraModel stereoModel;
-
-						// calibration
-						data = sqlite3_column_blob(ppStmt, index);
-						dataSize = sqlite3_column_bytes(ppStmt, index++);
-						// multi-cameras [fx,fy,cx,cy,[width,height],local_transform, ... ,fx,fy,cx,cy,[width,height],local_transform] (4or6+12)*float * numCameras
-						// stereo [fx, fy, cx, cy, baseline, local_transform] (5+12)*float
-						if(dataSize > 0 && data)
-						{
-							++calibrationsLoaded;
-							float * dataFloat = (float*)data;
-							if(uStrNumCmp(_version, "0.11.2") >= 0 &&
-							   (unsigned int)dataSize % (6+localTransform.size())*sizeof(float) == 0)
-							{
-								int cameraCount = dataSize / ((6+localTransform.size())*sizeof(float));
-								UDEBUG("Loading calibration for %d cameras (%d bytes)", cameraCount, dataSize);
-								int max = cameraCount*(6+localTransform.size());
-								for(int i=0; i<max; i+=6+localTransform.size())
-								{
-									// Reinitialize to a new Transform, to avoid copying in the same memory than the previous one
-									localTransform = Transform::getIdentity();
-									memcpy(localTransform.data(), dataFloat+i+6, localTransform.size()*sizeof(float));
-									models.push_back(CameraModel(
-											(double)dataFloat[i],
-											(double)dataFloat[i+1],
-											(double)dataFloat[i+2],
-											(double)dataFloat[i+3],
-											localTransform));
-									models.back().setImageSize(cv::Size(dataFloat[i+4], dataFloat[i+5]));
-									UDEBUG("%f %f %f %f %f %f %s", dataFloat[i], dataFloat[i+1], dataFloat[i+2],
-											dataFloat[i+3], dataFloat[i+4], dataFloat[i+5],
-											localTransform.prettyPrint().c_str());
-								}
-							}
-							else if(uStrNumCmp(_version, "0.11.2") < 0 &&
-									(unsigned int)dataSize % (4+localTransform.size())*sizeof(float) == 0)
-							{
-								int cameraCount = dataSize / ((4+localTransform.size())*sizeof(float));
-								UDEBUG("Loading calibration for %d cameras (%d bytes)", cameraCount, dataSize);
-								int max = cameraCount*(4+localTransform.size());
-								for(int i=0; i<max; i+=4+localTransform.size())
-								{
-									// Reinitialize to a new Transform, to avoid copying in the same memory than the previous one
-									localTransform = Transform::getIdentity();
-									memcpy(localTransform.data(), dataFloat+i+4, localTransform.size()*sizeof(float));
-									models.push_back(CameraModel(
-											(double)dataFloat[i],
-											(double)dataFloat[i+1],
-											(double)dataFloat[i+2],
-											(double)dataFloat[i+3],
-											localTransform));
-								}
-							}
-							else if((unsigned int)dataSize == (5+localTransform.size())*sizeof(float))
-							{
-								UDEBUG("Loading calibration of a stereo camera");
-								memcpy(localTransform.data(), dataFloat+5, localTransform.size()*sizeof(float));
-								stereoModel = StereoCameraModel(
-										dataFloat[0],  // fx
-										dataFloat[1],  // fy
-										dataFloat[2],  // cx
-										dataFloat[3],  // cy
-										dataFloat[4], // baseline
-										localTransform);
-							}
-							else
-							{
-								UFATAL("Wrong format of the Data.calibration field (size=%d bytes)", dataSize);
-							}
-
-							(*iter)->sensorData().setCameraModels(models);
-							(*iter)->sensorData().setStereoCameraModel(stereoModel);
-						}
-						rc = sqlite3_step(ppStmt);
-					}
-					UASSERT_MSG(rc == SQLITE_DONE, uFormat("DB error (%s): %s", _version.c_str(), sqlite3_errmsg(_ppDb)).c_str());
-
-					//reset
-					rc = sqlite3_reset(ppStmt);
-					UASSERT_MSG(rc == SQLITE_OK, uFormat("DB error (%s): %s", _version.c_str(), sqlite3_errmsg(_ppDb)).c_str());
-				}
-			}
-			// Finalize (delete) the statement
-			rc = sqlite3_finalize(ppStmt);
-			UASSERT_MSG(rc == SQLITE_OK, uFormat("DB error (%s): %s", _version.c_str(), sqlite3_errmsg(_ppDb)).c_str());
-
-			ULOGGER_DEBUG("Time load calibrations (loaded=%d/%d)=%fs", calibrationsLoaded, calibrationsToLoad.size(), timer.ticks());
-		}
-
-		if(ids.size() != loaded)
-		{
-			UERROR("Some signatures not found in database");
-		}
-	}
-}
-
-void DBDriverSqlite3::loadLastNodesQuery(std::list<Signature *> & nodes) const
-{
-	ULOGGER_DEBUG("");
-	if(_ppDb)
-	{
-		std::string type;
-		UTimer timer;
-		timer.start();
-		int rc = SQLITE_OK;
-		sqlite3_stmt * ppStmt = 0;
-		std::string query;
-		std::list<int> ids;
-
-		query = "SELECT n.id "
-				 "FROM Node AS n "
-				 "WHERE n.time_enter >= (SELECT MAX(time_enter) FROM Statistics) "
-				 "ORDER BY n.id;";
-
-		rc = sqlite3_prepare_v2(_ppDb, query.c_str(), -1, &ppStmt, 0);
-		UASSERT_MSG(rc == SQLITE_OK, uFormat("DB error (%s): %s", _version.c_str(), sqlite3_errmsg(_ppDb)).c_str());
-
-		// Process the result if one
-		rc = sqlite3_step(ppStmt);
-		while(rc == SQLITE_ROW)
-		{
-			ids.push_back(sqlite3_column_int(ppStmt, 0)); 	// Signature id
-			rc = sqlite3_step(ppStmt); // next result...
-		}
-
-		UASSERT_MSG(rc == SQLITE_DONE, uFormat("DB error (%s): %s", _version.c_str(), sqlite3_errmsg(_ppDb)).c_str());
-
-		// Finalize (delete) the statement
-		rc = sqlite3_finalize(ppStmt);
-		UASSERT_MSG(rc == SQLITE_OK, uFormat("DB error (%s): %s", _version.c_str(), sqlite3_errmsg(_ppDb)).c_str());
-
-		ULOGGER_DEBUG("Loading %d signatures...", ids.size());
-		this->loadSignaturesQuery(ids, nodes);
-		ULOGGER_DEBUG("loaded=%d, Time=%fs", nodes.size(), timer.ticks());
-	}
-}
-
-void DBDriverSqlite3::loadQuery(VWDictionary * dictionary) const
-{
-	ULOGGER_DEBUG("");
-	if(_ppDb && dictionary)
-	{
-		std::string type;
-		UTimer timer;
-		timer.start();
-		int rc = SQLITE_OK;
-		sqlite3_stmt * ppStmt = 0;
-		std::string query;
-		std::list<VisualWord *> visualWords;
-
-		// Get the visual words
-		query = "SELECT id, descriptor_size, descriptor "
-				"FROM Word "
-				"WHERE time_enter >= (SELECT MAX(time_enter) FROM Statistics) "
-				"ORDER BY id;";
-
-		rc = sqlite3_prepare_v2(_ppDb, query.c_str(), -1, &ppStmt, 0);
-		UASSERT_MSG(rc == SQLITE_OK, uFormat("DB error (%s): %s", _version.c_str(), sqlite3_errmsg(_ppDb)).c_str());
-
-		// Process the result if one
-		int id = 0;
-		int descriptorSize = 0;
-		const void * descriptor = 0;
-		int dRealSize = 0;
-		rc = sqlite3_step(ppStmt);
-		int count = 0;
-		while(rc == SQLITE_ROW)
-		{
-			int index=0;
-			id = sqlite3_column_int(ppStmt, index++); 			// VisualWord Id
-			if(id>0)
-			{
-				descriptorSize = sqlite3_column_int(ppStmt, index++); // VisualWord descriptor size
-				descriptor = sqlite3_column_blob(ppStmt, index); 	// VisualWord descriptor array
-				dRealSize = sqlite3_column_bytes(ppStmt, index++);
-
-				cv::Mat d;
-				if(dRealSize == descriptorSize)
-				{
-					// CV_8U binary descriptors
-					d = cv::Mat(1, descriptorSize, CV_8U);
-				}
-				else if(dRealSize/int(sizeof(float)) == descriptorSize)
-				{
-					// CV_32F
-					d = cv::Mat(1, descriptorSize, CV_32F);
-				}
-				else
-				{
-					UFATAL("Saved buffer size (%d bytes) is not the same as descriptor size (%d)", dRealSize, descriptorSize);
-				}
-
-				memcpy(d.data, descriptor, dRealSize);
-				VisualWord * vw = new VisualWord(id, d);
-				vw->setSaved(true);
-				dictionary->addWord(vw);
-			}
-			else
-			{
-				ULOGGER_ERROR("Wrong word id ?!? (%d)", id);
-			}
-			if(++count % 5000 == 0)
-			{
-				ULOGGER_DEBUG("Loaded %d words...", count);
-			}
-			rc = sqlite3_step(ppStmt); // next result...
-		}
-		UASSERT_MSG(rc == SQLITE_DONE, uFormat("DB error (%s): %s", _version.c_str(), sqlite3_errmsg(_ppDb)).c_str());
-		// Finalize (delete) the statement
-		rc = sqlite3_finalize(ppStmt);
-		UASSERT_MSG(rc == SQLITE_OK, uFormat("DB error (%s): %s", _version.c_str(), sqlite3_errmsg(_ppDb)).c_str());
-
-		// Get Last word id
-		getLastWordId(id);
-		dictionary->setLastWordId(id);
-
-		ULOGGER_DEBUG("Time=%fs", timer.ticks());
-	}
-}
-
-//may be slower than the previous version but don't have a limit of words that can be loaded at the same time
-void DBDriverSqlite3::loadWordsQuery(const std::set<int> & wordIds, std::list<VisualWord *> & vws) const
-{
-	ULOGGER_DEBUG("size=%d", wordIds.size());
-	if(_ppDb && wordIds.size())
-	{
-		std::string type;
-		UTimer timer;
-		timer.start();
-		int rc = SQLITE_OK;
-		sqlite3_stmt * ppStmt = 0;
-		std::stringstream query;
-		std::set<int> loaded;
-
-		// Get the map from signature and visual words
-		query << "SELECT vw.descriptor_size, vw.descriptor "
-				 "FROM Word as vw "
-				 "WHERE vw.id = ?;";
-
-		rc = sqlite3_prepare_v2(_ppDb, query.str().c_str(), -1, &ppStmt, 0);
-		UASSERT_MSG(rc == SQLITE_OK, uFormat("DB error (%s): %s", _version.c_str(), sqlite3_errmsg(_ppDb)).c_str());
-
-		int descriptorSize;
-		const void * descriptor;
-		int dRealSize;
-		for(std::set<int>::const_iterator iter=wordIds.begin(); iter!=wordIds.end(); ++iter)
-		{
-			// bind id
-			rc = sqlite3_bind_int(ppStmt, 1, *iter);
-			UASSERT_MSG(rc == SQLITE_OK, uFormat("DB error (%s): %s", _version.c_str(), sqlite3_errmsg(_ppDb)).c_str());
-
-			// Process the result if one
-			rc = sqlite3_step(ppStmt);
-			if(rc == SQLITE_ROW)
-			{
-				int index = 0;
-				descriptorSize = sqlite3_column_int(ppStmt, index++); // VisualWord descriptor size
-				descriptor = sqlite3_column_blob(ppStmt, index); 	// VisualWord descriptor array
-				dRealSize = sqlite3_column_bytes(ppStmt, index++);
-
-				cv::Mat d;
-				if(dRealSize == descriptorSize)
-				{
-					// CV_8U binary descriptors
-					d = cv::Mat(1, descriptorSize, CV_8U);
-				}
-				else if(dRealSize/int(sizeof(float)) == descriptorSize)
-				{
-					// CV_32F
-					d = cv::Mat(1, descriptorSize, CV_32F);
-				}
-				else
-				{
-					UFATAL("Saved buffer size (%d bytes) is not the same as descriptor size (%d)", dRealSize, descriptorSize);
-				}
-
-				memcpy(d.data, descriptor, dRealSize);
-				VisualWord * vw = new VisualWord(*iter, d);
-				if(vw)
-				{
-					vw->setSaved(true);
-				}
-				vws.push_back(vw);
-				loaded.insert(loaded.end(), *iter);
-
-				rc = sqlite3_step(ppStmt);
-			}
-
-			UASSERT_MSG(rc == SQLITE_DONE, uFormat("DB error (%s): %s", _version.c_str(), sqlite3_errmsg(_ppDb)).c_str());
-
-			rc = sqlite3_reset(ppStmt);
-			UASSERT_MSG(rc == SQLITE_OK, uFormat("DB error (%s): %s", _version.c_str(), sqlite3_errmsg(_ppDb)).c_str());
-		}
-
-		// Finalize (delete) the statement
-		rc = sqlite3_finalize(ppStmt);
-		UASSERT_MSG(rc == SQLITE_OK, uFormat("DB error (%s): %s", _version.c_str(), sqlite3_errmsg(_ppDb)).c_str());
-
-		ULOGGER_DEBUG("Time=%fs", timer.ticks());
-
-		if(wordIds.size() != loaded.size())
-		{
-			for(std::set<int>::const_iterator iter = wordIds.begin(); iter!=wordIds.end(); ++iter)
-			{
-				if(loaded.find(*iter) == loaded.end())
-				{
-					UDEBUG("Not found word %d", *iter);
-				}
-			}
-			UERROR("Query (%d) doesn't match loaded words (%d)", wordIds.size(), loaded.size());
-		}
-	}
-}
-
-void DBDriverSqlite3::loadLinksQuery(
-		int signatureId,
-		std::map<int, Link> & neighbors,
-		Link::Type typeIn) const
-{
-	neighbors.clear();
-	if(_ppDb)
-	{
-		UTimer timer;
-		timer.start();
-		int rc = SQLITE_OK;
-		sqlite3_stmt * ppStmt = 0;
-		std::stringstream query;
-
-		if(uStrNumCmp(_version, "0.10.10") >= 0)
-		{
-			query << "SELECT to_id, type, transform, rot_variance, trans_variance, user_data FROM Link ";
-		}
-		else if(uStrNumCmp(_version, "0.8.4") >= 0)
-		{
-			query << "SELECT to_id, type, transform, rot_variance, trans_variance FROM Link ";
-		}
-		else if(uStrNumCmp(_version, "0.7.4") >= 0)
-		{
-			query << "SELECT to_id, type, transform, variance FROM Link ";
-		}
-		else
-		{
-			query << "SELECT to_id, type, transform FROM Link ";
-		}
-		query << "WHERE from_id = " << signatureId;
-		if(typeIn != Link::kUndef)
-		{
-			if(uStrNumCmp(_version, "0.7.4") >= 0)
-			{
-				query << " AND type = " << typeIn;
-			}
-			else if(typeIn == Link::kNeighbor)
-			{
-				query << " AND type = 0";
-			}
-			else if(typeIn > Link::kNeighbor)
-			{
-				query << " AND type > 0";
-			}
-		}
-		query << " ORDER BY to_id";
-
-		rc = sqlite3_prepare_v2(_ppDb, query.str().c_str(), -1, &ppStmt, 0);
-		UASSERT_MSG(rc == SQLITE_OK, uFormat("DB error (%s): %s", _version.c_str(), sqlite3_errmsg(_ppDb)).c_str());
-
-		int toId = -1;
-		int type = Link::kUndef;
-		float rotVariance = 1.0f;
-		float transVariance = 1.0f;
-		const void * data = 0;
-		int dataSize = 0;
-
-		// Process the result if one
-		rc = sqlite3_step(ppStmt);
-		while(rc == SQLITE_ROW)
-		{
-			int index = 0;
-
-			toId = sqlite3_column_int(ppStmt, index++);
-			type = sqlite3_column_int(ppStmt, index++);
-
-			data = sqlite3_column_blob(ppStmt, index);
-			dataSize = sqlite3_column_bytes(ppStmt, index++);
-
-			Transform transform;
-			if((unsigned int)dataSize == transform.size()*sizeof(float) && data)
-			{
-				memcpy(transform.data(), data, dataSize);
-			}
-			else if(dataSize)
-			{
-				UERROR("Error while loading link transform from %d to %d! Setting to null...", signatureId, toId);
-			}
-
-			if(uStrNumCmp(_version, "0.8.4") >= 0)
-			{
-				rotVariance = sqlite3_column_double(ppStmt, index++);
-				transVariance = sqlite3_column_double(ppStmt, index++);
-
-				cv::Mat userDataCompressed;
-				if(uStrNumCmp(_version, "0.10.10") >= 0)
-				{
-					const void * data = sqlite3_column_blob(ppStmt, index);
-					dataSize = sqlite3_column_bytes(ppStmt, index++);
-					//Create the userData
-					if(dataSize>4 && data)
-					{
-						userDataCompressed = cv::Mat(1, dataSize, CV_8UC1, (void *)data).clone(); // userData
-					}
-				}
-
-				neighbors.insert(neighbors.end(), std::make_pair(toId, Link(signatureId, toId, (Link::Type)type, transform, rotVariance, transVariance, userDataCompressed)));
-			}
-			else if(uStrNumCmp(_version, "0.7.4") >= 0)
-			{
-				rotVariance = transVariance = sqlite3_column_double(ppStmt, index++);
-				neighbors.insert(neighbors.end(), std::make_pair(toId, Link(signatureId, toId, (Link::Type)type, transform, rotVariance, transVariance)));
-			}
-			else
-			{
-				// neighbor is 0, loop closures are 1 and 2 (child)
-				neighbors.insert(neighbors.end(), std::make_pair(toId, Link(signatureId, toId, type==0?Link::kNeighbor:Link::kGlobalClosure, transform, rotVariance, transVariance)));
-			}
-
-			rc = sqlite3_step(ppStmt);
-		}
-
-		UASSERT_MSG(rc == SQLITE_DONE, uFormat("DB error (%s): %s", _version.c_str(), sqlite3_errmsg(_ppDb)).c_str());
-
-		// Finalize (delete) the statement
-		rc = sqlite3_finalize(ppStmt);
-		UASSERT_MSG(rc == SQLITE_OK, uFormat("DB error (%s): %s", _version.c_str(), sqlite3_errmsg(_ppDb)).c_str());
-
-		if(neighbors.size() == 0)
-		{
-			//UERROR("No neighbors loaded from signature %d", signatureId);
-		}
-	}
-}
-
-void DBDriverSqlite3::loadLinksQuery(std::list<Signature *> & signatures) const
-{
-	if(_ppDb)
-	{
-		UTimer timer;
-		timer.start();
-		int rc = SQLITE_OK;
-		sqlite3_stmt * ppStmt = 0;
-		std::stringstream query;
-		int totalLinksLoaded = 0;
-
-		if(uStrNumCmp(_version, "0.10.10") >= 0)
-		{
-			query << "SELECT to_id, type, rot_variance, trans_variance, user_data, transform FROM Link "
-				  << "WHERE from_id = ? "
-				  << "ORDER BY to_id";
-		}
-		else if(uStrNumCmp(_version, "0.8.4") >= 0)
-		{
-			query << "SELECT to_id, type, rot_variance, trans_variance, transform FROM Link "
-				  << "WHERE from_id = ? "
-				  << "ORDER BY to_id";
-		}
-		else if(uStrNumCmp(_version, "0.7.4") >= 0)
-		{
-			query << "SELECT to_id, type, variance, transform FROM Link "
-				  << "WHERE from_id = ? "
-				  << "ORDER BY to_id";
-		}
-		else
-		{
-			query << "SELECT to_id, type, transform FROM Link "
-				  << "WHERE from_id = ? "
-				  << "ORDER BY to_id";
-		}
-
-		rc = sqlite3_prepare_v2(_ppDb, query.str().c_str(), -1, &ppStmt, 0);
-		UASSERT_MSG(rc == SQLITE_OK, uFormat("DB error (%s): %s", _version.c_str(), sqlite3_errmsg(_ppDb)).c_str());
-
-		for(std::list<Signature*>::iterator iter=signatures.begin(); iter!=signatures.end(); ++iter)
-		{
-			// bind id
-			rc = sqlite3_bind_int(ppStmt, 1, (*iter)->id());
-			UASSERT_MSG(rc == SQLITE_OK, uFormat("DB error (%s): %s", _version.c_str(), sqlite3_errmsg(_ppDb)).c_str());
-
-			int toId = -1;
-			int linkType = -1;
-			float rotVariance = 1.0f;
-			float transVariance = 1.0f;
-			std::list<Link> links;
-			const void * data = 0;
-			int dataSize = 0;
-
-			// Process the result if one
-			rc = sqlite3_step(ppStmt);
-			while(rc == SQLITE_ROW)
-			{
-				int index = 0;
-
-				toId = sqlite3_column_int(ppStmt, index++);
-				linkType = sqlite3_column_int(ppStmt, index++);
-				cv::Mat userDataCompressed;
-				if(uStrNumCmp(_version, "0.8.4") >= 0)
-				{
-					rotVariance = sqlite3_column_double(ppStmt, index++);
-					transVariance = sqlite3_column_double(ppStmt, index++);
-
-					if(uStrNumCmp(_version, "0.10.10") >= 0)
-					{
-						const void * data = sqlite3_column_blob(ppStmt, index);
-						dataSize = sqlite3_column_bytes(ppStmt, index++);
-						//Create the userData
-						if(dataSize>4 && data)
-						{
-							userDataCompressed = cv::Mat(1, dataSize, CV_8UC1, (void *)data).clone(); // userData
-						}
-					}
-				}
-				else if(uStrNumCmp(_version, "0.7.4") >= 0)
-				{
-					rotVariance = transVariance = sqlite3_column_double(ppStmt, index++);
-				}
-
-				//transform
-				data = sqlite3_column_blob(ppStmt, index);
-				dataSize = sqlite3_column_bytes(ppStmt, index++);
-				Transform transform;
-				if((unsigned int)dataSize == transform.size()*sizeof(float) && data)
-				{
-					memcpy(transform.data(), data, dataSize);
-				}
-				else if(dataSize)
-				{
-					UERROR("Error while loading link transform from %d to %d! Setting to null...", (*iter)->id(), toId);
-				}
-
-				if(linkType >= 0 && linkType != Link::kUndef)
-				{
-					if(uStrNumCmp(_version, "0.7.4") >= 0)
-					{
-						links.push_back(Link((*iter)->id(), toId, (Link::Type)linkType, transform, rotVariance, transVariance, userDataCompressed));
-					}
-					else // neighbor is 0, loop closures are 1 and 2 (child)
-					{
-						links.push_back(Link((*iter)->id(), toId, linkType == 0?Link::kNeighbor:Link::kGlobalClosure, transform, rotVariance, transVariance, userDataCompressed));
-					}
-				}
-				else
-				{
-					UFATAL("Not supported link type %d ! (fromId=%d, toId=%d)",
-							linkType, (*iter)->id(), toId);
-				}
-
-				++totalLinksLoaded;
-				rc = sqlite3_step(ppStmt);
-			}
-			UASSERT_MSG(rc == SQLITE_DONE, uFormat("DB error (%s): %s", _version.c_str(), sqlite3_errmsg(_ppDb)).c_str());
-
-			// add links
-			(*iter)->addLinks(links);
-
-			//reset
-			rc = sqlite3_reset(ppStmt);
-			UASSERT_MSG(rc == SQLITE_OK, uFormat("DB error (%s): %s", _version.c_str(), sqlite3_errmsg(_ppDb)).c_str());
-			UDEBUG("time=%fs, node=%d, links.size=%d", timer.ticks(), (*iter)->id(), links.size());
-		}
-
-		// Finalize (delete) the statement
-		rc = sqlite3_finalize(ppStmt);
-		UASSERT_MSG(rc == SQLITE_OK, uFormat("DB error (%s): %s", _version.c_str(), sqlite3_errmsg(_ppDb)).c_str());
-	}
-}
-
-
-void DBDriverSqlite3::updateQuery(const std::list<Signature *> & nodes, bool updateTimestamp) const
-{
-	UDEBUG("nodes = %d", nodes.size());
-	if(_ppDb && nodes.size())
-	{
-		UTimer timer;
-		timer.start();
-		int rc = SQLITE_OK;
-		sqlite3_stmt * ppStmt = 0;
-		Signature * s = 0;
-
-		std::string query;
-		if(uStrNumCmp(_version, "0.8.5") >= 0)
-		{
-			if(updateTimestamp)
-			{
-				query = "UPDATE Node SET weight=?, label=?, time_enter = DATETIME('NOW') WHERE id=?;";
-			}
-			else
-			{
-				query = "UPDATE Node SET weight=?, label=? WHERE id=?;";
-			}
-		}
-		else
-		{
-			if(updateTimestamp)
-			{
-				query = "UPDATE Node SET weight=?, time_enter = DATETIME('NOW') WHERE id=?;";
-			}
-			else
-			{
-				query = "UPDATE Node SET weight=? WHERE id=?;";
-			}
-		}
-		rc = sqlite3_prepare_v2(_ppDb, query.c_str(), -1, &ppStmt, 0);
-		UASSERT_MSG(rc == SQLITE_OK, uFormat("DB error (%s): %s", _version.c_str(), sqlite3_errmsg(_ppDb)).c_str());
-
-		for(std::list<Signature *>::const_iterator i=nodes.begin(); i!=nodes.end(); ++i)
-		{
-			s = *i;
-			int index = 1;
-			if(s)
-			{
-				rc = sqlite3_bind_int(ppStmt, index++, s->getWeight());
-				UASSERT_MSG(rc == SQLITE_OK, uFormat("DB error (%s): %s", _version.c_str(), sqlite3_errmsg(_ppDb)).c_str());
-
-				if(uStrNumCmp(_version, "0.8.5") >= 0)
-				{
-					if(s->getLabel().empty())
-					{
-						rc = sqlite3_bind_null(ppStmt, index++);
-						UASSERT_MSG(rc == SQLITE_OK, uFormat("DB error (%s): %s", _version.c_str(), sqlite3_errmsg(_ppDb)).c_str());
-					}
-					else
-					{
-						rc = sqlite3_bind_text(ppStmt, index++, s->getLabel().c_str(), -1, SQLITE_STATIC);
-						UASSERT_MSG(rc == SQLITE_OK, uFormat("DB error (%s): %s", _version.c_str(), sqlite3_errmsg(_ppDb)).c_str());
-					}
-				}
-
-				rc = sqlite3_bind_int(ppStmt, index++, s->id());
-				UASSERT_MSG(rc == SQLITE_OK, uFormat("DB error (%s): %s", _version.c_str(), sqlite3_errmsg(_ppDb)).c_str());
-
-				//step
-				rc=sqlite3_step(ppStmt);
-				UASSERT_MSG(rc == SQLITE_DONE, uFormat("DB error (%s): %s", _version.c_str(), sqlite3_errmsg(_ppDb)).c_str());
-
-				rc = sqlite3_reset(ppStmt);
-				UASSERT_MSG(rc == SQLITE_OK, uFormat("DB error (%s): %s", _version.c_str(), sqlite3_errmsg(_ppDb)).c_str());
-			}
-		}
-		// Finalize (delete) the statement
-		rc = sqlite3_finalize(ppStmt);
-		UASSERT_MSG(rc == SQLITE_OK, uFormat("DB error (%s): %s", _version.c_str(), sqlite3_errmsg(_ppDb)).c_str());
-
-		ULOGGER_DEBUG("Update Node table, Time=%fs", timer.ticks());
-
-		// Update links part1
-		query = "DELETE FROM Link WHERE from_id=?;";
-		rc = sqlite3_prepare_v2(_ppDb, query.c_str(), -1, &ppStmt, 0);
-		UASSERT_MSG(rc == SQLITE_OK, uFormat("DB error (%s): %s", _version.c_str(), sqlite3_errmsg(_ppDb)).c_str());
-		for(std::list<Signature *>::const_iterator j=nodes.begin(); j!=nodes.end(); ++j)
-		{
-			if((*j)->isLinksModified())
-			{
-				rc = sqlite3_bind_int(ppStmt, 1, (*j)->id());
-				UASSERT_MSG(rc == SQLITE_OK, uFormat("DB error (%s): %s", _version.c_str(), sqlite3_errmsg(_ppDb)).c_str());
-
-				rc=sqlite3_step(ppStmt);
-				UASSERT_MSG(rc == SQLITE_DONE, uFormat("DB error (%s): %s", _version.c_str(), sqlite3_errmsg(_ppDb)).c_str());
-
-				rc = sqlite3_reset(ppStmt);
-				UASSERT_MSG(rc == SQLITE_OK, uFormat("DB error (%s): %s", _version.c_str(), sqlite3_errmsg(_ppDb)).c_str());
-			}
-		}
-		// Finalize (delete) the statement
-		rc = sqlite3_finalize(ppStmt);
-		UASSERT_MSG(rc == SQLITE_OK, uFormat("DB error (%s): %s", _version.c_str(), sqlite3_errmsg(_ppDb)).c_str());
-
-		// Update links part2
-		query = queryStepLink();
-		rc = sqlite3_prepare_v2(_ppDb, query.c_str(), -1, &ppStmt, 0);
-		UASSERT_MSG(rc == SQLITE_OK, uFormat("DB error (%s): %s", _version.c_str(), sqlite3_errmsg(_ppDb)).c_str());
-		for(std::list<Signature *>::const_iterator j=nodes.begin(); j!=nodes.end(); ++j)
-		{
-			if((*j)->isLinksModified())
-			{
-				// Save links
-				const std::map<int, Link> & links = (*j)->getLinks();
-				for(std::map<int, Link>::const_iterator i=links.begin(); i!=links.end(); ++i)
-				{
-					stepLink(ppStmt, i->second);
-				}
-			}
-		}
-		// Finalize (delete) the statement
-		rc = sqlite3_finalize(ppStmt);
-		UASSERT_MSG(rc == SQLITE_OK, uFormat("DB error (%s): %s", _version.c_str(), sqlite3_errmsg(_ppDb)).c_str());
-		ULOGGER_DEBUG("Update Neighbors Time=%fs", timer.ticks());
-
-		// Update word references
-		query = queryStepWordsChanged();
-		rc = sqlite3_prepare_v2(_ppDb, query.c_str(), -1, &ppStmt, 0);
-		UASSERT_MSG(rc == SQLITE_OK, uFormat("DB error (%s): %s", _version.c_str(), sqlite3_errmsg(_ppDb)).c_str());
-		for(std::list<Signature *>::const_iterator j=nodes.begin(); j!=nodes.end(); ++j)
-		{
-			if((*j)->getWordsChanged().size())
-			{
-				const std::map<int, int> & wordsChanged = (*j)->getWordsChanged();
-				for(std::map<int, int>::const_iterator iter=wordsChanged.begin(); iter!=wordsChanged.end(); ++iter)
-				{
-					stepWordsChanged(ppStmt, (*j)->id(), iter->first, iter->second);
-				}
-			}
-		}
-		// Finalize (delete) the statement
-		rc = sqlite3_finalize(ppStmt);
-		UASSERT_MSG(rc == SQLITE_OK, uFormat("DB error (%s): %s", _version.c_str(), sqlite3_errmsg(_ppDb)).c_str());
-
-		ULOGGER_DEBUG("signatures update=%fs", timer.ticks());
-	}
-}
-
-void DBDriverSqlite3::updateQuery(const std::list<VisualWord *> & words, bool updateTimestamp) const
-{
-	if(_ppDb && words.size() && updateTimestamp)
-	{
-		// Only timestamp update is done here, so don't enter this if at all if false
-		UTimer timer;
-		timer.start();
-		int rc = SQLITE_OK;
-		sqlite3_stmt * ppStmt = 0;
-		VisualWord * w = 0;
-
-		std::string query = "UPDATE Word SET time_enter = DATETIME('NOW') WHERE id=?;";
-		rc = sqlite3_prepare_v2(_ppDb, query.c_str(), -1, &ppStmt, 0);
-		UASSERT_MSG(rc == SQLITE_OK, uFormat("DB error (%s): %s", _version.c_str(), sqlite3_errmsg(_ppDb)).c_str());
-
-		for(std::list<VisualWord *>::const_iterator i=words.begin(); i!=words.end(); ++i)
-		{
-			w = *i;
-			int index = 1;
-			if(w)
-			{
-				rc = sqlite3_bind_int(ppStmt, index++, w->id());
-				UASSERT_MSG(rc == SQLITE_OK, uFormat("DB error (%s): %s", _version.c_str(), sqlite3_errmsg(_ppDb)).c_str());
-
-				//step
-				rc=sqlite3_step(ppStmt);
-				UASSERT_MSG(rc == SQLITE_DONE, uFormat("DB error (%s): %s", _version.c_str(), sqlite3_errmsg(_ppDb)).c_str());
-
-				rc = sqlite3_reset(ppStmt);
-				UASSERT_MSG(rc == SQLITE_OK, uFormat("DB error (%s): %s", _version.c_str(), sqlite3_errmsg(_ppDb)).c_str());
-			}
-		}
-		// Finalize (delete) the statement
-		rc = sqlite3_finalize(ppStmt);
-		UASSERT_MSG(rc == SQLITE_OK, uFormat("DB error (%s): %s", _version.c_str(), sqlite3_errmsg(_ppDb)).c_str());
-
-		ULOGGER_DEBUG("Update Word table, Time=%fs", timer.ticks());
-	}
-}
-
-void DBDriverSqlite3::saveQuery(const std::list<Signature *> & signatures) const
-{
-	UDEBUG("");
-	if(_ppDb && signatures.size())
-	{
-		std::string type;
-		UTimer timer;
-		timer.start();
-		int rc = SQLITE_OK;
-		sqlite3_stmt * ppStmt = 0;
-
-		// Signature table
-		std::string query = queryStepNode();
-		rc = sqlite3_prepare_v2(_ppDb, query.c_str(), -1, &ppStmt, 0);
-		UASSERT_MSG(rc == SQLITE_OK, uFormat("DB error (%s): %s", _version.c_str(), sqlite3_errmsg(_ppDb)).c_str());
-
-		for(std::list<Signature *>::const_iterator i=signatures.begin(); i!=signatures.end(); ++i)
-		{
-			stepNode(ppStmt, *i);
-		}
-		// Finalize (delete) the statement
-		rc = sqlite3_finalize(ppStmt);
-		UASSERT_MSG(rc == SQLITE_OK, uFormat("DB error (%s): %s", _version.c_str(), sqlite3_errmsg(_ppDb)).c_str());
-
-		UDEBUG("Time=%fs", timer.ticks());
-
-		// Create new entries in table Link
-		query = queryStepLink();
-		rc = sqlite3_prepare_v2(_ppDb, query.c_str(), -1, &ppStmt, 0);
-		UASSERT_MSG(rc == SQLITE_OK, uFormat("DB error (%s): %s", _version.c_str(), sqlite3_errmsg(_ppDb)).c_str());
-		for(std::list<Signature *>::const_iterator jter=signatures.begin(); jter!=signatures.end(); ++jter)
-		{
-			// Save links
-			const std::map<int, Link> & links = (*jter)->getLinks();
-			for(std::map<int, Link>::const_iterator i=links.begin(); i!=links.end(); ++i)
-			{
-				stepLink(ppStmt, i->second);
-			}
-		}
-		// Finalize (delete) the statement
-		rc = sqlite3_finalize(ppStmt);
-		UASSERT_MSG(rc == SQLITE_OK, uFormat("DB error (%s): %s", _version.c_str(), sqlite3_errmsg(_ppDb)).c_str());
-
-		UDEBUG("Time=%fs", timer.ticks());
-
-
-		// Create new entries in table Map_Word_Node
-		query = queryStepKeypoint();
-		rc = sqlite3_prepare_v2(_ppDb, query.c_str(), -1, &ppStmt, 0);
-		UASSERT_MSG(rc == SQLITE_OK, uFormat("DB error (%s): %s", _version.c_str(), sqlite3_errmsg(_ppDb)).c_str());
-		for(std::list<Signature *>::const_iterator i=signatures.begin(); i!=signatures.end(); ++i)
-		{
-			UASSERT((*i)->getWords3().empty() || (*i)->getWords().size() == (*i)->getWords3().size());
-			UASSERT((*i)->getWordsDescriptors().empty() || (*i)->getWords().size() == (*i)->getWordsDescriptors().size());
-
-			std::multimap<int, cv::Point3f>::const_iterator p=(*i)->getWords3().begin();
-			std::multimap<int, cv::Mat>::const_iterator d=(*i)->getWordsDescriptors().begin();
-			for(std::multimap<int, cv::KeyPoint>::const_iterator w=(*i)->getWords().begin(); w!=(*i)->getWords().end(); ++w)
-			{
-				cv::Point3f pt(0,0,0);
-				if(p!=(*i)->getWords3().end())
-				{
-					UASSERT(w->first == p->first); // must be same id!
-					pt = p->second;
-					++p;
-				}
-
-				cv::Mat descriptor;
-				if(d!=(*i)->getWordsDescriptors().end())
-				{
-					UASSERT(w->first == d->first); // must be same id!
-					descriptor = d->second;
-					++d;
-				}
-
-				stepKeypoint(ppStmt, (*i)->id(), w->first, w->second, pt, descriptor);
-			}
-		}
-		// Finalize (delete) the statement
-		rc = sqlite3_finalize(ppStmt);
-		UASSERT_MSG(rc == SQLITE_OK, uFormat("DB error (%s): %s", _version.c_str(), sqlite3_errmsg(_ppDb)).c_str());
-		UDEBUG("Time=%fs", timer.ticks());
-
-		if(uStrNumCmp(_version, "0.10.0") >= 0)
-		{
-			// Add SensorData
-			query = queryStepSensorData();
-			rc = sqlite3_prepare_v2(_ppDb, query.c_str(), -1, &ppStmt, 0);
-			UASSERT_MSG(rc == SQLITE_OK, uFormat("DB error (%s): %s", _version.c_str(), sqlite3_errmsg(_ppDb)).c_str());
-			UDEBUG("Saving %d images", signatures.size());
-
-			for(std::list<Signature *>::const_iterator i=signatures.begin(); i!=signatures.end(); ++i)
-			{
-				if(!(*i)->sensorData().imageCompressed().empty() ||
-				   !(*i)->sensorData().depthOrRightCompressed().empty() ||
-				   !(*i)->sensorData().laserScanCompressed().empty() ||
-				   !(*i)->sensorData().userDataCompressed().empty() ||
-				   !(*i)->sensorData().cameraModels().size() ||
-				   !(*i)->sensorData().stereoCameraModel().isValidForProjection())
-				{
-					UASSERT((*i)->id() == (*i)->sensorData().id());
-					stepSensorData(ppStmt, (*i)->sensorData());
-				}
-			}
-
-			// Finalize (delete) the statement
-			rc = sqlite3_finalize(ppStmt);
-			UASSERT_MSG(rc == SQLITE_OK, uFormat("DB error (%s): %s", _version.c_str(), sqlite3_errmsg(_ppDb)).c_str());
-			UDEBUG("Time=%fs", timer.ticks());
-		}
-		else
-		{
-			// Add images
-			query = queryStepImage();
-			rc = sqlite3_prepare_v2(_ppDb, query.c_str(), -1, &ppStmt, 0);
-			UASSERT_MSG(rc == SQLITE_OK, uFormat("DB error (%s): %s", _version.c_str(), sqlite3_errmsg(_ppDb)).c_str());
-			UDEBUG("Saving %d images", signatures.size());
-
-			for(std::list<Signature *>::const_iterator i=signatures.begin(); i!=signatures.end(); ++i)
-			{
-				if(!(*i)->sensorData().imageCompressed().empty())
-				{
-					stepImage(ppStmt, (*i)->id(), (*i)->sensorData().imageCompressed());
-				}
-			}
-
-			// Finalize (delete) the statement
-			rc = sqlite3_finalize(ppStmt);
-			UASSERT_MSG(rc == SQLITE_OK, uFormat("DB error (%s): %s", _version.c_str(), sqlite3_errmsg(_ppDb)).c_str());
-			UDEBUG("Time=%fs", timer.ticks());
-
-			// Add depths
-			query = queryStepDepth();
-			rc = sqlite3_prepare_v2(_ppDb, query.c_str(), -1, &ppStmt, 0);
-			UASSERT_MSG(rc == SQLITE_OK, uFormat("DB error (%s): %s", _version.c_str(), sqlite3_errmsg(_ppDb)).c_str());
-			for(std::list<Signature *>::const_iterator i=signatures.begin(); i!=signatures.end(); ++i)
-			{
-				//metric
-				if(!(*i)->sensorData().depthOrRightCompressed().empty() || !(*i)->sensorData().laserScanCompressed().empty())
-				{
-					UASSERT((*i)->id() == (*i)->sensorData().id());
-					stepDepth(ppStmt, (*i)->sensorData());
-				}
-			}
-			// Finalize (delete) the statement
-			rc = sqlite3_finalize(ppStmt);
-			UASSERT_MSG(rc == SQLITE_OK, uFormat("DB error (%s): %s", _version.c_str(), sqlite3_errmsg(_ppDb)).c_str());
-		}
-
-		UDEBUG("Time=%fs", timer.ticks());
-	}
-}
-
-void DBDriverSqlite3::saveQuery(const std::list<VisualWord *> & words) const
-{
-	UDEBUG("visualWords size=%d", words.size());
-	if(_ppDb)
-	{
-		std::string type;
-		UTimer timer;
-		timer.start();
-		int rc = SQLITE_OK;
-		sqlite3_stmt * ppStmt = 0;
-		std::string query;
-
-		// Create new entries in table Map_SS_VW
-		if(words.size()>0)
-		{
-			query = std::string("INSERT INTO Word(id, descriptor_size, descriptor) VALUES(?,?,?);");
-			rc = sqlite3_prepare_v2(_ppDb, query.c_str(), -1, &ppStmt, 0);
-			UASSERT_MSG(rc == SQLITE_OK, uFormat("DB error (%s): %s", _version.c_str(), sqlite3_errmsg(_ppDb)).c_str());
-			for(std::list<VisualWord *>::const_iterator iter=words.begin(); iter!=words.end(); ++iter)
-			{
-				const VisualWord * w = *iter;
-				if(w && !w->isSaved())
-				{
-					rc = sqlite3_bind_int(ppStmt, 1, w->id());
-					UASSERT_MSG(rc == SQLITE_OK, uFormat("DB error (%s): %s", _version.c_str(), sqlite3_errmsg(_ppDb)).c_str());
-					rc = sqlite3_bind_int(ppStmt, 2, w->getDescriptor().cols);
-					UASSERT_MSG(rc == SQLITE_OK, uFormat("DB error (%s): %s", _version.c_str(), sqlite3_errmsg(_ppDb)).c_str());
-					UASSERT(w->getDescriptor().type() == CV_32F || w->getDescriptor().type() == CV_8U);
-					if(w->getDescriptor().type() == CV_32F)
-					{
-						// CV_32F
-						rc = sqlite3_bind_blob(ppStmt, 3, w->getDescriptor().data, w->getDescriptor().cols*sizeof(float), SQLITE_STATIC);
-					}
-					else
-					{
-						// CV_8U
-						rc = sqlite3_bind_blob(ppStmt, 3, w->getDescriptor().data, w->getDescriptor().cols*sizeof(char), SQLITE_STATIC);
-					}
-					UASSERT_MSG(rc == SQLITE_OK, uFormat("DB error (%s): %s", _version.c_str(), sqlite3_errmsg(_ppDb)).c_str());
-
-					//execute query
-					rc=sqlite3_step(ppStmt);
-					UASSERT_MSG(rc == SQLITE_DONE, uFormat("DB error (%s): %s", _version.c_str(), sqlite3_errmsg(_ppDb)).c_str());
-
-					rc = sqlite3_reset(ppStmt);
-					UASSERT_MSG(rc == SQLITE_OK, uFormat("DB error (%s): %s", _version.c_str(), sqlite3_errmsg(_ppDb)).c_str());
-				}
-			}
-			// Finalize (delete) the statement
-			rc = sqlite3_finalize(ppStmt);
-			UASSERT_MSG(rc == SQLITE_OK, uFormat("DB error (%s): %s", _version.c_str(), sqlite3_errmsg(_ppDb)).c_str());
-		}
-
-		UDEBUG("Time=%fs", timer.ticks());
-	}
-}
-
-void DBDriverSqlite3::addLinkQuery(const Link & link) const
-{
-	UDEBUG("");
-	if(_ppDb)
-	{
-		std::string type;
-		UTimer timer;
-		timer.start();
-		int rc = SQLITE_OK;
-		sqlite3_stmt * ppStmt = 0;
-
-		// Create new entries in table Link
-		std::string query = queryStepLink();
-		rc = sqlite3_prepare_v2(_ppDb, query.c_str(), -1, &ppStmt, 0);
-		UASSERT_MSG(rc == SQLITE_OK, uFormat("DB error (%s): %s", _version.c_str(), sqlite3_errmsg(_ppDb)).c_str());
-
-		// Save link
-		stepLink(ppStmt, link);
-
-		// Finalize (delete) the statement
-		rc = sqlite3_finalize(ppStmt);
-		UASSERT_MSG(rc == SQLITE_OK, uFormat("DB error (%s): %s", _version.c_str(), sqlite3_errmsg(_ppDb)).c_str());
-
-		UDEBUG("Time=%fs", timer.ticks());
-	}
-
-}
-
-void DBDriverSqlite3::updateLinkQuery(const Link & link) const
-{
-	UDEBUG("");
-	if(_ppDb)
-	{
-		std::string type;
-		UTimer timer;
-		timer.start();
-		int rc = SQLITE_OK;
-		sqlite3_stmt * ppStmt = 0;
-
-		// Create new entries in table Link
-		std::string query = queryStepLinkUpdate();
-		rc = sqlite3_prepare_v2(_ppDb, query.c_str(), -1, &ppStmt, 0);
-		UASSERT_MSG(rc == SQLITE_OK, uFormat("DB error (%s): %s", _version.c_str(), sqlite3_errmsg(_ppDb)).c_str());
-
-		// Save link
-		stepLink(ppStmt, link);
-
-		// Finalize (delete) the statement
-		rc = sqlite3_finalize(ppStmt);
-		UASSERT_MSG(rc == SQLITE_OK, uFormat("DB error (%s): %s", _version.c_str(), sqlite3_errmsg(_ppDb)).c_str());
-
-		UDEBUG("Time=%fs", timer.ticks());
-	}
-}
-
-std::string DBDriverSqlite3::queryStepNode() const
-{
-	if(uStrNumCmp(_version, "0.11.1") >= 0)
-	{
-		return "INSERT INTO Node(id, map_id, weight, pose, stamp, label, ground_truth_pose) VALUES(?,?,?,?,?,?,?);";
-	}
-	else if(uStrNumCmp(_version, "0.10.1") >= 0)
-	{
-		return "INSERT INTO Node(id, map_id, weight, pose, stamp, label) VALUES(?,?,?,?,?,?);";
-	}
-	else if(uStrNumCmp(_version, "0.8.8") >= 0)
-	{
-		return "INSERT INTO Node(id, map_id, weight, pose, stamp, label, user_data) VALUES(?,?,?,?,?,?,?);";
-	}
-	else if(uStrNumCmp(_version, "0.8.5") >= 0)
-	{
-		return "INSERT INTO Node(id, map_id, weight, pose, stamp, label) VALUES(?,?,?,?,?,?);";
-	}
-	return "INSERT INTO Node(id, map_id, weight, pose) VALUES(?,?,?,?);";
-}
-void DBDriverSqlite3::stepNode(sqlite3_stmt * ppStmt, const Signature * s) const
-{
-	UDEBUG("Save node %d", s->id());
-	if(!ppStmt || !s)
-	{
-		UFATAL("");
-	}
-	int rc = SQLITE_OK;
-
-	int index = 1;
-	rc = sqlite3_bind_int(ppStmt, index++, s->id());
-	UASSERT_MSG(rc == SQLITE_OK, uFormat("DB error (%s): %s", _version.c_str(), sqlite3_errmsg(_ppDb)).c_str());
-	rc = sqlite3_bind_int(ppStmt, index++, s->mapId());
-	UASSERT_MSG(rc == SQLITE_OK, uFormat("DB error (%s): %s", _version.c_str(), sqlite3_errmsg(_ppDb)).c_str());
-	rc = sqlite3_bind_int(ppStmt, index++, s->getWeight());
-	UASSERT_MSG(rc == SQLITE_OK, uFormat("DB error (%s): %s", _version.c_str(), sqlite3_errmsg(_ppDb)).c_str());
-	rc = sqlite3_bind_blob(ppStmt, index++, s->getPose().data(), s->getPose().size()*sizeof(float), SQLITE_STATIC);
-	UASSERT_MSG(rc == SQLITE_OK, uFormat("DB error (%s): %s", _version.c_str(), sqlite3_errmsg(_ppDb)).c_str());
-
-	if(uStrNumCmp(_version, "0.8.5") >= 0)
-	{
-		rc = sqlite3_bind_double(ppStmt, index++, s->getStamp());
-		UASSERT_MSG(rc == SQLITE_OK, uFormat("DB error (%s): %s", _version.c_str(), sqlite3_errmsg(_ppDb)).c_str());
-
-		if(s->getLabel().empty())
-		{
-			rc = sqlite3_bind_null(ppStmt, index++);
-			UASSERT_MSG(rc == SQLITE_OK, uFormat("DB error (%s): %s", _version.c_str(), sqlite3_errmsg(_ppDb)).c_str());
-		}
-		else
-		{
-			rc = sqlite3_bind_text(ppStmt, index++, s->getLabel().c_str(), -1, SQLITE_STATIC);
-			UASSERT_MSG(rc == SQLITE_OK, uFormat("DB error (%s): %s", _version.c_str(), sqlite3_errmsg(_ppDb)).c_str());
-		}
-	}
-
-	if(uStrNumCmp(_version, "0.10.1") >= 0)
-	{
-		// ignore user_data
-	}
-	else if(uStrNumCmp(_version, "0.8.8") >= 0)
-	{
-		if(s->sensorData().userDataCompressed().empty())
-		{
-			rc = sqlite3_bind_null(ppStmt, index++);
-			UASSERT_MSG(rc == SQLITE_OK, uFormat("DB error (%s): %s", _version.c_str(), sqlite3_errmsg(_ppDb)).c_str());
-		}
-		else
-		{
-			rc = sqlite3_bind_blob(ppStmt, index++, s->sensorData().userDataCompressed().data, (int)s->sensorData().userDataCompressed().cols, SQLITE_STATIC);
-			UASSERT_MSG(rc == SQLITE_OK, uFormat("DB error (%s): %s", _version.c_str(), sqlite3_errmsg(_ppDb)).c_str());
-		}
-	}
-
-	if(uStrNumCmp(_version, "0.11.1") >= 0)
-	{
-		rc = sqlite3_bind_blob(ppStmt, index++, s->getGroundTruthPose().data(), s->getGroundTruthPose().size()*sizeof(float), SQLITE_STATIC);
-		UASSERT_MSG(rc == SQLITE_OK, uFormat("DB error (%s): %s", _version.c_str(), sqlite3_errmsg(_ppDb)).c_str());
-	}
-
-	//step
-	rc=sqlite3_step(ppStmt);
-	UASSERT_MSG(rc == SQLITE_DONE, uFormat("DB error (%s): %s", _version.c_str(), sqlite3_errmsg(_ppDb)).c_str());
-
-	rc = sqlite3_reset(ppStmt);
-	UASSERT_MSG(rc == SQLITE_OK, uFormat("DB error (%s): %s", _version.c_str(), sqlite3_errmsg(_ppDb)).c_str());
-}
-
-std::string DBDriverSqlite3::queryStepImage() const
-{
-	UASSERT(uStrNumCmp(_version, "0.10.0") < 0);
-	return "INSERT INTO Image(id, data) VALUES(?,?);";
-}
-void DBDriverSqlite3::stepImage(sqlite3_stmt * ppStmt,
-		int id,
-		const cv::Mat & imageBytes) const
-{
-	UASSERT(uStrNumCmp(_version, "0.10.0") < 0);
-	UDEBUG("Save image %d (size=%d)", id, (int)imageBytes.cols);
-	if(!ppStmt)
-	{
-		UFATAL("");
-	}
-
-	int rc = SQLITE_OK;
-	int index = 1;
-
-	rc = sqlite3_bind_int(ppStmt, index++, id);
-	UASSERT_MSG(rc == SQLITE_OK, uFormat("DB error (%s): %s", _version.c_str(), sqlite3_errmsg(_ppDb)).c_str());
-
-	if(!imageBytes.empty())
-	{
-		rc = sqlite3_bind_blob(ppStmt, index++, imageBytes.data, (int)imageBytes.cols, SQLITE_STATIC);
-	}
-	else
-	{
-		rc = sqlite3_bind_zeroblob(ppStmt, index++, 4);
-	}
-	UASSERT_MSG(rc == SQLITE_OK, uFormat("DB error (%s): %s", _version.c_str(), sqlite3_errmsg(_ppDb)).c_str());
-
-	//step
-	rc=sqlite3_step(ppStmt);
-	UASSERT_MSG(rc == SQLITE_DONE, uFormat("DB error (%s): %s", _version.c_str(), sqlite3_errmsg(_ppDb)).c_str());
-
-	rc = sqlite3_reset(ppStmt);
-	UASSERT_MSG(rc == SQLITE_OK, uFormat("DB error (%s): %s", _version.c_str(), sqlite3_errmsg(_ppDb)).c_str());
-}
-
-std::string DBDriverSqlite3::queryStepDepth() const
-{
-	UASSERT(uStrNumCmp(_version, "0.10.0") < 0);
-	if(uStrNumCmp(_version, "0.8.11") >= 0)
-	{
-		return "INSERT INTO Depth(id, data, fx, fy, cx, cy, local_transform, data2d, data2d_max_pts) VALUES(?,?,?,?,?,?,?,?,?);";
-	}
-	else if(uStrNumCmp(_version, "0.7.0") >= 0)
-	{
-		return "INSERT INTO Depth(id, data, fx, fy, cx, cy, local_transform, data2d) VALUES(?,?,?,?,?,?,?,?);";
-	}
-	else
-	{
-		return "INSERT INTO Depth(id, data, constant, local_transform, data2d) VALUES(?,?,?,?,?);";
-	}
-}
-void DBDriverSqlite3::stepDepth(sqlite3_stmt * ppStmt, const SensorData & sensorData) const
-{
-	UASSERT(uStrNumCmp(_version, "0.10.0") < 0);
-	UDEBUG("Save depth %d (size=%d) depth2d = %d",
-			sensorData.id(),
-			(int)sensorData.depthOrRightCompressed().cols,
-			(int)sensorData.laserScanCompressed().cols);
-	if(!ppStmt)
-	{
-		UFATAL("");
-	}
-
-	int rc = SQLITE_OK;
-	int index = 1;
-
-	rc = sqlite3_bind_int(ppStmt, index++, sensorData.id());
-	UASSERT_MSG(rc == SQLITE_OK, uFormat("DB error (%s): %s", _version.c_str(), sqlite3_errmsg(_ppDb)).c_str());
-
-	if(!sensorData.depthOrRightCompressed().empty())
-	{
-		rc = sqlite3_bind_blob(ppStmt, index++, sensorData.depthOrRightCompressed().data, (int)sensorData.depthOrRightCompressed().cols, SQLITE_STATIC);
-	}
-	else
-	{
-		rc = sqlite3_bind_zeroblob(ppStmt, index++, 4);
-	}
-	UASSERT_MSG(rc == SQLITE_OK, uFormat("DB error (%s): %s", _version.c_str(), sqlite3_errmsg(_ppDb)).c_str());
-
-	float fx=0, fyOrBaseline=0, cx=0, cy=0;
-	Transform localTransform = Transform::getIdentity();
-	if(sensorData.cameraModels().size())
-	{
-		UASSERT_MSG(sensorData.cameraModels().size() == 1,
-				uFormat("Database version %s doesn't support multi-camera!", _version.c_str()).c_str());
-
-		fx = sensorData.cameraModels()[0].fx();
-		fyOrBaseline = sensorData.cameraModels()[0].fy();
-		cx = sensorData.cameraModels()[0].cx();
-		cy = sensorData.cameraModels()[0].cy();
-		localTransform = sensorData.cameraModels()[0].localTransform();
-	}
-	else if(sensorData.stereoCameraModel().isValidForProjection())
-	{
-		fx = sensorData.stereoCameraModel().left().fx();
-		fyOrBaseline = sensorData.stereoCameraModel().baseline();
-		cx = sensorData.stereoCameraModel().left().cx();
-		cy = sensorData.stereoCameraModel().left().cy();
-		localTransform = sensorData.stereoCameraModel().left().localTransform();
-	}
-
-	if(uStrNumCmp(_version, "0.7.0") >= 0)
-	{
-		rc = sqlite3_bind_double(ppStmt, index++, fx);
-		UASSERT_MSG(rc == SQLITE_OK, uFormat("DB error (%s): %s", _version.c_str(), sqlite3_errmsg(_ppDb)).c_str());
-		rc = sqlite3_bind_double(ppStmt, index++, fyOrBaseline);
-		UASSERT_MSG(rc == SQLITE_OK, uFormat("DB error (%s): %s", _version.c_str(), sqlite3_errmsg(_ppDb)).c_str());
-		rc = sqlite3_bind_double(ppStmt, index++, cx);
-		UASSERT_MSG(rc == SQLITE_OK, uFormat("DB error (%s): %s", _version.c_str(), sqlite3_errmsg(_ppDb)).c_str());
-		rc = sqlite3_bind_double(ppStmt, index++, cy);
-		UASSERT_MSG(rc == SQLITE_OK, uFormat("DB error (%s): %s", _version.c_str(), sqlite3_errmsg(_ppDb)).c_str());
-	}
-	else
-	{
-		rc = sqlite3_bind_double(ppStmt, index++, 1.0f/fx);
-		UASSERT_MSG(rc == SQLITE_OK, uFormat("DB error (%s): %s", _version.c_str(), sqlite3_errmsg(_ppDb)).c_str());
-	}
-
-	rc = sqlite3_bind_blob(ppStmt, index++, localTransform.data(), localTransform.size()*sizeof(float), SQLITE_STATIC);
-	UASSERT_MSG(rc == SQLITE_OK, uFormat("DB error (%s): %s", _version.c_str(), sqlite3_errmsg(_ppDb)).c_str());
-
-	if(!sensorData.laserScanCompressed().empty())
-	{
-		rc = sqlite3_bind_blob(ppStmt, index++, sensorData.laserScanCompressed().data, (int)sensorData.laserScanCompressed().cols, SQLITE_STATIC);
-	}
-	else
-	{
-		rc = sqlite3_bind_zeroblob(ppStmt, index++, 4);
-	}
-	UASSERT_MSG(rc == SQLITE_OK, uFormat("DB error (%s): %s", _version.c_str(), sqlite3_errmsg(_ppDb)).c_str());
-
-	if(uStrNumCmp(_version, "0.8.11") >= 0)
-	{
-		rc = sqlite3_bind_int(ppStmt, index++, sensorData.laserScanMaxPts());
-		UASSERT_MSG(rc == SQLITE_OK, uFormat("DB error (%s): %s", _version.c_str(), sqlite3_errmsg(_ppDb)).c_str());
-	}
-
-	//step
-	rc=sqlite3_step(ppStmt);
-	UASSERT_MSG(rc == SQLITE_DONE, uFormat("DB error (%s): %s", _version.c_str(), sqlite3_errmsg(_ppDb)).c_str());
-
-	rc = sqlite3_reset(ppStmt);
-	UASSERT_MSG(rc == SQLITE_OK, uFormat("DB error (%s): %s", _version.c_str(), sqlite3_errmsg(_ppDb)).c_str());
-}
-
-std::string DBDriverSqlite3::queryStepSensorData() const
-{
-	UASSERT(uStrNumCmp(_version, "0.10.0") >= 0);
-	if(uStrNumCmp(_version, "0.10.7") >= 0)
-	{
-		return "INSERT INTO Data(id, image, depth, calibration, scan_max_pts, scan_max_range, scan, user_data) VALUES(?,?,?,?,?,?,?,?);";
-	}
-	else if(uStrNumCmp(_version, "0.10.1") >= 0)
-	{
-		return "INSERT INTO Data(id, image, depth, calibration, scan_max_pts, scan, user_data) VALUES(?,?,?,?,?,?,?);";
-	}
-	else
-	{
-		return "INSERT INTO Data(id, image, depth, calibration, scan_max_pts, scan) VALUES(?,?,?,?,?,?);";
-	}
-}
-void DBDriverSqlite3::stepSensorData(sqlite3_stmt * ppStmt,
-		const SensorData & sensorData) const
-{
-	UASSERT(uStrNumCmp(_version, "0.10.0") >= 0);
-	UDEBUG("Save sensor data %d (image=%d depth=%d) depth2d = %d",
-			sensorData.id(),
-			(int)sensorData.imageCompressed().cols,
-			(int)sensorData.depthOrRightCompressed().cols,
-			(int)sensorData.laserScanCompressed().cols);
-	if(!ppStmt)
-	{
-		UFATAL("");
-	}
-
-	int rc = SQLITE_OK;
-	int index = 1;
-
-	// id
-	rc = sqlite3_bind_int(ppStmt, index++, sensorData.id());
-	UASSERT_MSG(rc == SQLITE_OK, uFormat("DB error (%s): %s", _version.c_str(), sqlite3_errmsg(_ppDb)).c_str());
-
-	// image
-	if(!sensorData.imageCompressed().empty())
-	{
-		rc = sqlite3_bind_blob(ppStmt, index++, sensorData.imageCompressed().data, (int)sensorData.imageCompressed().cols, SQLITE_STATIC);
-	}
-	else
-	{
-		rc = sqlite3_bind_null(ppStmt, index++);
-	}
-	UASSERT_MSG(rc == SQLITE_OK, uFormat("DB error (%s): %s", _version.c_str(), sqlite3_errmsg(_ppDb)).c_str());
-
-	// depth or right image
-	if(!sensorData.depthOrRightCompressed().empty())
-	{
-		rc = sqlite3_bind_blob(ppStmt, index++, sensorData.depthOrRightCompressed().data, (int)sensorData.depthOrRightCompressed().cols, SQLITE_STATIC);
-	}
-	else
-	{
-		rc = sqlite3_bind_null(ppStmt, index++);
-	}
-	UASSERT_MSG(rc == SQLITE_OK, uFormat("DB error (%s): %s", _version.c_str(), sqlite3_errmsg(_ppDb)).c_str());
-
-	// calibration
-	std::vector<float> calibration;
-	// multi-cameras [fx,fy,cx,cy,width,height,local_transform, ... ,fx,fy,cx,cy,width,height,local_transform] (6+12)*float * numCameras
-	// stereo [fx, fy, cx, cy, baseline, local_transform] (5+12)*float
-	if(sensorData.cameraModels().size() && sensorData.cameraModels()[0].isValidForProjection())
-	{
-<<<<<<< HEAD
-		if(uStrNumCmp(_version, "0.11.2") >= 0)
-		{
-			calibration.resize(sensorData.cameraModels().size() * (6+Transform().size()));
-			for(unsigned int i=0; i<sensorData.cameraModels().size(); ++i)
-			{
-				const Transform & localTransform = sensorData.cameraModels()[i].localTransform();
-				calibration[i*(6+localTransform.size())] = sensorData.cameraModels()[i].fx();
-				calibration[i*(6+localTransform.size())+1] = sensorData.cameraModels()[i].fy();
-				calibration[i*(6+localTransform.size())+2] = sensorData.cameraModels()[i].cx();
-				calibration[i*(6+localTransform.size())+3] = sensorData.cameraModels()[i].cy();
-				calibration[i*(6+localTransform.size())+4] = sensorData.cameraModels()[i].imageWidth();
-				calibration[i*(6+localTransform.size())+5] = sensorData.cameraModels()[i].imageHeight();
-				memcpy(calibration.data()+i*(6+localTransform.size())+6, localTransform.data(), localTransform.size()*sizeof(float));
-			}
-		}
-		else
-		{
-			calibration.resize(sensorData.cameraModels().size() * (4+Transform().size()));
-			for(unsigned int i=0; i<sensorData.cameraModels().size(); ++i)
-			{
-				const Transform & localTransform = sensorData.cameraModels()[i].localTransform();
-				calibration[i*(4+localTransform.size())] = sensorData.cameraModels()[i].fx();
-				calibration[i*(4+localTransform.size())+1] = sensorData.cameraModels()[i].fy();
-				calibration[i*(4+localTransform.size())+2] = sensorData.cameraModels()[i].cx();
-				calibration[i*(4+localTransform.size())+3] = sensorData.cameraModels()[i].cy();
-				memcpy(calibration.data()+i*(4+localTransform.size())+4, localTransform.data(), localTransform.size()*sizeof(float));
-			}
-=======
-		calibration.resize(sensorData.cameraModels().size() * (6+Transform().size()));
-		for(unsigned int i=0; i<sensorData.cameraModels().size(); ++i)
-		{
-			UASSERT(sensorData.cameraModels()[i].isValidForProjection());
-			const Transform & localTransform = sensorData.cameraModels()[i].localTransform();
-			calibration[i*(6+localTransform.size())] = sensorData.cameraModels()[i].fx();
-			calibration[i*(6+localTransform.size())+1] = sensorData.cameraModels()[i].fy();
-			calibration[i*(6+localTransform.size())+2] = sensorData.cameraModels()[i].cx();
-			calibration[i*(6+localTransform.size())+3] = sensorData.cameraModels()[i].cy();
-			calibration[i*(6+localTransform.size())+4] = sensorData.cameraModels()[i].imageWidth();
-			calibration[i*(6+localTransform.size())+5] = sensorData.cameraModels()[i].imageHeight();
-			memcpy(calibration.data()+i*(6+localTransform.size())+6, localTransform.data(), localTransform.size()*sizeof(float));
->>>>>>> 9dfc7801
-		}
-	}
-	else if(sensorData.stereoCameraModel().isValidForProjection())
-	{
-		const Transform & localTransform = sensorData.stereoCameraModel().left().localTransform();
-		calibration.resize(5+localTransform.size());
-		calibration[0] = sensorData.stereoCameraModel().left().fx();
-		calibration[1] = sensorData.stereoCameraModel().left().fy();
-		calibration[2] = sensorData.stereoCameraModel().left().cx();
-		calibration[3] = sensorData.stereoCameraModel().left().cy();
-		calibration[4] = sensorData.stereoCameraModel().baseline();
-		memcpy(calibration.data()+5, localTransform.data(), localTransform.size()*sizeof(float));
-	}
-
-	if(calibration.size())
-	{
-		rc = sqlite3_bind_blob(ppStmt, index++, calibration.data(), calibration.size()*sizeof(float), SQLITE_STATIC);
-	}
-	else
-	{
-		rc = sqlite3_bind_null(ppStmt, index++);
-	}
-	UASSERT_MSG(rc == SQLITE_OK, uFormat("DB error (%s): %s", _version.c_str(), sqlite3_errmsg(_ppDb)).c_str());
-
-	// scan_max_pts
-	rc = sqlite3_bind_int(ppStmt, index++, sensorData.laserScanMaxPts());
-	UASSERT_MSG(rc == SQLITE_OK, uFormat("DB error (%s): %s", _version.c_str(), sqlite3_errmsg(_ppDb)).c_str());
-
-	// scan_max_range
-	if(uStrNumCmp(_version, "0.10.7") >= 0)
-	{
-		rc = sqlite3_bind_double(ppStmt, index++, sensorData.laserScanMaxRange());
-		UASSERT_MSG(rc == SQLITE_OK, uFormat("DB error (%s): %s", _version.c_str(), sqlite3_errmsg(_ppDb)).c_str());
-	}
-
-	// scan
-	if(!sensorData.laserScanCompressed().empty())
-	{
-		rc = sqlite3_bind_blob(ppStmt, index++, sensorData.laserScanCompressed().data, (int)sensorData.laserScanCompressed().cols, SQLITE_STATIC);
-	}
-	else
-	{
-		rc = sqlite3_bind_null(ppStmt, index++);
-	}
-	UASSERT_MSG(rc == SQLITE_OK, uFormat("DB error (%s): %s", _version.c_str(), sqlite3_errmsg(_ppDb)).c_str());
-
-	if(uStrNumCmp(_version, "0.10.1") >= 0)
-	{
-		// user_data
-		if(!sensorData.userDataCompressed().empty())
-		{
-			rc = sqlite3_bind_blob(ppStmt, index++, sensorData.userDataCompressed().data, (int)sensorData.userDataCompressed().cols, SQLITE_STATIC);
-		}
-		else
-		{
-			rc = sqlite3_bind_null(ppStmt, index++);
-		}
-		UASSERT_MSG(rc == SQLITE_OK, uFormat("DB error (%s): %s", _version.c_str(), sqlite3_errmsg(_ppDb)).c_str());
-	}
-
-	//step
-	rc=sqlite3_step(ppStmt);
-	UASSERT_MSG(rc == SQLITE_DONE, uFormat("DB error (%s): %s", _version.c_str(), sqlite3_errmsg(_ppDb)).c_str());
-
-	rc = sqlite3_reset(ppStmt);
-	UASSERT_MSG(rc == SQLITE_OK, uFormat("DB error (%s): %s", _version.c_str(), sqlite3_errmsg(_ppDb)).c_str());
-}
-
-std::string DBDriverSqlite3::queryStepLinkUpdate() const
-{
-	if(uStrNumCmp(_version, "0.10.10") >= 0)
-	{
-		return "UPDATE Link SET type=?, rot_variance=?, trans_variance=?, transform=?, user_data=? WHERE from_id=? AND to_id = ?;";
-	}
-	else if(uStrNumCmp(_version, "0.8.4") >= 0)
-	{
-		return "UPDATE Link SET type=?, rot_variance=?, trans_variance=?, transform=? WHERE from_id=? AND to_id = ?;";
-	}
-	else if(uStrNumCmp(_version, "0.7.4") >= 0)
-	{
-		return "UPDATE Link SET type=?, variance=?, transform=? WHERE from_id=? AND to_id = ?;";
-	}
-	else
-	{
-		return "UPDATE Link SET type=?, transform=? WHERE from_id=? AND to_id = ?;";
-	}
-}
-std::string DBDriverSqlite3::queryStepLink() const
-{
-	// from_id, to_id are at the end to match the update query above
-	if(uStrNumCmp(_version, "0.10.10") >= 0)
-	{
-		return "INSERT INTO Link(type, rot_variance, trans_variance, transform, user_data, from_id, to_id) VALUES(?,?,?,?,?,?,?);";
-	}
-	else if(uStrNumCmp(_version, "0.8.4") >= 0)
-	{
-		return "INSERT INTO Link(type, rot_variance, trans_variance, transform, from_id, to_id) VALUES(?,?,?,?,?,?);";
-	}
-	else if(uStrNumCmp(_version, "0.7.4") >= 0)
-	{
-		return "INSERT INTO Link(type, variance, transform, from_id, to_id) VALUES(?,?,?,?,?);";
-	}
-	else
-	{
-		return "INSERT INTO Link(type, transform, from_id, to_id) VALUES(?,?,?,?);";
-	}
-}
-void DBDriverSqlite3::stepLink(
-		sqlite3_stmt * ppStmt,
-		const Link & link) const
-{
-	if(!ppStmt)
-	{
-		UFATAL("");
-	}
-	UDEBUG("Save link from %d to %d, type=%d", link.from(), link.to(), link.type());
-
-	// Don't save virtual links
-	if(link.type()==Link::kVirtualClosure)
-	{
-		UDEBUG("Virtual link ignored....");
-		return;
-	}
-
-	int rc = SQLITE_OK;
-	int index = 1;
-	rc = sqlite3_bind_int(ppStmt, index++, link.type());
-	UASSERT_MSG(rc == SQLITE_OK, uFormat("DB error (%s): %s", _version.c_str(), sqlite3_errmsg(_ppDb)).c_str());
-
-	if(uStrNumCmp(_version, "0.8.4") >= 0)
-	{
-		rc = sqlite3_bind_double(ppStmt, index++, link.rotVariance());
-		UASSERT_MSG(rc == SQLITE_OK, uFormat("DB error (%s): %s", _version.c_str(), sqlite3_errmsg(_ppDb)).c_str());
-		rc = sqlite3_bind_double(ppStmt, index++, link.transVariance());
-		UASSERT_MSG(rc == SQLITE_OK, uFormat("DB error (%s): %s", _version.c_str(), sqlite3_errmsg(_ppDb)).c_str());
-	}
-	else if(uStrNumCmp(_version, "0.7.4") >= 0)
-	{
-		rc = sqlite3_bind_double(ppStmt, index++, link.rotVariance()<link.transVariance()?link.rotVariance():link.transVariance());
-		UASSERT_MSG(rc == SQLITE_OK, uFormat("DB error (%s): %s", _version.c_str(), sqlite3_errmsg(_ppDb)).c_str());
-	}
-
-	rc = sqlite3_bind_blob(ppStmt, index++, link.transform().data(), link.transform().size()*sizeof(float), SQLITE_STATIC);
-	UASSERT_MSG(rc == SQLITE_OK, uFormat("DB error (%s): %s", _version.c_str(), sqlite3_errmsg(_ppDb)).c_str());
-
-	if(uStrNumCmp(_version, "0.10.10") >= 0)
-	{
-		// user_data
-		if(!link.userDataCompressed().empty())
-		{
-			rc = sqlite3_bind_blob(ppStmt, index++, link.userDataCompressed().data, (int)link.userDataCompressed().cols, SQLITE_STATIC);
-		}
-		else
-		{
-			rc = sqlite3_bind_null(ppStmt, index++);
-		}
-		UASSERT_MSG(rc == SQLITE_OK, uFormat("DB error (%s): %s", _version.c_str(), sqlite3_errmsg(_ppDb)).c_str());
-	}
-
-	rc = sqlite3_bind_int(ppStmt, index++, link.from());
-	UASSERT_MSG(rc == SQLITE_OK, uFormat("DB error (%s): %s", _version.c_str(), sqlite3_errmsg(_ppDb)).c_str());
-	rc = sqlite3_bind_int(ppStmt, index++, link.to());
-	UASSERT_MSG(rc == SQLITE_OK, uFormat("DB error (%s): %s", _version.c_str(), sqlite3_errmsg(_ppDb)).c_str());
-
-	rc=sqlite3_step(ppStmt);
-	UASSERT_MSG(rc == SQLITE_DONE, uFormat("DB error (%s): %s", _version.c_str(), sqlite3_errmsg(_ppDb)).c_str());
-
-	rc=sqlite3_reset(ppStmt);
-	UASSERT_MSG(rc == SQLITE_OK, uFormat("DB error (%s): %s", _version.c_str(), sqlite3_errmsg(_ppDb)).c_str());
-}
-
-std::string DBDriverSqlite3::queryStepWordsChanged() const
-{
-	return "UPDATE Map_Node_Word SET word_id = ? WHERE word_id = ? AND node_id = ?;";
-}
-void DBDriverSqlite3::stepWordsChanged(sqlite3_stmt * ppStmt, int nodeId, int oldWordId, int newWordId) const
-{
-	if(!ppStmt)
-	{
-		UFATAL("");
-	}
-	int rc = SQLITE_OK;
-	int index = 1;
-	rc = sqlite3_bind_int(ppStmt, index++, newWordId);
-	UASSERT_MSG(rc == SQLITE_OK, uFormat("DB error (%s): %s", _version.c_str(), sqlite3_errmsg(_ppDb)).c_str());
-	rc = sqlite3_bind_int(ppStmt, index++, oldWordId);
-	UASSERT_MSG(rc == SQLITE_OK, uFormat("DB error (%s): %s", _version.c_str(), sqlite3_errmsg(_ppDb)).c_str());
-	rc = sqlite3_bind_int(ppStmt, index++, nodeId);
-	UASSERT_MSG(rc == SQLITE_OK, uFormat("DB error (%s): %s", _version.c_str(), sqlite3_errmsg(_ppDb)).c_str());
-
-	rc=sqlite3_step(ppStmt);
-	UASSERT_MSG(rc == SQLITE_DONE, uFormat("DB error (%s): %s", _version.c_str(), sqlite3_errmsg(_ppDb)).c_str());
-
-	rc=sqlite3_reset(ppStmt);
-	UASSERT_MSG(rc == SQLITE_OK, uFormat("DB error (%s): %s", _version.c_str(), sqlite3_errmsg(_ppDb)).c_str());
-}
-
-std::string DBDriverSqlite3::queryStepKeypoint() const
-{
-	if(uStrNumCmp(_version, "0.11.2") >= 0)
-	{
-		return "INSERT INTO Map_Node_Word(node_id, word_id, pos_x, pos_y, size, dir, response, depth_x, depth_y, depth_z, descriptor_size, descriptor) VALUES(?,?,?,?,?,?,?,?,?,?,?,?);";
-	}
-	return "INSERT INTO Map_Node_Word(node_id, word_id, pos_x, pos_y, size, dir, response, depth_x, depth_y, depth_z) VALUES(?,?,?,?,?,?,?,?,?,?);";
-}
-void DBDriverSqlite3::stepKeypoint(sqlite3_stmt * ppStmt,
-		int nodeId,
-		int wordId,
-		const cv::KeyPoint & kp,
-		const cv::Point3f & pt,
-		const cv::Mat & descriptor) const
-{
-	if(!ppStmt)
-	{
-		UFATAL("");
-	}
-	int rc = SQLITE_OK;
-	int index = 1;
-	rc = sqlite3_bind_int(ppStmt, index++, nodeId);
-	UASSERT_MSG(rc == SQLITE_OK, uFormat("DB error (%s): %s", _version.c_str(), sqlite3_errmsg(_ppDb)).c_str());
-	rc = sqlite3_bind_int(ppStmt, index++, wordId);
-	UASSERT_MSG(rc == SQLITE_OK, uFormat("DB error (%s): %s", _version.c_str(), sqlite3_errmsg(_ppDb)).c_str());
-	rc = sqlite3_bind_double(ppStmt, index++, kp.pt.x);
-	UASSERT_MSG(rc == SQLITE_OK, uFormat("DB error (%s): %s", _version.c_str(), sqlite3_errmsg(_ppDb)).c_str());
-	rc = sqlite3_bind_double(ppStmt, index++, kp.pt.y);
-	UASSERT_MSG(rc == SQLITE_OK, uFormat("DB error (%s): %s", _version.c_str(), sqlite3_errmsg(_ppDb)).c_str());
-	rc = sqlite3_bind_int(ppStmt, index++, kp.size);
-	UASSERT_MSG(rc == SQLITE_OK, uFormat("DB error (%s): %s", _version.c_str(), sqlite3_errmsg(_ppDb)).c_str());
-	rc = sqlite3_bind_double(ppStmt, index++, kp.angle);
-	UASSERT_MSG(rc == SQLITE_OK, uFormat("DB error (%s): %s", _version.c_str(), sqlite3_errmsg(_ppDb)).c_str());
-	rc = sqlite3_bind_double(ppStmt, index++, kp.response);
-	UASSERT_MSG(rc == SQLITE_OK, uFormat("DB error (%s): %s", _version.c_str(), sqlite3_errmsg(_ppDb)).c_str());
-	rc = sqlite3_bind_double(ppStmt, index++, pt.x);
-	UASSERT_MSG(rc == SQLITE_OK, uFormat("DB error (%s): %s", _version.c_str(), sqlite3_errmsg(_ppDb)).c_str());
-	rc = sqlite3_bind_double(ppStmt, index++, pt.y);
-	UASSERT_MSG(rc == SQLITE_OK, uFormat("DB error (%s): %s", _version.c_str(), sqlite3_errmsg(_ppDb)).c_str());
-	rc = sqlite3_bind_double(ppStmt, index++, pt.z);
-	UASSERT_MSG(rc == SQLITE_OK, uFormat("DB error (%s): %s", _version.c_str(), sqlite3_errmsg(_ppDb)).c_str());
-
-	//descriptor
-	if(uStrNumCmp(_version, "0.11.2") >= 0)
-	{
-		rc = sqlite3_bind_int(ppStmt, index++, descriptor.cols);
-		UASSERT_MSG(rc == SQLITE_OK, uFormat("DB error (%s): %s", _version.c_str(), sqlite3_errmsg(_ppDb)).c_str());
-		UASSERT(descriptor.empty() || descriptor.type() == CV_32F || descriptor.type() == CV_8U);
-		if(descriptor.empty())
-		{
-			rc = sqlite3_bind_null(ppStmt, index++);
-		}
-		else
-		{
-			if(descriptor.type() == CV_32F)
-			{
-				// CV_32F
-				rc = sqlite3_bind_blob(ppStmt, index++, descriptor.data, descriptor.cols*sizeof(float), SQLITE_STATIC);
-			}
-			else
-			{
-				// CV_8U
-				rc = sqlite3_bind_blob(ppStmt, index++, descriptor.data, descriptor.cols*sizeof(char), SQLITE_STATIC);
-			}
-		}
-		UASSERT_MSG(rc == SQLITE_OK, uFormat("DB error (%s): %s", _version.c_str(), sqlite3_errmsg(_ppDb)).c_str());
-	}
-
-	rc=sqlite3_step(ppStmt);
-	UASSERT_MSG(rc == SQLITE_DONE, uFormat("DB error (%s): %s", _version.c_str(), sqlite3_errmsg(_ppDb)).c_str());
-
-	rc = sqlite3_reset(ppStmt);
-	UASSERT_MSG(rc == SQLITE_OK, uFormat("DB error (%s): %s", _version.c_str(), sqlite3_errmsg(_ppDb)).c_str());
-}
-
-} // namespace rtabmap
+		}
+	}
+	else if(sensorData.stereoCameraModel().isValidForProjection())
+	{
+		const Transform & localTransform = sensorData.stereoCameraModel().left().localTransform();
+		calibration.resize(5+localTransform.size());
+		calibration[0] = sensorData.stereoCameraModel().left().fx();
+		calibration[1] = sensorData.stereoCameraModel().left().fy();
+		calibration[2] = sensorData.stereoCameraModel().left().cx();
+		calibration[3] = sensorData.stereoCameraModel().left().cy();
+		calibration[4] = sensorData.stereoCameraModel().baseline();
+		memcpy(calibration.data()+5, localTransform.data(), localTransform.size()*sizeof(float));
+	}
+
+	if(calibration.size())
+	{
+		rc = sqlite3_bind_blob(ppStmt, index++, calibration.data(), calibration.size()*sizeof(float), SQLITE_STATIC);
+	}
+	else
+	{
+		rc = sqlite3_bind_null(ppStmt, index++);
+	}
+	UASSERT_MSG(rc == SQLITE_OK, uFormat("DB error (%s): %s", _version.c_str(), sqlite3_errmsg(_ppDb)).c_str());
+
+	// scan_max_pts
+	rc = sqlite3_bind_int(ppStmt, index++, sensorData.laserScanMaxPts());
+	UASSERT_MSG(rc == SQLITE_OK, uFormat("DB error (%s): %s", _version.c_str(), sqlite3_errmsg(_ppDb)).c_str());
+
+	// scan_max_range
+	if(uStrNumCmp(_version, "0.10.7") >= 0)
+	{
+		rc = sqlite3_bind_double(ppStmt, index++, sensorData.laserScanMaxRange());
+		UASSERT_MSG(rc == SQLITE_OK, uFormat("DB error (%s): %s", _version.c_str(), sqlite3_errmsg(_ppDb)).c_str());
+	}
+
+	// scan
+	if(!sensorData.laserScanCompressed().empty())
+	{
+		rc = sqlite3_bind_blob(ppStmt, index++, sensorData.laserScanCompressed().data, (int)sensorData.laserScanCompressed().cols, SQLITE_STATIC);
+	}
+	else
+	{
+		rc = sqlite3_bind_null(ppStmt, index++);
+	}
+	UASSERT_MSG(rc == SQLITE_OK, uFormat("DB error (%s): %s", _version.c_str(), sqlite3_errmsg(_ppDb)).c_str());
+
+	if(uStrNumCmp(_version, "0.10.1") >= 0)
+	{
+		// user_data
+		if(!sensorData.userDataCompressed().empty())
+		{
+			rc = sqlite3_bind_blob(ppStmt, index++, sensorData.userDataCompressed().data, (int)sensorData.userDataCompressed().cols, SQLITE_STATIC);
+		}
+		else
+		{
+			rc = sqlite3_bind_null(ppStmt, index++);
+		}
+		UASSERT_MSG(rc == SQLITE_OK, uFormat("DB error (%s): %s", _version.c_str(), sqlite3_errmsg(_ppDb)).c_str());
+	}
+
+	//step
+	rc=sqlite3_step(ppStmt);
+	UASSERT_MSG(rc == SQLITE_DONE, uFormat("DB error (%s): %s", _version.c_str(), sqlite3_errmsg(_ppDb)).c_str());
+
+	rc = sqlite3_reset(ppStmt);
+	UASSERT_MSG(rc == SQLITE_OK, uFormat("DB error (%s): %s", _version.c_str(), sqlite3_errmsg(_ppDb)).c_str());
+}
+
+std::string DBDriverSqlite3::queryStepLinkUpdate() const
+{
+	if(uStrNumCmp(_version, "0.10.10") >= 0)
+	{
+		return "UPDATE Link SET type=?, rot_variance=?, trans_variance=?, transform=?, user_data=? WHERE from_id=? AND to_id = ?;";
+	}
+	else if(uStrNumCmp(_version, "0.8.4") >= 0)
+	{
+		return "UPDATE Link SET type=?, rot_variance=?, trans_variance=?, transform=? WHERE from_id=? AND to_id = ?;";
+	}
+	else if(uStrNumCmp(_version, "0.7.4") >= 0)
+	{
+		return "UPDATE Link SET type=?, variance=?, transform=? WHERE from_id=? AND to_id = ?;";
+	}
+	else
+	{
+		return "UPDATE Link SET type=?, transform=? WHERE from_id=? AND to_id = ?;";
+	}
+}
+std::string DBDriverSqlite3::queryStepLink() const
+{
+	// from_id, to_id are at the end to match the update query above
+	if(uStrNumCmp(_version, "0.10.10") >= 0)
+	{
+		return "INSERT INTO Link(type, rot_variance, trans_variance, transform, user_data, from_id, to_id) VALUES(?,?,?,?,?,?,?);";
+	}
+	else if(uStrNumCmp(_version, "0.8.4") >= 0)
+	{
+		return "INSERT INTO Link(type, rot_variance, trans_variance, transform, from_id, to_id) VALUES(?,?,?,?,?,?);";
+	}
+	else if(uStrNumCmp(_version, "0.7.4") >= 0)
+	{
+		return "INSERT INTO Link(type, variance, transform, from_id, to_id) VALUES(?,?,?,?,?);";
+	}
+	else
+	{
+		return "INSERT INTO Link(type, transform, from_id, to_id) VALUES(?,?,?,?);";
+	}
+}
+void DBDriverSqlite3::stepLink(
+		sqlite3_stmt * ppStmt,
+		const Link & link) const
+{
+	if(!ppStmt)
+	{
+		UFATAL("");
+	}
+	UDEBUG("Save link from %d to %d, type=%d", link.from(), link.to(), link.type());
+
+	// Don't save virtual links
+	if(link.type()==Link::kVirtualClosure)
+	{
+		UDEBUG("Virtual link ignored....");
+		return;
+	}
+
+	int rc = SQLITE_OK;
+	int index = 1;
+	rc = sqlite3_bind_int(ppStmt, index++, link.type());
+	UASSERT_MSG(rc == SQLITE_OK, uFormat("DB error (%s): %s", _version.c_str(), sqlite3_errmsg(_ppDb)).c_str());
+
+	if(uStrNumCmp(_version, "0.8.4") >= 0)
+	{
+		rc = sqlite3_bind_double(ppStmt, index++, link.rotVariance());
+		UASSERT_MSG(rc == SQLITE_OK, uFormat("DB error (%s): %s", _version.c_str(), sqlite3_errmsg(_ppDb)).c_str());
+		rc = sqlite3_bind_double(ppStmt, index++, link.transVariance());
+		UASSERT_MSG(rc == SQLITE_OK, uFormat("DB error (%s): %s", _version.c_str(), sqlite3_errmsg(_ppDb)).c_str());
+	}
+	else if(uStrNumCmp(_version, "0.7.4") >= 0)
+	{
+		rc = sqlite3_bind_double(ppStmt, index++, link.rotVariance()<link.transVariance()?link.rotVariance():link.transVariance());
+		UASSERT_MSG(rc == SQLITE_OK, uFormat("DB error (%s): %s", _version.c_str(), sqlite3_errmsg(_ppDb)).c_str());
+	}
+
+	rc = sqlite3_bind_blob(ppStmt, index++, link.transform().data(), link.transform().size()*sizeof(float), SQLITE_STATIC);
+	UASSERT_MSG(rc == SQLITE_OK, uFormat("DB error (%s): %s", _version.c_str(), sqlite3_errmsg(_ppDb)).c_str());
+
+	if(uStrNumCmp(_version, "0.10.10") >= 0)
+	{
+		// user_data
+		if(!link.userDataCompressed().empty())
+		{
+			rc = sqlite3_bind_blob(ppStmt, index++, link.userDataCompressed().data, (int)link.userDataCompressed().cols, SQLITE_STATIC);
+		}
+		else
+		{
+			rc = sqlite3_bind_null(ppStmt, index++);
+		}
+		UASSERT_MSG(rc == SQLITE_OK, uFormat("DB error (%s): %s", _version.c_str(), sqlite3_errmsg(_ppDb)).c_str());
+	}
+
+	rc = sqlite3_bind_int(ppStmt, index++, link.from());
+	UASSERT_MSG(rc == SQLITE_OK, uFormat("DB error (%s): %s", _version.c_str(), sqlite3_errmsg(_ppDb)).c_str());
+	rc = sqlite3_bind_int(ppStmt, index++, link.to());
+	UASSERT_MSG(rc == SQLITE_OK, uFormat("DB error (%s): %s", _version.c_str(), sqlite3_errmsg(_ppDb)).c_str());
+
+	rc=sqlite3_step(ppStmt);
+	UASSERT_MSG(rc == SQLITE_DONE, uFormat("DB error (%s): %s", _version.c_str(), sqlite3_errmsg(_ppDb)).c_str());
+
+	rc=sqlite3_reset(ppStmt);
+	UASSERT_MSG(rc == SQLITE_OK, uFormat("DB error (%s): %s", _version.c_str(), sqlite3_errmsg(_ppDb)).c_str());
+}
+
+std::string DBDriverSqlite3::queryStepWordsChanged() const
+{
+	return "UPDATE Map_Node_Word SET word_id = ? WHERE word_id = ? AND node_id = ?;";
+}
+void DBDriverSqlite3::stepWordsChanged(sqlite3_stmt * ppStmt, int nodeId, int oldWordId, int newWordId) const
+{
+	if(!ppStmt)
+	{
+		UFATAL("");
+	}
+	int rc = SQLITE_OK;
+	int index = 1;
+	rc = sqlite3_bind_int(ppStmt, index++, newWordId);
+	UASSERT_MSG(rc == SQLITE_OK, uFormat("DB error (%s): %s", _version.c_str(), sqlite3_errmsg(_ppDb)).c_str());
+	rc = sqlite3_bind_int(ppStmt, index++, oldWordId);
+	UASSERT_MSG(rc == SQLITE_OK, uFormat("DB error (%s): %s", _version.c_str(), sqlite3_errmsg(_ppDb)).c_str());
+	rc = sqlite3_bind_int(ppStmt, index++, nodeId);
+	UASSERT_MSG(rc == SQLITE_OK, uFormat("DB error (%s): %s", _version.c_str(), sqlite3_errmsg(_ppDb)).c_str());
+
+	rc=sqlite3_step(ppStmt);
+	UASSERT_MSG(rc == SQLITE_DONE, uFormat("DB error (%s): %s", _version.c_str(), sqlite3_errmsg(_ppDb)).c_str());
+
+	rc=sqlite3_reset(ppStmt);
+	UASSERT_MSG(rc == SQLITE_OK, uFormat("DB error (%s): %s", _version.c_str(), sqlite3_errmsg(_ppDb)).c_str());
+}
+
+std::string DBDriverSqlite3::queryStepKeypoint() const
+{
+	if(uStrNumCmp(_version, "0.11.2") >= 0)
+	{
+		return "INSERT INTO Map_Node_Word(node_id, word_id, pos_x, pos_y, size, dir, response, depth_x, depth_y, depth_z, descriptor_size, descriptor) VALUES(?,?,?,?,?,?,?,?,?,?,?,?);";
+	}
+	return "INSERT INTO Map_Node_Word(node_id, word_id, pos_x, pos_y, size, dir, response, depth_x, depth_y, depth_z) VALUES(?,?,?,?,?,?,?,?,?,?);";
+}
+void DBDriverSqlite3::stepKeypoint(sqlite3_stmt * ppStmt,
+		int nodeId,
+		int wordId,
+		const cv::KeyPoint & kp,
+		const cv::Point3f & pt,
+		const cv::Mat & descriptor) const
+{
+	if(!ppStmt)
+	{
+		UFATAL("");
+	}
+	int rc = SQLITE_OK;
+	int index = 1;
+	rc = sqlite3_bind_int(ppStmt, index++, nodeId);
+	UASSERT_MSG(rc == SQLITE_OK, uFormat("DB error (%s): %s", _version.c_str(), sqlite3_errmsg(_ppDb)).c_str());
+	rc = sqlite3_bind_int(ppStmt, index++, wordId);
+	UASSERT_MSG(rc == SQLITE_OK, uFormat("DB error (%s): %s", _version.c_str(), sqlite3_errmsg(_ppDb)).c_str());
+	rc = sqlite3_bind_double(ppStmt, index++, kp.pt.x);
+	UASSERT_MSG(rc == SQLITE_OK, uFormat("DB error (%s): %s", _version.c_str(), sqlite3_errmsg(_ppDb)).c_str());
+	rc = sqlite3_bind_double(ppStmt, index++, kp.pt.y);
+	UASSERT_MSG(rc == SQLITE_OK, uFormat("DB error (%s): %s", _version.c_str(), sqlite3_errmsg(_ppDb)).c_str());
+	rc = sqlite3_bind_int(ppStmt, index++, kp.size);
+	UASSERT_MSG(rc == SQLITE_OK, uFormat("DB error (%s): %s", _version.c_str(), sqlite3_errmsg(_ppDb)).c_str());
+	rc = sqlite3_bind_double(ppStmt, index++, kp.angle);
+	UASSERT_MSG(rc == SQLITE_OK, uFormat("DB error (%s): %s", _version.c_str(), sqlite3_errmsg(_ppDb)).c_str());
+	rc = sqlite3_bind_double(ppStmt, index++, kp.response);
+	UASSERT_MSG(rc == SQLITE_OK, uFormat("DB error (%s): %s", _version.c_str(), sqlite3_errmsg(_ppDb)).c_str());
+	rc = sqlite3_bind_double(ppStmt, index++, pt.x);
+	UASSERT_MSG(rc == SQLITE_OK, uFormat("DB error (%s): %s", _version.c_str(), sqlite3_errmsg(_ppDb)).c_str());
+	rc = sqlite3_bind_double(ppStmt, index++, pt.y);
+	UASSERT_MSG(rc == SQLITE_OK, uFormat("DB error (%s): %s", _version.c_str(), sqlite3_errmsg(_ppDb)).c_str());
+	rc = sqlite3_bind_double(ppStmt, index++, pt.z);
+	UASSERT_MSG(rc == SQLITE_OK, uFormat("DB error (%s): %s", _version.c_str(), sqlite3_errmsg(_ppDb)).c_str());
+
+	//descriptor
+	if(uStrNumCmp(_version, "0.11.2") >= 0)
+	{
+		rc = sqlite3_bind_int(ppStmt, index++, descriptor.cols);
+		UASSERT_MSG(rc == SQLITE_OK, uFormat("DB error (%s): %s", _version.c_str(), sqlite3_errmsg(_ppDb)).c_str());
+		UASSERT(descriptor.empty() || descriptor.type() == CV_32F || descriptor.type() == CV_8U);
+		if(descriptor.empty())
+		{
+			rc = sqlite3_bind_null(ppStmt, index++);
+		}
+		else
+		{
+			if(descriptor.type() == CV_32F)
+			{
+				// CV_32F
+				rc = sqlite3_bind_blob(ppStmt, index++, descriptor.data, descriptor.cols*sizeof(float), SQLITE_STATIC);
+			}
+			else
+			{
+				// CV_8U
+				rc = sqlite3_bind_blob(ppStmt, index++, descriptor.data, descriptor.cols*sizeof(char), SQLITE_STATIC);
+			}
+		}
+		UASSERT_MSG(rc == SQLITE_OK, uFormat("DB error (%s): %s", _version.c_str(), sqlite3_errmsg(_ppDb)).c_str());
+	}
+
+	rc=sqlite3_step(ppStmt);
+	UASSERT_MSG(rc == SQLITE_DONE, uFormat("DB error (%s): %s", _version.c_str(), sqlite3_errmsg(_ppDb)).c_str());
+
+	rc = sqlite3_reset(ppStmt);
+	UASSERT_MSG(rc == SQLITE_OK, uFormat("DB error (%s): %s", _version.c_str(), sqlite3_errmsg(_ppDb)).c_str());
+}
+
+} // namespace rtabmap