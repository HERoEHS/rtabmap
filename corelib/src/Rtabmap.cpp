/*
Copyright (c) 2010-2014, Mathieu Labbe - IntRoLab - Universite de Sherbrooke
All rights reserved.

Redistribution and use in source and binary forms, with or without
modification, are permitted provided that the following conditions are met:
    * Redistributions of source code must retain the above copyright
      notice, this list of conditions and the following disclaimer.
    * Redistributions in binary form must reproduce the above copyright
      notice, this list of conditions and the following disclaimer in the
      documentation and/or other materials provided with the distribution.
    * Neither the name of the Universite de Sherbrooke nor the
      names of its contributors may be used to endorse or promote products
      derived from this software without specific prior written permission.

THIS SOFTWARE IS PROVIDED BY THE COPYRIGHT HOLDERS AND CONTRIBUTORS "AS IS" AND
ANY EXPRESS OR IMPLIED WARRANTIES, INCLUDING, BUT NOT LIMITED TO, THE IMPLIED
WARRANTIES OF MERCHANTABILITY AND FITNESS FOR A PARTICULAR PURPOSE ARE
DISCLAIMED. IN NO EVENT SHALL THE COPYRIGHT HOLDER OR CONTRIBUTORS BE LIABLE FOR ANY
DIRECT, INDIRECT, INCIDENTAL, SPECIAL, EXEMPLARY, OR CONSEQUENTIAL DAMAGES
(INCLUDING, BUT NOT LIMITED TO, PROCUREMENT OF SUBSTITUTE GOODS OR SERVICES;
LOSS OF USE, DATA, OR PROFITS; OR BUSINESS INTERRUPTION) HOWEVER CAUSED AND
ON ANY THEORY OF LIABILITY, WHETHER IN CONTRACT, STRICT LIABILITY, OR TORT
(INCLUDING NEGLIGENCE OR OTHERWISE) ARISING IN ANY WAY OUT OF THE USE OF THIS
SOFTWARE, EVEN IF ADVISED OF THE POSSIBILITY OF SUCH DAMAGE.
*/

#include "rtabmap/core/Rtabmap.h"
#include "rtabmap/core/Version.h"
#include "rtabmap/core/Features2d.h"
#include "rtabmap/core/Graph.h"
#include "rtabmap/core/Signature.h"

#include "rtabmap/core/EpipolarGeometry.h"

#include "rtabmap/core/Memory.h"
#include "rtabmap/core/VWDictionary.h"
#include "BayesFilter.h"

#include <rtabmap/utilite/ULogger.h>
#include <rtabmap/utilite/UFile.h>
#include <rtabmap/utilite/UTimer.h>
#include <rtabmap/utilite/UConversion.h>
#include <rtabmap/utilite/UMath.h>

#include "SimpleIni.h"

#include <pcl/search/kdtree.h>
#include <pcl/filters/crop_box.h>
#include <pcl/io/pcd_io.h>

#include <stdlib.h>
#include <set>

#define LOG_F "LogF.txt"
#define LOG_I "LogI.txt"

#define GRAPH_FILE_NAME "Graph.dot"


//
//
//
// =======================================================
// MAIN LOOP, see method "void Rtabmap::process();" below.
// =======================================================
//
//
//

namespace rtabmap
{

Rtabmap::Rtabmap() :
	_publishStats(Parameters::defaultRtabmapPublishStats()),
	_publishLastSignature(Parameters::defaultRtabmapPublishLastSignature()),
	_publishPdf(Parameters::defaultRtabmapPublishPdf()),
	_publishLikelihood(Parameters::defaultRtabmapPublishLikelihood()),
	_maxTimeAllowed(Parameters::defaultRtabmapTimeThr()), // 700 ms
	_maxMemoryAllowed(Parameters::defaultRtabmapMemoryThr()), // 0=inf
	_loopThr(Parameters::defaultRtabmapLoopThr()),
	_loopRatio(Parameters::defaultRtabmapLoopRatio()),
	_maxRetrieved(Parameters::defaultRtabmapMaxRetrieved()),
	_maxLocalRetrieved(Parameters::defaultRGBDMaxLocalRetrieved()),
	_statisticLogsBufferedInRAM(Parameters::defaultRtabmapStatisticLogsBufferedInRAM()),
	_statisticLogged(Parameters::defaultRtabmapStatisticLogged()),
	_statisticLoggedHeaders(Parameters::defaultRtabmapStatisticLoggedHeaders()),
	_rgbdSlamMode(Parameters::defaultRGBDEnabled()),
	_rgbdLinearUpdate(Parameters::defaultRGBDLinearUpdate()),
	_rgbdAngularUpdate(Parameters::defaultRGBDAngularUpdate()),
	_newMapOdomChangeDistance(Parameters::defaultRGBDNewMapOdomChangeDistance()),
	_globalLoopClosureIcpType(Parameters::defaultLccIcpType()),
	_poseScanMatching(Parameters::defaultRGBDPoseScanMatching()),
	_localLoopClosureDetectionTime(Parameters::defaultRGBDLocalLoopDetectionTime()),
	_localLoopClosureDetectionSpace(Parameters::defaultRGBDLocalLoopDetectionSpace()),
	_localRadius(Parameters::defaultRGBDLocalRadius()),
	_localImmunizationRatio(Parameters::defaultRGBDLocalImmunizationRatio()),
	_localDetectMaxGraphDepth(Parameters::defaultRGBDLocalLoopDetectionMaxGraphDepth()),
	_localPathFilteringRadius(Parameters::defaultRGBDLocalLoopDetectionPathFilteringRadius()),
	_localPathOdomPosesUsed(Parameters::defaultRGBDLocalLoopDetectionPathOdomPosesUsed()),
	_databasePath(""),
	_optimizeFromGraphEnd(Parameters::defaultRGBDOptimizeFromGraphEnd()),
	_reextractLoopClosureFeatures(Parameters::defaultLccReextractActivated()),
	_reextractNNType(Parameters::defaultLccReextractNNType()),
	_reextractNNDR(Parameters::defaultLccReextractNNDR()),
	_reextractFeatureType(Parameters::defaultLccReextractFeatureType()),
	_reextractMaxWords(Parameters::defaultLccReextractMaxWords()),
	_startNewMapOnLoopClosure(Parameters::defaultRtabmapStartNewMapOnLoopClosure()),
	_goalReachedRadius(Parameters::defaultRGBDGoalReachedRadius()),
	_planVirtualLinks(Parameters::defaultRGBDPlanVirtualLinks()),
	_goalsSavedInUserData(Parameters::defaultRGBDGoalsSavedInUserData()),
	_loopClosureHypothesis(0,0.0f),
	_highestHypothesis(0,0.0f),
	_lastProcessTime(0.0),
	_epipolarGeometry(0),
	_bayesFilter(0),
	_graphOptimizer(0),
	_memory(0),
	_foutFloat(0),
	_foutInt(0),
	_wDir("."),
	_mapCorrection(Transform::getIdentity()),
	_mapTransform(Transform::getIdentity()),
	_pathCurrentIndex(0),
	_pathGoalIndex(0),
	_pathTransformToGoal(Transform::getIdentity())
{
}

Rtabmap::~Rtabmap() {
	UDEBUG("");
	this->close();
}

std::string Rtabmap::getVersion()
{
	return RTABMAP_VERSION;
	return ""; // Second return only to avoid compiler warning with RTABMAP_VERSION not yet set.
}

void Rtabmap::setupLogFiles(bool overwrite)
{
	flushStatisticLogs();
	// Log files
	if(_foutFloat)
	{
		fclose(_foutFloat);
		_foutFloat = 0;
	}
	if(_foutInt)
	{
		fclose(_foutInt);
		_foutInt = 0;
	}

	if(_statisticLogged)
	{
		std::string attributes = "a+"; // append to log files
		if(overwrite)
		{
			// If a file with the same name already exists
			// its content is erased and the file is treated
			// as a new empty file.
			attributes = "w";
		}

		bool addLogFHeader = overwrite || !UFile::exists(_wDir+"/"+LOG_F);
		bool addLogIHeader = overwrite || !UFile::exists(_wDir+"/"+LOG_I);

	#ifdef _MSC_VER
		fopen_s(&_foutFloat, (_wDir+"/"+LOG_F).c_str(), attributes.c_str());
		fopen_s(&_foutInt, (_wDir+"/"+LOG_I).c_str(), attributes.c_str());
	#else
		_foutFloat = fopen((_wDir+"/"+LOG_F).c_str(), attributes.c_str());
		_foutInt = fopen((_wDir+"/"+LOG_I).c_str(), attributes.c_str());
	#endif
		// add header (column identification)
		if(_statisticLoggedHeaders && addLogFHeader && _foutFloat)
		{
			fprintf(_foutFloat, "Column headers:\n");
			fprintf(_foutFloat, " 1-Total iteration time (s)\n");
			fprintf(_foutFloat, " 2-Memory update time (s)\n");
			fprintf(_foutFloat, " 3-Retrieval time (s)\n");
			fprintf(_foutFloat, " 4-Likelihood time (s)\n");
			fprintf(_foutFloat, " 5-Posterior time (s)\n");
			fprintf(_foutFloat, " 6-Hypothesis selection time (s)\n");
			fprintf(_foutFloat, " 7-Transfer time (s)\n");
			fprintf(_foutFloat, " 8-Statistics creation time (s)\n");
			fprintf(_foutFloat, " 9-Loop closure hypothesis value\n");
			fprintf(_foutFloat, " 10-NAN\n");
			fprintf(_foutFloat, " 11-Maximum likelihood\n");
			fprintf(_foutFloat, " 12-Sum likelihood\n");
			fprintf(_foutFloat, " 13-Mean likelihood\n");
			fprintf(_foutFloat, " 14-Std dev likelihood\n");
			fprintf(_foutFloat, " 15-Virtual place hypothesis\n");
			fprintf(_foutFloat, " 16-Join trash time (s)\n");
			fprintf(_foutFloat, " 17-Weight Update (rehearsal) similarity\n");
			fprintf(_foutFloat, " 18-Empty trash time (s)\n");
			fprintf(_foutFloat, " 19-Retrieval database access time (s)\n");
			fprintf(_foutFloat, " 20-Add loop closure link time (s)\n");
		}
		if(_statisticLoggedHeaders && addLogIHeader && _foutInt)
		{
			fprintf(_foutInt, "Column headers:\n");
			fprintf(_foutInt, " 1-Loop closure ID\n");
			fprintf(_foutInt, " 2-Highest loop closure hypothesis\n");
			fprintf(_foutInt, " 3-Locations transferred\n");
			fprintf(_foutInt, " 4-NAN\n");
			fprintf(_foutInt, " 5-Words extracted from the last image\n");
			fprintf(_foutInt, " 6-Vocabulary size\n");
			fprintf(_foutInt, " 7-Working memory size\n");
			fprintf(_foutInt, " 8-Is loop closure hypothesis rejected?\n");
			fprintf(_foutInt, " 9-NAN\n");
			fprintf(_foutInt, " 10-NAN\n");
			fprintf(_foutInt, " 11-Locations retrieved\n");
			fprintf(_foutInt, " 12-Retrieval location ID\n");
			fprintf(_foutInt, " 13-Unique words extraced from last image\n");
			fprintf(_foutInt, " 14-Retrieval ID\n");
			fprintf(_foutInt, " 15-Non-null likelihood values\n");
			fprintf(_foutInt, " 16-Weight Update ID\n");
			fprintf(_foutInt, " 17-Is last location merged through Weight Update?\n");
		}

		ULOGGER_DEBUG("Log file (int)=%s", (_wDir+"/"+LOG_I).c_str());
		ULOGGER_DEBUG("Log file (float)=%s", (_wDir+"/"+LOG_F).c_str());
	}
	else
	{
		UDEBUG("Log disabled!");
	}
}

void Rtabmap::flushStatisticLogs()
{
	if(_foutFloat && _bufferedLogsF.size())
	{
		UDEBUG("_bufferedLogsF.size=%d", _bufferedLogsF.size());
		for(std::list<std::string>::iterator iter = _bufferedLogsF.begin(); iter!=_bufferedLogsF.end(); ++iter)
		{
			fprintf(_foutFloat, "%s", iter->c_str());
		}
		_bufferedLogsF.clear();
	}
	if(_foutInt && _bufferedLogsI.size())
	{
		UDEBUG("_bufferedLogsI.size=%d", _bufferedLogsI.size());
		for(std::list<std::string>::iterator iter = _bufferedLogsI.begin(); iter!=_bufferedLogsI.end(); ++iter)
		{
			fprintf(_foutInt, "%s", iter->c_str());
		}
		_bufferedLogsI.clear();
	}
}

void Rtabmap::init(const ParametersMap & parameters, const std::string & databasePath)
{
	ParametersMap::const_iterator iter;
	if((iter=parameters.find(Parameters::kRtabmapWorkingDirectory())) != parameters.end())
	{
		this->setWorkingDirectory(iter->second.c_str());
	}

	_databasePath = databasePath;
	if(!_databasePath.empty())
	{
		UASSERT(UFile::getExtension(_databasePath).compare("db") == 0);
		UINFO("Using database \"%s\".", _databasePath.c_str());
	}
	else
	{
		UWARN("Using empty database. Mapping session will not be saved.");
	}

	bool newDatabase = _databasePath.empty() || !UFile::exists(_databasePath);

	// If not exist, create a memory
	if(!_memory)
	{
		_memory = new Memory(parameters);
		_memory->init(_databasePath, false, parameters, true);
	}

	// Parse all parameters
	this->parseParameters(parameters);

	if(_databasePath.empty())
	{
		_statisticLogged = false;
	}
	setupLogFiles(newDatabase);
}

void Rtabmap::init(const std::string & configFile, const std::string & databasePath)
{
	// fill ctrl struct with values from the configuration file
	ParametersMap param;// = Parameters::defaultParameters;

	if(!configFile.empty())
	{
		ULOGGER_DEBUG("Read parameters from = %s", configFile.c_str());
		this->readParameters(configFile, param);
	}

	this->init(param, databasePath);
}

void Rtabmap::close()
{
	UINFO("");
	_highestHypothesis = std::make_pair(0,0.0f);
	_loopClosureHypothesis = std::make_pair(0,0.0f);
	_lastProcessTime = 0.0;
	_optimizedPoses.clear();
	_constraints.clear();
	_mapCorrection.setIdentity();
	_mapTransform.setIdentity();
	_lastLocalizationPose.setNull();
	this->clearPath();

	flushStatisticLogs();
	if(_foutFloat)
	{
		fclose(_foutFloat);
		_foutFloat = 0;
	}
	if(_foutInt)
	{
		fclose(_foutInt);
		_foutInt = 0;
	}

	if(_epipolarGeometry)
	{
		delete _epipolarGeometry;
		_epipolarGeometry = 0;
	}
	if(_memory)
	{
		delete _memory;
		_memory = 0;
	}
	if(_bayesFilter)
	{
		delete _bayesFilter;
		_bayesFilter = 0;
	}
	if(_graphOptimizer)
	{
		delete _graphOptimizer;
		_graphOptimizer = 0;
	}
	_databasePath.clear();
	parseParameters(Parameters::getDefaultParameters()); // reset to default parameters
	_modifiedParameters.clear();
}

void Rtabmap::parseParameters(const ParametersMap & parameters)
{
	ULOGGER_DEBUG("");
	ParametersMap::const_iterator iter;
	if((iter=parameters.find(Parameters::kRtabmapWorkingDirectory())) != parameters.end())
	{
		this->setWorkingDirectory(iter->second.c_str());
	}

	Parameters::parse(parameters, Parameters::kRtabmapPublishStats(), _publishStats);
	Parameters::parse(parameters, Parameters::kRtabmapPublishLastSignature(), _publishLastSignature);
	Parameters::parse(parameters, Parameters::kRtabmapPublishPdf(), _publishPdf);
	Parameters::parse(parameters, Parameters::kRtabmapPublishLikelihood(), _publishLikelihood);
	Parameters::parse(parameters, Parameters::kRtabmapTimeThr(), _maxTimeAllowed);
	Parameters::parse(parameters, Parameters::kRtabmapMemoryThr(), _maxMemoryAllowed);
	Parameters::parse(parameters, Parameters::kRtabmapLoopThr(), _loopThr);
	Parameters::parse(parameters, Parameters::kRtabmapLoopRatio(), _loopRatio);
	Parameters::parse(parameters, Parameters::kRtabmapMaxRetrieved(), _maxRetrieved);
	Parameters::parse(parameters, Parameters::kRGBDMaxLocalRetrieved(), _maxLocalRetrieved);
	Parameters::parse(parameters, Parameters::kRtabmapStatisticLogsBufferedInRAM(), _statisticLogsBufferedInRAM);
	Parameters::parse(parameters, Parameters::kRtabmapStatisticLogged(), _statisticLogged);
	Parameters::parse(parameters, Parameters::kRtabmapStatisticLoggedHeaders(), _statisticLoggedHeaders);
	Parameters::parse(parameters, Parameters::kRGBDEnabled(), _rgbdSlamMode);
	Parameters::parse(parameters, Parameters::kRGBDLinearUpdate(), _rgbdLinearUpdate);
	Parameters::parse(parameters, Parameters::kRGBDAngularUpdate(), _rgbdAngularUpdate);
	Parameters::parse(parameters, Parameters::kRGBDNewMapOdomChangeDistance(), _newMapOdomChangeDistance);
	Parameters::parse(parameters, Parameters::kRGBDPoseScanMatching(), _poseScanMatching);
	Parameters::parse(parameters, Parameters::kRGBDLocalLoopDetectionTime(), _localLoopClosureDetectionTime);
	Parameters::parse(parameters, Parameters::kRGBDLocalLoopDetectionSpace(), _localLoopClosureDetectionSpace);
	Parameters::parse(parameters, Parameters::kRGBDLocalRadius(), _localRadius);
	Parameters::parse(parameters, Parameters::kRGBDLocalImmunizationRatio(), _localImmunizationRatio);
	Parameters::parse(parameters, Parameters::kRGBDLocalLoopDetectionMaxGraphDepth(), _localDetectMaxGraphDepth);
	Parameters::parse(parameters, Parameters::kRGBDLocalLoopDetectionPathFilteringRadius(), _localPathFilteringRadius);
	Parameters::parse(parameters, Parameters::kRGBDLocalLoopDetectionPathOdomPosesUsed(), _localPathOdomPosesUsed);
	Parameters::parse(parameters, Parameters::kRGBDOptimizeFromGraphEnd(), _optimizeFromGraphEnd);
	Parameters::parse(parameters, Parameters::kLccReextractActivated(), _reextractLoopClosureFeatures);
	Parameters::parse(parameters, Parameters::kLccReextractNNType(), _reextractNNType);
	Parameters::parse(parameters, Parameters::kLccReextractNNDR(), _reextractNNDR);
	Parameters::parse(parameters, Parameters::kLccReextractFeatureType(), _reextractFeatureType);
	Parameters::parse(parameters, Parameters::kLccReextractMaxWords(), _reextractMaxWords);
	Parameters::parse(parameters, Parameters::kRtabmapStartNewMapOnLoopClosure(), _startNewMapOnLoopClosure);
	Parameters::parse(parameters, Parameters::kRGBDGoalReachedRadius(), _goalReachedRadius);
	Parameters::parse(parameters, Parameters::kRGBDPlanVirtualLinks(), _planVirtualLinks);
	Parameters::parse(parameters, Parameters::kRGBDGoalsSavedInUserData(), _goalsSavedInUserData);

	// RGB-D SLAM stuff
	if((iter=parameters.find(Parameters::kLccIcpType())) != parameters.end())
	{
		int icpType = std::atoi((*iter).second.c_str());
		if(icpType >= 0 && icpType <= 2)
		{
			_globalLoopClosureIcpType = icpType;
		}
		else
		{
			UERROR("Icp type must be 0, 1 or 2 (value=%d)", icpType);
		}
	}

	// By default, we create our strategies if they are not already created.
	// If they already exists, we check the parameters if a change is requested

	// Graph optimizer
	graph::Optimizer::Type optimizerType = graph::Optimizer::kTypeUndef;
	if((iter=parameters.find(Parameters::kRGBDOptimizeStrategy())) != parameters.end())
	{
		optimizerType = (graph::Optimizer::Type)std::atoi((*iter).second.c_str());
	}
	if(optimizerType!=graph::Optimizer::kTypeUndef)
	{
		UDEBUG("new detector strategy %d", int(optimizerType));
		if(_graphOptimizer)
		{
			delete _graphOptimizer;
			_graphOptimizer = 0;
		}

		_graphOptimizer = graph::Optimizer::create(optimizerType, parameters);
	}
	else if(_graphOptimizer)
	{
		_graphOptimizer->parseParameters(parameters);
	}
	else
	{
		optimizerType = (graph::Optimizer::Type)Parameters::defaultRGBDOptimizeStrategy();
		_graphOptimizer = graph::Optimizer::create(optimizerType, parameters);
	}

	if(_memory)
	{
		_memory->parseParameters(parameters);
	}

	VhStrategy vhStrategy = kVhUndef;
	// Verifying hypotheses strategy
	if((iter=parameters.find(Parameters::kRtabmapVhStrategy())) != parameters.end())
	{
		vhStrategy = (VhStrategy)std::atoi((*iter).second.c_str());
	}
	if(!_epipolarGeometry && vhStrategy == kVhEpipolar)
	{
		_epipolarGeometry = new EpipolarGeometry(parameters);
	}
	else if(_epipolarGeometry && vhStrategy == kVhNone)
	{
		delete _epipolarGeometry;
		_epipolarGeometry = 0;
	}
	else if(_epipolarGeometry)
	{
		_epipolarGeometry->parseParameters(parameters);
	}

	// Bayes filter, create one if not exists
	if(!_bayesFilter)
	{
		_bayesFilter = new BayesFilter(parameters);
	}
	else
	{
		_bayesFilter->parseParameters(parameters);
	}

	for(ParametersMap::const_iterator iter = parameters.begin(); iter!=parameters.end(); ++iter)
	{
		uInsert(_modifiedParameters, ParametersPair(iter->first, iter->second));
	}
}

int Rtabmap::getLastLocationId() const
{
	int id = 0;
	if(_memory)
	{
		id = _memory->getLastSignatureId();
	}
	return id;
}

std::list<int> Rtabmap::getWM() const
{
	std::list<int> mem;
	if(_memory)
	{
		mem = uKeysList(_memory->getWorkingMem());
		mem.remove(-1);// Ignore the virtual signature (if here)
	}
	return mem;
}

int Rtabmap::getWMSize() const
{
	if(_memory)
	{
		return (int)_memory->getWorkingMem().size()-1; // remove virtual place
	}
	return 0;
}

std::map<int, int> Rtabmap::getWeights() const
{
	std::map<int, int> weights;
	if(_memory)
	{
		weights = _memory->getWeights();
		weights.erase(-1);// Ignore the virtual signature (if here)
	}
	return weights;
}

std::set<int> Rtabmap::getSTM() const
{
	if(_memory)
	{
		return _memory->getStMem();
	}
	return std::set<int>();
}

int Rtabmap::getSTMSize() const
{
	if(_memory)
	{
		return (int)_memory->getStMem().size();
	}
	return 0;
}

int Rtabmap::getTotalMemSize() const
{
	if(_memory)
	{
		const Signature * s  =_memory->getLastWorkingSignature();
		if(s)
		{
			return s->id();
		}
	}
	return 0;
}

std::multimap<int, cv::KeyPoint> Rtabmap::getWords(int locationId) const
{
	if(_memory)
	{
		const Signature * s = _memory->getSignature(locationId);
		if(s)
		{
			return s->getWords();
		}
	}
	return std::multimap<int, cv::KeyPoint>();
}

bool Rtabmap::isInSTM(int locationId) const
{
	if(_memory)
	{
		return _memory->isInSTM(locationId);
	}
	return false;
}

bool Rtabmap::isIDsGenerated() const
{
	if(_memory)
	{
		return _memory->isIDsGenerated();
	}
	return Parameters::defaultMemGenerateIds();
}

const Statistics & Rtabmap::getStatistics() const
{
	return statistics_;
}
/*
bool Rtabmap::getMetricData(int locationId, cv::Mat & rgb, cv::Mat & depth, float & depthConstant, Transform & pose, Transform & localTransform) const
{
	if(_memory)
	{
		const Signature * s = _memory->getSignature(locationId);
		if(s && _optimizedPoses.find(s->id()) != _optimizedPoses.end())
		{
			rgb = s->getImage();
			depth = s->getDepth();
			depthConstant = s->getDepthConstant();
			pose = _optimizedPoses.at(s->id());
			localTransform = s->getLocalTransform();
			return true;
		}
	}
	return false;
}
*/
Transform Rtabmap::getPose(int locationId) const
{
	if(_memory)
	{
		const Signature * s = _memory->getSignature(locationId);
		if(s && _optimizedPoses.find(s->id()) != _optimizedPoses.end())
		{
			return _optimizedPoses.at(s->id());
		}
	}
	return Transform();
}

int Rtabmap::triggerNewMap()
{
	int mapId = -1;
	if(_memory)
	{
		mapId = _memory->incrementMapId();
		UINFO("New map triggered, new map = %d", mapId);
		_optimizedPoses.clear();
		_constraints.clear();
	}
	return mapId;
}

bool Rtabmap::labelLocation(int id, const std::string & label)
{
	if(_memory)
	{
		if(id > 0)
		{
			return _memory->labelSignature(id, label);
		}
		else if(_memory->getLastWorkingSignature())
		{
			return _memory->labelSignature(_memory->getLastWorkingSignature()->id(), label);
		}
		else
		{
			UERROR("Last signature is null! Cannot set label \"%s\"", label.c_str());
		}
	}
	return false;
}

bool Rtabmap::setUserData(int id, const std::vector<unsigned char> & data)
{
	if(_memory)
	{
		if(id > 0)
		{
			return _memory->setUserData(id, data);
		}
		else if(_memory->getLastWorkingSignature())
		{
			return _memory->setUserData(_memory->getLastWorkingSignature()->id(), data);
		}
		else
		{
			UERROR("Last signature is null! Cannot set user data!");
		}
	}
	return false;
}

void Rtabmap::generateDOTGraph(const std::string & path, int id, int margin)
{
	if(_memory)
	{
		_memory->joinTrashThread(); // make sure the trash is flushed

		if(id > 0)
		{
			std::map<int, int> ids = _memory->getNeighborsId(id, margin, -1, false);

			if(ids.size() > 0)
			{
				ids.insert(std::pair<int,int>(id, 0));
				std::set<int> idsSet;
				for(std::map<int, int>::iterator iter = ids.begin(); iter!=ids.end(); ++iter)
				{
					idsSet.insert(idsSet.end(), iter->first);
				}
				_memory->generateGraph(path, idsSet);
			}
			else
			{
				UERROR("No neighbors found for signature %d.", id);
			}
		}
		else
		{
			_memory->generateGraph(path);
		}
	}
}

void Rtabmap::generateTOROGraph(const std::string & path, bool optimized, bool global)
{
	if(_memory && _memory->getLastWorkingSignature())
	{
		std::map<int, Transform> poses;
		std::multimap<int, Link> constraints;

		if(optimized)
		{
			this->optimizeCurrentMap(_memory->getLastWorkingSignature()->id(), global, poses, &constraints);
		}
		else
		{
			std::map<int, int> ids = _memory->getNeighborsId(_memory->getLastWorkingSignature()->id(), 0, global?-1:0, true);
			_memory->getMetricConstraints(uKeysSet(ids), poses, constraints, global);
		}

		graph::TOROOptimizer::saveGraph(path, poses, constraints);
	}
}

void Rtabmap::resetMemory()
{
	_highestHypothesis = std::make_pair(0,0.0f);
	_loopClosureHypothesis = std::make_pair(0,0.0f);
	_lastProcessTime = 0.0;
	_optimizedPoses.clear();
	_constraints.clear();
	_mapCorrection.setIdentity();
	_mapTransform.setIdentity();
	_lastLocalizationPose.setNull();
	this->clearPath();

	if(_memory)
	{
		_memory->init(_databasePath, true, _modifiedParameters, true);
		if(_memory->getLastWorkingSignature())
		{
			optimizeCurrentMap(_memory->getLastWorkingSignature()->id(), false, _optimizedPoses, &_constraints);
		}
		if(_bayesFilter)
		{
			_bayesFilter->reset();
		}
	}
	else
	{
		UERROR("RTAB-Map is not initialized. No memory to reset...");
	}
	this->setupLogFiles(true);
}

//============================================================
// MAIN LOOP
//============================================================
bool Rtabmap::process(
		const SensorData & data,
		const Transform & odomPose,
		const cv::Mat & covariance)
{
	UDEBUG("");

	//============================================================
	// Initialization
	//============================================================
	UTimer timer;
	UTimer timerTotal;
	double timeMemoryUpdate = 0;
	double timeScanMatching = 0;
	double timeLocalTimeDetection = 0;
	double timeLocalSpaceDetection = 0;
	double timeCleaningNeighbors = 0;
	double timeReactivations = 0;
	double timeAddLoopClosureLink = 0;
	double timeMapOptimization = 0;
	double timeRetrievalDbAccess = 0;
	double timeLikelihoodCalculation = 0;
	double timePosteriorCalculation = 0;
	double timeHypothesesCreation = 0;
	double timeHypothesesValidation = 0;
	double timeRealTimeLimitReachedProcess = 0;
	double timeMemoryCleanup = 0;
	double timeEmptyingTrash = 0;
	double timeJoiningTrash = 0;
	double timeStatsCreation = 0;

	float hypothesisRatio = 0.0f; // Only used for statistics
	bool rejectedHypothesis = false;

	std::map<int, float> rawLikelihood;
	std::map<int, float> adjustedLikelihood;
	std::map<int, float> likelihood;
	std::map<int, int> weights;
	std::map<int, float> posterior;
	std::list<std::pair<int, float> > reactivateHypotheses;

	std::map<int, int> childCount;
	std::set<int> signaturesRetrieved;
	int localLoopClosuresInTimeFound = 0;
	bool scanMatchingSuccess = false;

	const Signature * signature = 0;
	const Signature * sLoop = 0;

	_loopClosureHypothesis = std::make_pair(0,0.0f);
	std::pair<int, float> lastHighestHypothesis = _highestHypothesis;
	_highestHypothesis = std::make_pair(0,0.0f);

	std::set<int> immunizedLocations;

	statistics_ = Statistics(); // reset

	//============================================================
	// Wait for an image...
	//============================================================
	ULOGGER_INFO("getting data...");

	timer.start();
	timerTotal.start();

	UASSERT_MSG(_memory, "RTAB-Map is not initialized!");
	UASSERT_MSG(_bayesFilter, "RTAB-Map is not initialized!");
	UASSERT_MSG(_graphOptimizer, "RTAB-Map is not initialized!");

	//============================================================
	// If RGBD SLAM is enabled, a pose must be set.
	//============================================================
	if(_rgbdSlamMode)
	{
		if(odomPose.isNull())
		{
			UERROR("RGB-D SLAM mode is enabled and no odometry is provided. "
				   "Image %d is ignored!", data.id());
			return false;
		}
		else
		{
			// Detect if the odometry is reset. If yes, trigger a new map.
			if(_memory->getLastWorkingSignature())
			{
				const Transform & lastPose = _memory->getLastWorkingSignature()->getPose(); // use raw odometry

				// look for identity
				if(!lastPose.isIdentity() && odomPose.isIdentity())
				{
					int mapId = triggerNewMap();
					UWARN("Odometry is reset (identity pose detected). Increment map id to %d!", mapId);
				}
				else if(_newMapOdomChangeDistance > 0.0)
				{
					// look for large change
					Transform lastPoseToNewPose = lastPose.inverse() * odomPose;
					float x,y,z, roll,pitch,yaw;
					lastPoseToNewPose.getTranslationAndEulerAngles(x,y,z, roll,pitch,yaw);
					if((x*x + y*y + z*z) > _newMapOdomChangeDistance*_newMapOdomChangeDistance)
					{
						int mapId = triggerNewMap();
						UWARN("Odometry is reset (large odometry change detected > %f). A new map (%d) is created! Last pose = %s, new pose = %s",
								_newMapOdomChangeDistance,
								mapId,
								lastPose.prettyPrint().c_str(),
								odomPose.prettyPrint().c_str());
					}
				}
			}
		}
	}

	//============================================================
	// Memory Update : Location creation + Add to STM + Weight Update (Rehearsal)
	//============================================================
	ULOGGER_INFO("Updating memory...");
	if(_rgbdSlamMode)
	{
		if(!_memory->update(data, odomPose, covariance, &statistics_))
		{
			return false;
		}
	}
	else
	{
		if(!_memory->update(data, Transform(), cv::Mat(), &statistics_))
		{
			return false;
		}
	}


	signature = _memory->getLastWorkingSignature();
	if(!signature)
	{
		UFATAL("Not supposed to be here...last signature is null?!?");
	}

	ULOGGER_INFO("Processing signature %d", signature->id());
	timeMemoryUpdate = timer.ticks();
	ULOGGER_INFO("timeMemoryUpdate=%fs", timeMemoryUpdate);

	//============================================================
	// Metric
	//============================================================
	bool smallDisplacement = false;
	if(_rgbdSlamMode)
	{
		//Verify if there was a rehearsal
		int rehearsedId = (int)uValue(statistics_.data(), Statistics::kMemoryRehearsal_merged(), 0.0f);
		if(rehearsedId > 0)
		{
			_optimizedPoses.erase(rehearsedId);
		}
		else if(_rgbdLinearUpdate > 0.0f && _rgbdAngularUpdate > 0.0f)
		{
			//============================================================
			// Minimum displacement required to add to Memory
			//============================================================
			const std::map<int, Link> & links = signature->getLinks();
			if(links.size() == 1)
			{
				float x,y,z, roll,pitch,yaw;
				links.begin()->second.transform().getTranslationAndEulerAngles(x,y,z, roll,pitch,yaw);
				if((_rgbdLinearUpdate==0.0f || (
					 fabs(x) < _rgbdLinearUpdate &&
					 fabs(y) < _rgbdLinearUpdate &&
					 fabs(z) < _rgbdLinearUpdate)) &&
					(_rgbdAngularUpdate==0.0f || (
					 fabs(roll) < _rgbdAngularUpdate &&
					 fabs(pitch) < _rgbdAngularUpdate &&
					 fabs(yaw) < _rgbdAngularUpdate)))
				{
					// This will disable global loop closure detection, only retrieval will be done.
					// The location will also be deleted at the end.
					smallDisplacement = true;
				}
			}
		}

		Transform newPose = _mapCorrection * signature->getPose();
		_optimizedPoses.insert(std::make_pair(signature->id(), newPose));
		_lastLocalizationPose = newPose; // used in localization mode only (path planning)

		//============================================================
		// Scan matching
		//============================================================
		if(_poseScanMatching &&
			signature->getLinks().size() == 1 &&
			!signature->sensorData().laserScanCompressed().empty() &&
			rehearsedId == 0) // don't do it if rehearsal happened
		{
			UINFO("Odometry correction by scan matching");
			int oldId = signature->getLinks().begin()->first;
			const Signature * oldS = _memory->getSignature(oldId);
			UASSERT(oldS != 0);
			std::string rejectedMsg;
			Transform guess = signature->getLinks().begin()->second.transform();
			double variance = 1.0;
			int inliers = 0;
			float inliersRatio = 0;
			Transform t = _memory->computeIcpTransform(oldId, signature->id(), guess, false, &rejectedMsg, &inliers, &variance, &inliersRatio);
			if(!t.isNull())
			{
				scanMatchingSuccess = true;
				UINFO("Scan matching: update neighbor link (%d->%d) from %s to %s",
						signature->id(),
						oldId,
						signature->getLinks().at(oldId).transform().prettyPrint().c_str(),
						t.prettyPrint().c_str());
				_memory->updateLink(signature->id(), oldId, t, variance, variance);
			}
			else
			{
				UINFO("Scan matching rejected: %s", rejectedMsg.c_str());
			}
			statistics_.addStatistic(Statistics::kOdomCorrectionAccepted(), scanMatchingSuccess?1.0f:0);
			statistics_.addStatistic(Statistics::kOdomCorrectionInliers(), inliers);
			statistics_.addStatistic(Statistics::kOdomCorrectionInliers_ratio(), inliersRatio);
			statistics_.addStatistic(Statistics::kOdomCorrectionVariance(), variance);
		}
		timeScanMatching = timer.ticks();
		ULOGGER_INFO("timeScanMatching=%fs", timeScanMatching);

		if(signature->getLinks().size() == 1)
		{
			// link should be old to new
			if(signature->id() > signature->getLinks().begin()->second.to())
			{
				Link tmp = signature->getLinks().begin()->second;
				tmp.setFrom(tmp.to());
				tmp.setTo(signature->id());
				tmp.setTransform(tmp.transform().inverse());
				_constraints.insert(std::make_pair(tmp.from(), tmp));
			}
			else
			{
				_constraints.insert(std::make_pair(signature->id(), signature->getLinks().begin()->second));
			}
		}

		//============================================================
		// Local loop closure in TIME
		//============================================================
		if(_localLoopClosureDetectionTime &&
		   rehearsedId == 0 && // don't do it if rehearsal happened
		   signature->getWords3().size())
		{
			const std::set<int> & stm = _memory->getStMem();
			for(std::set<int>::const_reverse_iterator iter = stm.rbegin(); iter!=stm.rend(); ++iter)
			{
				if(*iter != signature->id() &&
				   signature->getLinks().find(*iter) == signature->getLinks().end() &&
				   _memory->getSignature(*iter)->mapId() == signature->mapId())
				{
					std::string rejectedMsg;
					UDEBUG("Check local transform between %d and %d", signature->id(), *iter);
					double variance = 1.0;
					int inliers = -1;
					Transform transform = _memory->computeVisualTransform(*iter, signature->id(), &rejectedMsg, &inliers, &variance);
					if(!transform.isNull() && _globalLoopClosureIcpType > 0)
					{
						transform = _memory->computeIcpTransform(*iter, signature->id(), transform, _globalLoopClosureIcpType==1, &rejectedMsg, 0, &variance);
						variance = 1.0f; // ICP, set variance to 1
					}
					if(!transform.isNull())
					{
						UDEBUG("Add local loop closure in TIME (%d->%d) %s",
								signature->id(),
								*iter,
								transform.prettyPrint().c_str());
						// Add a loop constraint
						if(_memory->addLink(Link(signature->id(), *iter, Link::kLocalTimeClosure, transform, variance, variance)))
						{
							++localLoopClosuresInTimeFound;
							UINFO("Local loop closure found between %d and %d with t=%s",
									*iter, signature->id(), transform.prettyPrint().c_str());
						}
						else
						{
							UWARN("Cannot add local loop closure between %d and %d ?!?",
									*iter, signature->id());
						}
					}
					else
					{
						UINFO("Local loop closure (time) between %d and %d rejected: %s",
								*iter, signature->id(), rejectedMsg.c_str());
					}
				}
			}
		}
	}

	timeLocalTimeDetection = timer.ticks();
	UINFO("timeLocalTimeDetection=%fs", timeLocalTimeDetection);

	//============================================================
	// Bayes filter update
	//============================================================
	int previousId = signature->getLinks().size() == 1?signature->getLinks().begin()->first:0;
	// Not a bad signature, not a small displacemnt unless the previous signature didn't have a loop closure
	if(!signature->isBadSignature() && (!smallDisplacement || _memory->getLoopClosureLinks(previousId, false).size() == 0))
	{
		// If the working memory is empty, don't do the detection. It happens when it
		// is the first time the detector is started (there needs some images to
		// fill the short-time memory before a signature is added to the working memory).
		if(_memory->getWorkingMem().size())
		{
			//============================================================
			// Likelihood computation
			// Get the likelihood of the new signature
			// with all images contained in the working memory + reactivated.
			//============================================================
			ULOGGER_INFO("computing likelihood...");
			std::list<int> signaturesToCompare = uKeysList(_memory->getWorkingMem());
			rawLikelihood = _memory->computeLikelihood(signature, signaturesToCompare);

			// Adjust the likelihood (with mean and std dev)
			likelihood = rawLikelihood;
			this->adjustLikelihood(likelihood);

			timeLikelihoodCalculation = timer.ticks();
			ULOGGER_INFO("timeLikelihoodCalculation=%fs",timeLikelihoodCalculation);

			//============================================================
			// Apply the Bayes filter
			//  Posterior = Likelihood x Prior
			//============================================================
			ULOGGER_INFO("getting posterior...");

			// Compute the posterior
			posterior = _bayesFilter->computePosterior(_memory, likelihood);
			timePosteriorCalculation = timer.ticks();
			ULOGGER_INFO("timePosteriorCalculation=%fs",timePosteriorCalculation);

			// For statistics, copy weights
			if(_publishStats && (_publishLikelihood || _publishPdf))
			{
				weights = _memory->getWeights();
			}

			timer.start();
			//============================================================
			// Select the highest hypothesis
			//============================================================
			ULOGGER_INFO("creating hypotheses...");
			if(posterior.size())
			{
				for(std::map<int, float>::const_reverse_iterator iter = posterior.rbegin(); iter != posterior.rend(); ++iter)
				{
					if(iter->first > 0 && iter->second > _highestHypothesis.second)
					{
						_highestHypothesis = *iter;
					}
				}
				// With the virtual place, use sum of LC probabilities (1 - virtual place hypothesis).
				_highestHypothesis.second = 1-posterior.begin()->second;
			}
			timeHypothesesCreation = timer.ticks();
			ULOGGER_INFO("Highest hypothesis=%d, value=%f, timeHypothesesCreation=%fs", _highestHypothesis.first, _highestHypothesis.second, timeHypothesesCreation);

			if(_highestHypothesis.first > 0)
			{
				// Loop closure Threshold
				// When _loopThr=0, accept loop closure if the hypothesis is over
				// the virtual (new) place hypothesis.
				if(_highestHypothesis.second >= _loopThr)
				{
					rejectedHypothesis = true;
					if(posterior.size() <= 2)
					{
						// Ignore loop closure if there is only one loop closure hypothesis
						UDEBUG("rejected hypothesis: single hypothesis");
					}
					else if(_epipolarGeometry && !_epipolarGeometry->check(signature, _memory->getSignature(_highestHypothesis.first)))
					{
						UWARN("rejected hypothesis: by epipolar geometry");
					}
					else if(_loopRatio > 0.0f && lastHighestHypothesis.second && _highestHypothesis.second < _loopRatio*lastHighestHypothesis.second)
					{
						UWARN("rejected hypothesis: not satisfying hypothesis ratio (%f < %f * %f)",
								_highestHypothesis.second, _loopRatio, lastHighestHypothesis.second);
					}
					else if(_loopRatio > 0.0f && lastHighestHypothesis.second == 0)
					{
						UWARN("rejected hypothesis: last closure hypothesis is null (loop ratio is on)");
					}
					else
					{
						_loopClosureHypothesis = _highestHypothesis;
						rejectedHypothesis = false;
					}

					timeHypothesesValidation = timer.ticks();
					ULOGGER_INFO("timeHypothesesValidation=%fs",timeHypothesesValidation);
				}
				else if(_highestHypothesis.second < _loopRatio*lastHighestHypothesis.second)
				{
					// Used for Precision-Recall computation.
					// When analysing logs, it's convenient to know
					// if the hypothesis would be rejected if T_loop would be lower.
					rejectedHypothesis = true;
				}

				//for statistic...
				hypothesisRatio = _loopClosureHypothesis.second>0?_highestHypothesis.second/_loopClosureHypothesis.second:0;
			}
		} // if(_memory->getWorkingMemSize())
	}// !isBadSignature
	else if(!signature->isBadSignature() && smallDisplacement)
	{
		_highestHypothesis = lastHighestHypothesis;
	}

	//============================================================
	// Before retrieval, make sure the trash has finished
	//============================================================
	_memory->joinTrashThread();
	timeEmptyingTrash = _memory->getDbSavingTime();
	timeJoiningTrash = timer.ticks();
	ULOGGER_INFO("Time emptying memory trash = %fs,  joining (actual overhead) = %fs", timeEmptyingTrash, timeJoiningTrash);

	//============================================================
	// RETRIEVAL 1/3 : Loop closure neighbors reactivation
	//============================================================
	int retrievalId = _highestHypothesis.first;
	std::list<int> reactivatedIds;
	double timeGetNeighborsTimeDb = 0.0;
	double timeGetNeighborsSpaceDb = 0.0;
	int immunizedGlobally = 0;
	int immunizedLocally = 0;
	if(retrievalId > 0 )
	{
		//Load neighbors
		ULOGGER_INFO("Retrieving locations... around id=%d", retrievalId);
		int neighborhoodSize = (int)_bayesFilter->getPredictionLC().size()-1;
		UASSERT(neighborhoodSize >= 0);
		ULOGGER_DEBUG("margin=%d maxRetieved=%d", neighborhoodSize, _maxRetrieved);

		UTimer timeGetN;
		unsigned int nbLoadedFromDb = 0;
		std::set<int> reactivatedIdsSet;
		std::map<int, int> neighbors;
		int nbDirectNeighborsInDb = 0;

		// priority in time
		// Direct neighbors TIME
		ULOGGER_DEBUG("In TIME");
		neighbors = _memory->getNeighborsId(retrievalId,
				neighborhoodSize,
				_maxRetrieved,
				true,
				true,
				&timeGetNeighborsTimeDb);
		ULOGGER_DEBUG("neighbors of %d in time = %d", retrievalId, (int)neighbors.size());
		//Priority to locations near in time (direct neighbor) then by space (loop closure)
		bool firstPassDone = false; // just to avoid checking to STM after the first pass
		int m = 0;
		while(m < neighborhoodSize)
		{
			std::set<int> idsSorted;
			for(std::map<int, int>::iterator iter=neighbors.begin(); iter!=neighbors.end();)
			{
				if(!firstPassDone && _memory->isInSTM(iter->first))
				{
					neighbors.erase(iter++);
				}
				else if(iter->second == m)
				{
					if(reactivatedIdsSet.find(iter->first) == reactivatedIdsSet.end())
					{
						idsSorted.insert(iter->first);
						reactivatedIdsSet.insert(iter->first);

						if(m == 1 && _memory->getSignature(iter->first) == 0)
						{
							++nbDirectNeighborsInDb;
						}

						//immunized locations in the neighborhood from being transferred
						if(immunizedLocations.insert(iter->first).second)
						{
							++immunizedGlobally;
						}

						UDEBUG("nt=%d m=%d immunized=1", iter->first, iter->second);
					}
					neighbors.erase(iter++);
				}
				else
				{
					++iter;
				}
			}
			firstPassDone = true;
			reactivatedIds.insert(reactivatedIds.end(), idsSorted.rbegin(), idsSorted.rend());
			++m;
		}

		// neighbors SPACE, already added direct neighbors will be ignored
		ULOGGER_DEBUG("In SPACE");
		neighbors = _memory->getNeighborsId(retrievalId,
				neighborhoodSize,
				_maxRetrieved,
				true,
				false,
				&timeGetNeighborsSpaceDb);
		ULOGGER_DEBUG("neighbors of %d in space = %d", retrievalId, (int)neighbors.size());
		firstPassDone = false;
		m = 0;
		while(m < neighborhoodSize)
		{
			std::set<int> idsSorted;
			for(std::map<int, int>::iterator iter=neighbors.begin(); iter!=neighbors.end();)
			{
				if(!firstPassDone && _memory->isInSTM(iter->first))
				{
					neighbors.erase(iter++);
				}
				else if(iter->second == m)
				{
					if(reactivatedIdsSet.find(iter->first) == reactivatedIdsSet.end())
					{
						idsSorted.insert(iter->first);
						reactivatedIdsSet.insert(iter->first);

						if(m == 1 && _memory->getSignature(iter->first) == 0)
						{
							++nbDirectNeighborsInDb;
						}
						UDEBUG("nt=%d m=%d", iter->first, iter->second);
					}
					neighbors.erase(iter++);
				}
				else
				{
					++iter;
				}
			}
			firstPassDone = true;
			reactivatedIds.insert(reactivatedIds.end(), idsSorted.rbegin(), idsSorted.rend());
			++m;
		}
		ULOGGER_INFO("neighborhoodSize=%d, "
				"reactivatedIds.size=%d, "
				"nbLoadedFromDb=%d, "
				"nbDirectNeighborsInDb=%d, "
				"time=%fs (%fs %fs)",
				neighborhoodSize,
				reactivatedIds.size(),
				(int)nbLoadedFromDb,
				nbDirectNeighborsInDb,
				timeGetN.ticks(),
				timeGetNeighborsTimeDb,
				timeGetNeighborsSpaceDb);

	}

	//============================================================
	// RETRIEVAL 2/3 : Update planned path and get next nodes to retrieve
	//============================================================
	std::list<int> retrievalLocalIds;
	int maxLocalLocationsImmunized = _localImmunizationRatio * float(_memory->getWorkingMem().size());
	if(_rgbdSlamMode)
	{
		// Priority on locations on the planned path
		if(_path.size())
		{
			updateGoalIndex();

			float distanceSoFar = 0.0f;
			// immunize all nodes after current node and
			// retrieve nodes after current node in the maximum radius from the current node
			for(unsigned int i=_pathCurrentIndex; i<_path.size(); ++i)
			{
				if(_localRadius > 0.0f && i != _pathCurrentIndex)
				{
					distanceSoFar += _path[i-1].second.getDistance(_path[i].second);
				}

				if(distanceSoFar <= _localRadius)
				{
					if(_memory->getSignature(_path[i].first) != 0)
					{
						if(immunizedLocations.insert(_path[i].first).second)
						{
							++immunizedLocally;
						}
						UDEBUG("Path immunization: node %d (dist=%fm)", _path[i].first, distanceSoFar);
					}
					else if(retrievalLocalIds.size() < _maxLocalRetrieved)
					{
						UINFO("retrieval of node %d on path (dist=%fm)", _path[i].first, distanceSoFar);
						retrievalLocalIds.push_back(_path[i].first);
						// retrieved locations are automatically immunized
					}
				}
				else
				{
					UDEBUG("Stop on node %d (dist=%fm > %fm)",
							_path[i].first, distanceSoFar, _localRadius);
					break;
				}
			}
		}

		// immunize the path from the nearest local location to the current location
		if(immunizedLocally < maxLocalLocationsImmunized &&
			_memory->isIncremental()) // Can only work in mapping mode
		{
			std::map<int ,Transform> poses;
			// remove poses from STM
			for(std::map<int, Transform>::iterator iter=_optimizedPoses.begin(); iter!=_optimizedPoses.end(); ++iter)
			{
				if(!_memory->isInSTM(iter->first))
				{
					poses.insert(*iter);
				}
			}
			int nearestId = graph::findNearestNode(poses, _optimizedPoses.at(signature->id()));

			if(nearestId > 0 &&
				(_localRadius==0 ||
				 _optimizedPoses.at(signature->id()).getDistance(_optimizedPoses.at(nearestId)) < _localRadius))
			{
				std::multimap<int, int> links;
				for(std::multimap<int, Link>::iterator iter=_constraints.begin(); iter!=_constraints.end(); ++iter)
				{
					if(uContains(_optimizedPoses, iter->second.from()) && uContains(_optimizedPoses, iter->second.to()))
					{
						links.insert(std::make_pair(iter->second.from(), iter->second.to()));
						links.insert(std::make_pair(iter->second.to(), iter->second.from())); // <->
					}
				}

				std::list<std::pair<int, Transform> > path = graph::computePath(_optimizedPoses, links, nearestId, signature->id());
				if(path.size() == 0)
				{
					UWARN("Could not compute a path between %d and %d", nearestId, signature->id());
				}
				else
				{
					for(std::list<std::pair<int, Transform> >::iterator iter=path.begin();
						iter!=path.end();
						++iter)
					{
						if(immunizedLocally >= maxLocalLocationsImmunized)
						{
							UWARN("Could not immunize the whole local path (%d) between "
								  "%d and %d (max location immunized=%d). You may want "
								  "to increase RGBD/LocalImmunizationRatio (current=%f (%d of WM=%d)) "
								  "to be able to immunize longer paths.",
									(int)path.size(),
									nearestId,
									signature->id(),
									maxLocalLocationsImmunized,
									_localImmunizationRatio,
									maxLocalLocationsImmunized,
									(int)_memory->getWorkingMem().size());
							break;
						}
						else if(!_memory->isInSTM(iter->first))
						{
							if(immunizedLocations.insert(iter->first).second)
							{
								++immunizedLocally;
							}
							UDEBUG("local node %d on path immunized=1", iter->first);
						}
					}
				}
			}
		}

		// retrieval based on the nodes close the the nearest pose in WM
		// immunize closest nodes
		std::map<int, float> nearNodes = graph::getNodesInRadius(signature->id(), _optimizedPoses, _localRadius);
		// sort by distance
		std::multimap<float, int> nearNodesByDist;
		for(std::map<int, float>::iterator iter=nearNodes.begin(); iter!=nearNodes.end(); ++iter)
		{
			nearNodesByDist.insert(std::make_pair(iter->second, iter->first));
		}
		UINFO("near nodes=%d, max local immunized=%d, ratio=%f WM=%d",
				(int)nearNodesByDist.size(),
				maxLocalLocationsImmunized,
				_localImmunizationRatio,
				(int)_memory->getWorkingMem().size());
		for(std::multimap<float, int>::iterator iter=nearNodesByDist.begin();
			iter!=nearNodesByDist.end() && (retrievalLocalIds.size() < _maxLocalRetrieved || immunizedLocally < maxLocalLocationsImmunized);
			++iter)
		{
			const Signature * s = _memory->getSignature(iter->second);
			UASSERT(s!=0);
			// If there is a change of direction, better to be retrieving
			// ALL nearest signatures than only newest neighbors
			const std::map<int, Link> & links = s->getLinks();
			for(std::map<int, Link>::const_reverse_iterator jter=links.rbegin();
				jter!=links.rend() && retrievalLocalIds.size() < _maxLocalRetrieved;
				++jter)
			{
				if(_memory->getSignature(jter->first) == 0)
				{
					UINFO("retrieval of node %d on local map", jter->first);
					retrievalLocalIds.push_back(jter->first);
				}
			}
			if(!_memory->isInSTM(s->id()) && immunizedLocally < maxLocalLocationsImmunized)
			{
				if(immunizedLocations.insert(s->id()).second)
				{
					++immunizedLocally;
				}
				UDEBUG("local node %d (%f m) immunized=1", iter->second, iter->first);
			}
		}
		// well, if the maximum retrieved is not reached, look for neighbors in database
		if(retrievalLocalIds.size() < _maxLocalRetrieved)
		{
			std::set<int> retrievalLocalIdsSet(retrievalLocalIds.begin(), retrievalLocalIds.end());
			for(std::list<int>::iterator iter=retrievalLocalIds.begin();
				iter!=retrievalLocalIds.end() && retrievalLocalIds.size() < _maxLocalRetrieved;
				++iter)
			{
				std::map<int, int> ids = _memory->getNeighborsId(*iter, 2, _maxLocalRetrieved - retrievalLocalIds.size() + 1, true, false);
				for(std::map<int, int>::reverse_iterator jter=ids.rbegin();
					jter!=ids.rend() && retrievalLocalIds.size() < _maxLocalRetrieved;
					++jter)
				{
					if(_memory->getSignature(jter->first) == 0 &&
					   retrievalLocalIdsSet.find(jter->first) == retrievalLocalIdsSet.end())
					{
						UINFO("retrieval of node %d on local map", jter->first);
						retrievalLocalIds.push_back(jter->first);
						retrievalLocalIdsSet.insert(jter->first);
					}
				}
			}
		}

		// update Age of the close signatures (oldest the farthest)
		for(std::multimap<float, int>::reverse_iterator iter=nearNodesByDist.rbegin(); iter!=nearNodesByDist.rend(); ++iter)
		{
			_memory->updateAge(iter->second);
		}

		// insert them first to make sure they are loaded.
		reactivatedIds.insert(reactivatedIds.begin(), retrievalLocalIds.begin(), retrievalLocalIds.end());
	}

	//============================================================
	// RETRIEVAL 3/3 : Load signatures from the database
	//============================================================
	if(reactivatedIds.size())
	{
		// Not important if the loop closure hypothesis don't have all its neighbors loaded,
		// only a loop closure link is added...
		signaturesRetrieved = _memory->reactivateSignatures(
				reactivatedIds,
				_maxRetrieved+(unsigned int)retrievalLocalIds.size(), // add path retrieved
				timeRetrievalDbAccess);

		ULOGGER_INFO("retrieval of %d (db time = %fs)", (int)signaturesRetrieved.size(), timeRetrievalDbAccess);

		timeRetrievalDbAccess += timeGetNeighborsTimeDb + timeGetNeighborsSpaceDb;
		UINFO("total timeRetrievalDbAccess=%fs", timeRetrievalDbAccess);

		// Immunize just retrieved signatures
		immunizedLocations.insert(signaturesRetrieved.begin(), signaturesRetrieved.end());
	}
	timeReactivations = timer.ticks();
	ULOGGER_INFO("timeReactivations=%fs", timeReactivations);

	//=============================================================
	// Update loop closure links
	// (updated: place this after retrieval to be sure that neighbors of the loop closure are in RAM)
	//=============================================================
	int loopClosureVisualInliers = 0; // for statistics
	if(_loopClosureHypothesis.first>0)
	{
		//Compute transform if metric data are present
		Transform transform;
		double variance = 1;
		if(_rgbdSlamMode)
		{
			std::string rejectedMsg;
			if(_reextractLoopClosureFeatures)
			{
				ParametersMap customParameters = _modifiedParameters; // get BOW LCC parameters
				// override some parameters
				uInsert(customParameters, ParametersPair(Parameters::kMemIncrementalMemory(), "true")); // make sure it is incremental
				uInsert(customParameters, ParametersPair(Parameters::kMemRehearsalSimilarity(), "1.0")); // desactivate rehearsal
				uInsert(customParameters, ParametersPair(Parameters::kMemBinDataKept(), "false"));
				uInsert(customParameters, ParametersPair(Parameters::kMemSTMSize(), "0"));
				uInsert(customParameters, ParametersPair(Parameters::kKpIncrementalDictionary(), "true")); // make sure it is incremental
				uInsert(customParameters, ParametersPair(Parameters::kKpNewWordsComparedTogether(), "false"));
				uInsert(customParameters, ParametersPair(Parameters::kKpNNStrategy(), uNumber2Str(_reextractNNType))); // bruteforce
				uInsert(customParameters, ParametersPair(Parameters::kKpNndrRatio(), uNumber2Str(_reextractNNDR)));
				uInsert(customParameters, ParametersPair(Parameters::kKpDetectorStrategy(), uNumber2Str(_reextractFeatureType))); // FAST/BRIEF
				uInsert(customParameters, ParametersPair(Parameters::kKpWordsPerImage(), uNumber2Str(_reextractMaxWords)));
				uInsert(customParameters, ParametersPair(Parameters::kKpBadSignRatio(), "0"));
				uInsert(customParameters, ParametersPair(Parameters::kKpRoiRatios(), "0.0 0.0 0.0 0.0"));
				uInsert(customParameters, ParametersPair(Parameters::kMemGenerateIds(), "false"));

				//for(ParametersMap::iterator iter = customParameters.begin(); iter!=customParameters.end(); ++iter)
				//{
				//	UDEBUG("%s=%s", iter->first.c_str(), iter->second.c_str());
				//}

				Memory memory(customParameters);

				UTimer timeT;

				// Add signatures
				SensorData dataFrom = data;
				dataFrom.setId(signature->id());
				SensorData dataTo = _memory->getNodeData(_loopClosureHypothesis.first, true);
				UDEBUG("timeTo = %fs", timeT.ticks());

				if(!dataFrom.depthOrRightRaw().empty() &&
				   !dataTo.depthOrRightRaw().empty() &&
				   dataFrom.id() != Memory::kIdInvalid &&
				   dataTo.id() != Memory::kIdInvalid)
				{
					memory.update(dataTo);
					UDEBUG("timeUpTo = %fs", timeT.ticks());
					memory.update(dataFrom);
					UDEBUG("timeUpFrom = %fs", timeT.ticks());

					transform = memory.computeVisualTransform(dataTo.id(), dataFrom.id(), &rejectedMsg, &loopClosureVisualInliers, &variance);
					UDEBUG("timeTransform = %fs", timeT.ticks());
				}
				else
				{
					// Fallback to normal way (raw data not kept in database...)
					UWARN("Loop closure: Some images not found in memory for re-extracting "
						  "features, is Mem/RawDataKept=false? Falling back with already extracted 3D features.");
					transform = _memory->computeVisualTransform(_loopClosureHypothesis.first, signature->id(), &rejectedMsg, &loopClosureVisualInliers, &variance);
				}
			}
			else
			{
				transform = _memory->computeVisualTransform(_loopClosureHypothesis.first, signature->id(), &rejectedMsg, &loopClosureVisualInliers, &variance);
			}
			if(!transform.isNull() && _globalLoopClosureIcpType > 0)
			{
				transform = _memory->computeIcpTransform(_loopClosureHypothesis.first, signature->id(), transform, _globalLoopClosureIcpType == 1, &rejectedMsg, 0, &variance);
			}
			rejectedHypothesis = transform.isNull();
			if(rejectedHypothesis)
			{
				UINFO("Rejected loop closure %d -> %d: %s",
						_loopClosureHypothesis.first, signature->id(), rejectedMsg.c_str());
			}
		}
		if(!rejectedHypothesis)
		{
			// Make the new one the parent of the old one
			rejectedHypothesis = !_memory->addLink(Link(signature->id(), _loopClosureHypothesis.first, Link::kGlobalClosure, transform, variance, variance));
		}

		if(rejectedHypothesis)
		{
			_loopClosureHypothesis.first = 0;
		}
		else
		{
			const Signature * oldS = _memory->getSignature(_loopClosureHypothesis.first);
			UASSERT(oldS != 0);
			// Old map -> new map, used for localization correction on loop closure
			_mapTransform = oldS->getPose() * transform.inverse() * signature->getPose().inverse();
		}
	}

	timeAddLoopClosureLink = timer.ticks();
	ULOGGER_INFO("timeAddLoopClosureLink=%fs", timeAddLoopClosureLink);

	int localSpaceClosuresAddedVisually = 0;
	int localSpaceClosuresAddedByICPOnly = 0;
	int lastLocalSpaceClosureId = 0;
	int localSpacePaths = 0;
	if(_localLoopClosureDetectionSpace &&
	   _localRadius > 0)
	{
		if(_graphOptimizer->iterations() == 0)
		{
			UWARN("Cannot do local loop closure detection in space if graph optimization is disabled!");
		}
		else if(_memory->isIncremental() || _loopClosureHypothesis.first == 0)
		{
			// In localization mode, no need to check local loop
			// closures if we are already localized by a global closure.

			// don't do it if it is a small displacement unless the previous signature didn't have a loop closure
			if(!smallDisplacement || _memory->getLoopClosureLinks(previousId, false).size() == 0)
			{

				//============================================================
				// LOCAL LOOP CLOSURE SPACE
				//============================================================

				//
				// 1) compare visually with nearest locations
				//
				float r = _localRadius;
				if(_localPathFilteringRadius > 0 && _localPathFilteringRadius<_localRadius)
				{
					r = _localPathFilteringRadius;
				}

				std::map<int, float> nearestIds;
				if(_memory->isIncremental())
				{
					nearestIds = _memory->getNeighborsIdRadius(signature->id(), r, _optimizedPoses, _localDetectMaxGraphDepth);
				}
				else
				{
					nearestIds = graph::getNodesInRadius(signature->id(), _optimizedPoses, r);
				}
				std::map<int, Transform> nearestPoses;
				for(std::map<int, float>::iterator iter=nearestIds.begin(); iter!=nearestIds.end(); ++iter)
				{
					nearestPoses.insert(std::make_pair(iter->first, _optimizedPoses.at(iter->first)));
				}
				// segment poses by paths, only one detection per path
				std::list<std::map<int, Transform> > nearestPaths = getPaths(nearestPoses);
				for(std::list<std::map<int, Transform> >::iterator iter=nearestPaths.begin();
					iter!=nearestPaths.end() && (_memory->isIncremental() || lastLocalSpaceClosureId == 0);
					++iter)
				{
					std::map<int, Transform> & path = *iter;
					UASSERT(path.size());
					//find the nearest pose on the path
					int nearestId = rtabmap::graph::findNearestNode(path, _optimizedPoses.at(signature->id()));
					UASSERT(nearestId > 0);

					// nearest pose must not be linked to current location, and not in STM
					if(!signature->hasLink(nearestId) &&
					   _memory->getStMem().find(nearestId) == _memory->getStMem().end())
					{
						double variance = 1.0;
						Transform transform;
						if(_reextractLoopClosureFeatures)
						{
							ParametersMap customParameters = _modifiedParameters; // get BOW LCC parameters
							// override some parameters
							uInsert(customParameters, ParametersPair(Parameters::kMemIncrementalMemory(), "true")); // make sure it is incremental
							uInsert(customParameters, ParametersPair(Parameters::kMemRehearsalSimilarity(), "1.0")); // desactivate rehearsal
							uInsert(customParameters, ParametersPair(Parameters::kMemBinDataKept(), "false"));
							uInsert(customParameters, ParametersPair(Parameters::kMemSTMSize(), "0"));
							uInsert(customParameters, ParametersPair(Parameters::kKpIncrementalDictionary(), "true")); // make sure it is incremental
							uInsert(customParameters, ParametersPair(Parameters::kKpNewWordsComparedTogether(), "false"));
							uInsert(customParameters, ParametersPair(Parameters::kKpNNStrategy(), uNumber2Str(_reextractNNType))); // bruteforce
							uInsert(customParameters, ParametersPair(Parameters::kKpNndrRatio(), uNumber2Str(_reextractNNDR)));
							uInsert(customParameters, ParametersPair(Parameters::kKpDetectorStrategy(), uNumber2Str(_reextractFeatureType))); // FAST/BRIEF
							uInsert(customParameters, ParametersPair(Parameters::kKpWordsPerImage(), uNumber2Str(_reextractMaxWords)));
							uInsert(customParameters, ParametersPair(Parameters::kKpBadSignRatio(), "0"));
							uInsert(customParameters, ParametersPair(Parameters::kKpRoiRatios(), "0.0 0.0 0.0 0.0"));
							uInsert(customParameters, ParametersPair(Parameters::kMemGenerateIds(), "false"));

							//for(ParametersMap::iterator iter = customParameters.begin(); iter!=customParameters.end(); ++iter)
							//{
							//	UDEBUG("%s=%s", iter->first.c_str(), iter->second.c_str());
							//}

							Memory memory(customParameters);

							UTimer timeT;

							// Add signatures
							SensorData dataFrom = data;
							dataFrom.setId(signature->id());
							SensorData dataTo = _memory->getNodeData(nearestId, true);
							UDEBUG("timeTo = %fs", timeT.ticks());

							if(!dataFrom.depthOrRightRaw().empty() &&
							   !dataTo.depthOrRightRaw().empty() &&
							   dataFrom.id() != Memory::kIdInvalid &&
							   dataTo.id() != Memory::kIdInvalid)
							{
								memory.update(dataTo);
								UDEBUG("timeUpTo = %fs", timeT.ticks());
								memory.update(dataFrom);
								UDEBUG("timeUpFrom = %fs", timeT.ticks());

								transform = memory.computeVisualTransform(dataTo.id(), dataFrom.id(), 0, 0, &variance);
								UDEBUG("timeTransform = %fs", timeT.ticks());
							}
							else
							{
								// Fallback to normal way (raw data not kept in database...)
								UWARN("Loop closure: Some images not found in memory for re-extracting "
									  "features, is Mem/RawDataKept=false? Falling back with already extracted 3D features.");
								transform = _memory->computeVisualTransform(nearestId, signature->id(), 0, 0, &variance);
							}
						}
						else
						{
							transform = _memory->computeVisualTransform(nearestId, signature->id(), 0, 0, &variance);
						}
						if(!transform.isNull() && _globalLoopClosureIcpType > 0)
						{
							transform  = _memory->computeIcpTransform(nearestId, signature->id(), transform, _globalLoopClosureIcpType == 1, 0, 0, &variance);
						}
						if(!transform.isNull())
						{
							UINFO("[Visual] Add local loop closure in SPACE (%d->%d) %s",
									signature->id(),
									nearestId,
									transform.prettyPrint().c_str());
							_memory->addLink(Link(signature->id(), nearestId, Link::kLocalSpaceClosure, transform, variance, variance));

							if(_loopClosureHypothesis.first == 0)
							{
								// Old map -> new map, used for localization correction on loop closure
								const Signature * oldS = _memory->getSignature(nearestId);
								UASSERT(oldS != 0);
								_mapTransform = oldS->getPose() * transform.inverse() * signature->getPose().inverse();
								++localSpaceClosuresAddedVisually;
								lastLocalSpaceClosureId = nearestId;
							}
						}
					}
				}

				//
				// 2) compare locally with nearest locations by scan matching
				//
				if( !signature->sensorData().laserScanCompressed().empty() &&
					(_memory->isIncremental() || lastLocalSpaceClosureId == 0))
				{
					// In localization mode, no need to check local loop
					// closures if we are already localized by at least one
					// local visual closure above.

					std::map<int, Transform> forwardPoses;
					forwardPoses = this->getForwardWMPoses(
							signature->id(),
							0,
							_localRadius,
							_localDetectMaxGraphDepth);

					std::list<std::map<int, Transform> > forwardPaths = getPaths(forwardPoses);
					localSpacePaths = (int)forwardPaths.size();

					for(std::list<std::map<int, Transform> >::iterator iter=forwardPaths.begin();
							iter!=forwardPaths.end() && (_memory->isIncremental() || lastLocalSpaceClosureId == 0);
							++iter)
					{
						std::map<int, Transform> & path = *iter;
						UASSERT(path.size());

						//find the nearest pose on the path
						int nearestId = rtabmap::graph::findNearestNode(path, _optimizedPoses.at(signature->id()));
						UASSERT(nearestId > 0);

						// nearest pose must be close and not linked to current location
						if(!signature->hasLink(nearestId) &&
						   (_localPathFilteringRadius <= 0.0f ||
							_optimizedPoses.at(signature->id()).getDistanceSquared(_optimizedPoses.at(nearestId)) < _localPathFilteringRadius*_localPathFilteringRadius))
						{
							// Assemble scans in the path and do ICP only
							if(_localPathOdomPosesUsed)
							{
								//optimize the path's poses locally
								path = optimizeGraph(nearestId, uKeysSet(path), false);
								// transform local poses in optimized graph referential
								Transform t = _optimizedPoses.at(nearestId) * path.at(nearestId).inverse();
								for(std::map<int, Transform>::iterator jter=path.begin(); jter!=path.end(); ++jter)
								{
									jter->second = t * jter->second;
								}
							}
							if(_localPathFilteringRadius > 0.0f)
							{
								// path filtering
								std::map<int, Transform> filteredPath = graph::radiusPosesFiltering(path, _localPathFilteringRadius, CV_PI, true);
								// make sure the nearest and farthest poses are still here
								filteredPath.insert(*path.find(nearestId));
								filteredPath.insert(*path.begin());
								filteredPath.insert(*path.rbegin());
								path = filteredPath;
							}

							if(path.size() > 2) // more than current+nearest
							{
								// add current node to poses
								path.insert(std::make_pair(signature->id(), _optimizedPoses.at(signature->id())));
								//The nearest will be the reference for a loop closure transform
								if(signature->getLinks().find(nearestId) == signature->getLinks().end())
								{
									Transform transform = _memory->computeScanMatchingTransform(signature->id(), nearestId, path, 0, 0, 0);
									if(!transform.isNull())
									{
										UINFO("[Scan matching] Add local loop closure in SPACE (%d->%d) %s",
												signature->id(),
												nearestId,
												transform.prettyPrint().c_str());
										// set Identify covariance for laser scan matching only
										_memory->addLink(Link(signature->id(), nearestId, Link::kLocalSpaceClosure, transform, 1, 1));

										++localSpaceClosuresAddedByICPOnly;

										// no local loop closure added visually
										if(localSpaceClosuresAddedVisually == 0 && _loopClosureHypothesis.first == 0)
										{
											// Old map -> new map, used for localization correction on loop closure
											const Signature * oldS = _memory->getSignature(nearestId);
											UASSERT(oldS != 0);
											_mapTransform = oldS->getPose() * transform.inverse() * signature->getPose().inverse();
											lastLocalSpaceClosureId = nearestId;
										}
									}
								}
							}
						}
					}
				}
			}
		}
	}
	timeLocalSpaceDetection = timer.ticks();
	ULOGGER_INFO("timeLocalSpaceDetection=%fs", timeLocalSpaceDetection);

	//============================================================
	// Optimize map graph
	//============================================================
	if(_rgbdSlamMode &&
		(_loopClosureHypothesis.first>0 ||				// can be different map of the current one
		 localLoopClosuresInTimeFound>0 || 	// only same map of the current one
		 scanMatchingSuccess || 			// only same map of the current one
		 lastLocalSpaceClosureId>0 || 	    // can be different map of the current one
		 signaturesRetrieved.size()))  		// can be different map of the current one
	{
		if(_memory->isIncremental())
		{
			UINFO("Update map correction: SLAM mode");
			// SLAM mode!
			optimizeCurrentMap(signature->id(), false, _optimizedPoses, &_constraints);
			UASSERT(_optimizedPoses.find(signature->id()) != _optimizedPoses.end());

			// Update map correction, it should be identify when optimizing from the last node
			_mapCorrection = _optimizedPoses.at(signature->id()) * signature->getPose().inverse();
			_mapTransform.setIdentity(); // reset mapTransform (used for localization only)
			_lastLocalizationPose = _optimizedPoses.at(signature->id()); // update in case we switch to localization mode
			if(_mapCorrection.getNormSquared() > 0.001f && _optimizeFromGraphEnd)
			{
				UERROR("Map correction should be identity when optimizing from the last node. T=%s", _mapCorrection.prettyPrint().c_str());
			}
		}
		else if(_loopClosureHypothesis.first > 0 || lastLocalSpaceClosureId > 0 || signaturesRetrieved.size())
		{
			UINFO("Update map correction: Localization mode");
			int oldId = _loopClosureHypothesis.first>0?_loopClosureHypothesis.first:lastLocalSpaceClosureId?lastLocalSpaceClosureId:_highestHypothesis.first;
			UASSERT(oldId != 0);
			if(signaturesRetrieved.size() || _optimizedPoses.find(oldId) == _optimizedPoses.end())
			{
				// update optimized poses
				optimizeCurrentMap(oldId, false, _optimizedPoses, &_constraints);
			}
			UASSERT(_optimizedPoses.find(oldId) != _optimizedPoses.end());

			// Localization mode! only update map correction
			const Signature * oldS = _memory->getSignature(oldId);
			UASSERT(oldS != 0);
			Transform correction = _optimizedPoses.at(oldId) * oldS->getPose().inverse();
			_mapCorrection = correction * _mapTransform;
			_lastLocalizationPose = _mapCorrection * signature->getPose();
		}
		else
		{
			UERROR("Not supposed to be here!");
		}
	}

	timeMapOptimization = timer.ticks();
	ULOGGER_INFO("timeMapOptimization=%fs", timeMapOptimization);

	//============================================================
	// Add virtual links if a path is activated
	//============================================================
	if(_path.size())
	{
		// Add a virtual loop closure link to keep the path linked to local map
		if( signature->id() != _path[_pathCurrentIndex].first &&
			!signature->hasLink(_path[_pathCurrentIndex].first) &&
			uContains(_optimizedPoses, _path[_pathCurrentIndex].first))
		{
			Transform virtualLoop = _optimizedPoses.at(signature->id()).inverse() * _optimizedPoses.at(_path[_pathCurrentIndex].first);
			if(_localRadius > 0.0f && virtualLoop.getNorm() < _localRadius)
			{
				_memory->addLink(Link(signature->id(), _path[_pathCurrentIndex].first, Link::kVirtualClosure, virtualLoop, 100, 100)); // set high variance
			}
		}
	}

	//============================================================
	// Prepare statistics
	//============================================================
	// Data used for the statistics event and for the log files
	int dictionarySize = 0;
	int refWordsCount = 0;
	int refUniqueWordsCount = 0;
	int lcHypothesisReactivated = 0;
	float rehearsalValue = uValue(statistics_.data(), Statistics::kMemoryRehearsal_sim(), 0.0f);
	int rehearsalMaxId = (int)uValue(statistics_.data(), Statistics::kMemoryRehearsal_merged(), 0.0f);
	sLoop = _memory->getSignature(_loopClosureHypothesis.first?_loopClosureHypothesis.first:lastLocalSpaceClosureId?lastLocalSpaceClosureId:_highestHypothesis.first);
	if(sLoop)
	{
		lcHypothesisReactivated = sLoop->isSaved()?1.0f:0.0f;
	}
	dictionarySize = (int)_memory->getVWDictionary()->getVisualWords().size();
	refWordsCount = (int)signature->getWords().size();
	refUniqueWordsCount = (int)uUniqueKeys(signature->getWords()).size();

	// Posterior is empty if a bad signature is detected
	float vpHypothesis = posterior.size()?posterior.at(Memory::kIdVirtual):0.0f;

	// prepare statistics
	if(_loopClosureHypothesis.first || _publishStats)
	{
		ULOGGER_INFO("sending stats...");
		statistics_.setRefImageId(signature->id());
		if(_loopClosureHypothesis.first != Memory::kIdInvalid)
		{
			statistics_.setLoopClosureId(_loopClosureHypothesis.first);
			ULOGGER_INFO("Loop closure detected! With id=%d", _loopClosureHypothesis.first);
		}
		if(_publishStats)
		{
			ULOGGER_INFO("send all stats...");
			statistics_.setExtended(1);

			statistics_.addStatistic(Statistics::kLoopAccepted_hypothesis_id(), _loopClosureHypothesis.first);
			statistics_.addStatistic(Statistics::kLoopHighest_hypothesis_id(), _highestHypothesis.first);
			statistics_.addStatistic(Statistics::kLoopHighest_hypothesis_value(), _highestHypothesis.second);
			statistics_.addStatistic(Statistics::kLoopHypothesis_reactivated(), lcHypothesisReactivated);
			statistics_.addStatistic(Statistics::kLoopVp_hypothesis(), vpHypothesis);
			statistics_.addStatistic(Statistics::kLoopReactivateId(), retrievalId);
			statistics_.addStatistic(Statistics::kLoopHypothesis_ratio(), hypothesisRatio);
			statistics_.addStatistic(Statistics::kLoopVisualInliers(), loopClosureVisualInliers);
			statistics_.addStatistic(Statistics::kLoopLast_id(), _memory->getLastGlobalLoopClosureId());

			statistics_.addStatistic(Statistics::kLocalLoopTime_closures(), localLoopClosuresInTimeFound);
			statistics_.addStatistic(Statistics::kLocalLoopSpace_closures_added_visually(), localSpaceClosuresAddedVisually);
			statistics_.addStatistic(Statistics::kLocalLoopSpace_closures_added_icp_only(), localSpaceClosuresAddedByICPOnly);
			statistics_.addStatistic(Statistics::kLocalLoopSpace_paths(), localSpacePaths);
			statistics_.addStatistic(Statistics::kLocalLoopSpace_last_closure_id(), lastLocalSpaceClosureId);
			statistics_.setLocalLoopClosureId(lastLocalSpaceClosureId);
			if(_loopClosureHypothesis.first || lastLocalSpaceClosureId)
			{
				UASSERT(uContains(sLoop->getLinks(), signature->id()));
				UINFO("Set loop closure transform = %s", sLoop->getLinks().at(signature->id()).transform().prettyPrint().c_str());
				statistics_.setLoopClosureTransform(sLoop->getLinks().at(signature->id()).transform());
			}
			statistics_.setMapCorrection(_mapCorrection);
			UINFO("Set map correction = %s", _mapCorrection.prettyPrint().c_str());

			// Set local graph
			if(!_rgbdSlamMode)
			{
				// no optimization on appearance-only mode, create a local graph
				std::map<int, int> ids = _memory->getNeighborsId(signature->id(), 0, 0, true);
				std::map<int, Transform> poses;
				std::map<int, int> mapIds;
				std::map<int, std::string> labels;
				std::map<int, double> stamps;
				std::map<int, std::vector<unsigned char> > userDatas;
				std::multimap<int, Link> constraints;
				_memory->getMetricConstraints(uKeysSet(ids), poses, constraints, false);
				for(std::map<int, Transform>::iterator iter=poses.begin(); iter!=poses.end(); ++iter)
				{
					Transform odomPose;
					int weight = -1;
					int mapId = -1;
					std::string label;
					double stamp = 0;
					std::vector<unsigned char> userData;
					_memory->getNodeInfo(iter->first, odomPose, mapId, weight, label, stamp, userData, false);
					mapIds.insert(std::make_pair(iter->first, mapId));
					labels.insert(std::make_pair(iter->first, label));
					stamps.insert(std::make_pair(iter->first, stamp));
					userDatas.insert(std::make_pair(iter->first, userData));
				}
				statistics_.setPoses(poses);
				statistics_.setConstraints(constraints);
				statistics_.setMapIds(mapIds);
				statistics_.setLabels(labels);
				statistics_.setStamps(stamps);
				statistics_.setUserDatas(userDatas);
			}
			else // RGBD-SLAM mode
			{
				//see after transfer below
			}

			// timings...
			statistics_.addStatistic(Statistics::kTimingMemory_update(), timeMemoryUpdate*1000);
			statistics_.addStatistic(Statistics::kTimingScan_matching(), timeScanMatching*1000);
			statistics_.addStatistic(Statistics::kTimingLocal_detection_TIME(), timeLocalTimeDetection*1000);
			statistics_.addStatistic(Statistics::kTimingLocal_detection_SPACE(), timeLocalSpaceDetection*1000);
			statistics_.addStatistic(Statistics::kTimingReactivation(), timeReactivations*1000);
			statistics_.addStatistic(Statistics::kTimingAdd_loop_closure_link(), timeAddLoopClosureLink*1000);
			statistics_.addStatistic(Statistics::kTimingMap_optimization(), timeMapOptimization*1000);
			statistics_.addStatistic(Statistics::kTimingLikelihood_computation(), timeLikelihoodCalculation*1000);
			statistics_.addStatistic(Statistics::kTimingPosterior_computation(), timePosteriorCalculation*1000);
			statistics_.addStatistic(Statistics::kTimingHypotheses_creation(), timeHypothesesCreation*1000);
			statistics_.addStatistic(Statistics::kTimingHypotheses_validation(), timeHypothesesValidation*1000);
			statistics_.addStatistic(Statistics::kTimingCleaning_neighbors(), timeCleaningNeighbors*1000);

			// retrieval
			statistics_.addStatistic(Statistics::kMemorySignatures_retrieved(), (float)signaturesRetrieved.size());

			// Surf specific parameters
			statistics_.addStatistic(Statistics::kKeypointDictionary_size(), dictionarySize);

			//Epipolar geometry constraint
			statistics_.addStatistic(Statistics::kLoopRejectedHypothesis(), rejectedHypothesis?1.0f:0);

			if(_publishLastSignature)
			{
				statistics_.setSignature(*signature);
			}

			if(_publishLikelihood || _publishPdf)
			{
				// Child count by parent signature on the root of the memory ... for statistics
				statistics_.setWeights(weights);
				if(_publishPdf)
				{
					statistics_.setPosterior(posterior);
				}
				if(_publishLikelihood)
				{
					statistics_.setLikelihood(likelihood);
					statistics_.setRawLikelihood(rawLikelihood);
				}
			}

			// Path
			if(_path.size())
			{
				statistics_.setLocalPath(this->getPathNextNodes());
				statistics_.setCurrentGoalId(this->getPathCurrentGoalId());
			}
		}

		timeStatsCreation = timer.ticks();
		ULOGGER_INFO("Time creating stats = %f...", timeStatsCreation);
	}

	//By default, remove all signatures with a loop closure link if they are not in reactivateIds
	//This will also remove rehearsed signatures
	std::list<int> signaturesRemoved = _memory->cleanup();
	timeMemoryCleanup = timer.ticks();
	ULOGGER_INFO("timeMemoryCleanup = %fs... %d signatures removed", timeMemoryCleanup, (int)signaturesRemoved.size());

	// If this option activated, add new nodes only if there are linked with a previous map.
	// Used when rtabmap is first started, it will wait a
	// global loop closure detection before starting the new map,
	// otherwise it deletes the current node.
	if(_startNewMapOnLoopClosure &&
		_memory->isIncremental() &&              // only in mapping mode
		signature->getLinks().size() == 0 &&     // alone in the current map
		_memory->getWorkingMem().size()>1)       // The working memory should not be empty
	{
		UWARN("Ignoring location %d because a global loop closure is required before starting a new map!",
				signature->id());
		signaturesRemoved.push_back(signature->id());
		_memory->deleteLocation(signature->id());
	}
	else if(smallDisplacement && _loopClosureHypothesis.first == 0 && lastLocalSpaceClosureId == 0)
	{
		// Don't delete the location if a loop closure is detected
		UINFO("Ignoring location %d because the displacement is too small! (d=%f a=%f)",
			  signature->id(), _rgbdLinearUpdate, _rgbdAngularUpdate);
		// If there is a too small displacement, remove the node
		signaturesRemoved.push_back(signature->id());
		_memory->deleteLocation(signature->id());
	}

	// Pass this point signature should not be used, since it could have been transferred...
	signature = 0;

	//============================================================
	// TRANSFER
	//============================================================
	// If time allowed for the detection exceeds the limit of
	// real-time, move the oldest signature with less frequency
	// entry (from X oldest) from the short term memory to the
	// long term memory.
	//============================================================
	double totalTime = timerTotal.ticks();
	ULOGGER_INFO("Total time processing = %fs...", totalTime);
	timer.start();
	if((_maxTimeAllowed != 0 && totalTime*1000>_maxTimeAllowed) ||
		(_maxMemoryAllowed != 0 && _memory->getWorkingMem().size() > _maxMemoryAllowed))
	{
		ULOGGER_INFO("Removing old signatures because time limit is reached %f>%f or memory is reached %d>%d...", totalTime*1000, _maxTimeAllowed, _memory->getWorkingMem().size(), _maxMemoryAllowed);
		std::list<int> transferred = _memory->forget(immunizedLocations);
		signaturesRemoved.insert(signaturesRemoved.end(), transferred.begin(), transferred.end());
	}
	_lastProcessTime = totalTime;

	//Remove optimized poses from signatures transferred
	if(signaturesRemoved.size() && (_optimizedPoses.size() || _constraints.size()))
	{
		//refresh the local map because some transferred nodes may have broken the tree
		if(_memory->getLastWorkingSignature())
		{
			std::map<int, int> ids = _memory->getNeighborsId(_memory->getLastWorkingSignature()->id(), 0, 0, true);
			for(std::map<int, Transform>::iterator iter=_optimizedPoses.begin(); iter!=_optimizedPoses.end();)
			{
				if(!uContains(ids, iter->first))
				{
					_optimizedPoses.erase(iter++);
				}
				else
				{
					++iter;
				}
			}
			for(std::multimap<int, Link>::iterator iter=_constraints.begin(); iter!=_constraints.end();)
			{
				if(!uContains(ids, iter->second.from()) || !uContains(ids, iter->second.to()))
				{
					_constraints.erase(iter++);
				}
				else
				{
					++iter;
				}
			}
		}
		else
		{
			_optimizedPoses.clear();
			_constraints.clear();
		}
	}


	timeRealTimeLimitReachedProcess = timer.ticks();
	ULOGGER_INFO("Time limit reached processing = %f...", timeRealTimeLimitReachedProcess);

	//==============================================================
	// Finalize statistics and log files
	//==============================================================
	if(_publishStats)
	{
		statistics_.addStatistic(Statistics::kTimingStatistics_creation(), timeStatsCreation*1000);
		statistics_.addStatistic(Statistics::kTimingTotal(), totalTime*1000);
		statistics_.addStatistic(Statistics::kTimingForgetting(), timeRealTimeLimitReachedProcess*1000);
		statistics_.addStatistic(Statistics::kTimingJoining_trash(), timeJoiningTrash*1000);
		statistics_.addStatistic(Statistics::kTimingEmptying_trash(), timeEmptyingTrash*1000);
		statistics_.addStatistic(Statistics::kTimingMemory_cleanup(), timeMemoryCleanup*1000);

		// Transfer
		statistics_.addStatistic(Statistics::kMemorySignatures_removed(), signaturesRemoved.size());
		statistics_.addStatistic(Statistics::kMemoryImmunized_globally(), immunizedGlobally);
		statistics_.addStatistic(Statistics::kMemoryImmunized_locally(), immunizedLocally);
		statistics_.addStatistic(Statistics::kMemoryImmunized_locally_max(), maxLocalLocationsImmunized);

		// place after transfer because the memory/local graph may have changed
		statistics_.addStatistic(Statistics::kMemoryWorking_memory_size(), _memory->getWorkingMem().size());
		statistics_.addStatistic(Statistics::kMemoryShort_time_memory_size(), _memory->getStMem().size());
		statistics_.addStatistic(Statistics::kMemoryLocal_graph_size(), _optimizedPoses.size());

		if(_rgbdSlamMode)
		{
			std::map<int, int> mapIds;
			std::map<int, std::string> labels;
			std::map<int, double> stamps;
			std::map<int, std::vector<unsigned char> > userDatas;
			for(std::map<int, Transform>::iterator iter=_optimizedPoses.begin(); iter!=_optimizedPoses.end(); ++iter)
			{
				Transform odomPose;
				int weight = -1;
				int mapId = -1;
				std::string label;
				double stamp = 0;
				std::vector<unsigned char> userData;
				_memory->getNodeInfo(iter->first, odomPose, mapId, weight, label, stamp, userData, true);
				mapIds.insert(std::make_pair(iter->first, mapId));
				labels.insert(std::make_pair(iter->first, label));
				stamps.insert(std::make_pair(iter->first, stamp));
				userDatas.insert(std::make_pair(iter->first, userData));
			}
			statistics_.setPoses(_optimizedPoses);
			statistics_.setConstraints(_constraints);
			statistics_.setMapIds(mapIds);
			statistics_.setLabels(labels);
			statistics_.setStamps(stamps);
			statistics_.setUserDatas(userDatas);
		}

	}

	//Start trashing
	_memory->emptyTrash();

	// Log info...
	// TODO : use a specific class which will handle the RtabmapEvent
	if(_foutFloat && _foutInt)
	{
		std::string logF = uFormat("%f %f %f %f %f %f %f %f %f %f %f %f %f %f %f %f %f %f %f %f %f\n",
									totalTime,
									timeMemoryUpdate,
									timeReactivations,
									timeLikelihoodCalculation,
									timePosteriorCalculation,
									timeHypothesesCreation,
									timeHypothesesValidation,
									timeRealTimeLimitReachedProcess,
									timeStatsCreation,
									_highestHypothesis.second,
									0.0f,
									0.0f,
									0.0f,
									0.0f,
									0.0f,
									vpHypothesis,
									timeJoiningTrash,
									rehearsalValue,
									timeEmptyingTrash,
									timeRetrievalDbAccess,
									timeAddLoopClosureLink);
		std::string logI = uFormat("%d %d %d %d %d %d %d %d %d %d %d %d %d %d %d %d %d\n",
									_loopClosureHypothesis.first,
									_highestHypothesis.first,
									(int)signaturesRemoved.size(),
									0,
									refWordsCount,
									dictionarySize,
									int(_memory->getWorkingMem().size()),
									rejectedHypothesis?1:0,
									0,
									0,
									int(signaturesRetrieved.size()),
									lcHypothesisReactivated,
									refUniqueWordsCount,
									retrievalId,
									0.0f,
									rehearsalMaxId,
									rehearsalMaxId>0?1:0);
		if(_statisticLogsBufferedInRAM)
		{
			_bufferedLogsF.push_back(logF);
			_bufferedLogsI.push_back(logI);
		}
		else
		{
			if(_foutFloat)
			{
				fprintf(_foutFloat, "%s", logF.c_str());
			}
			if(_foutInt)
			{
				fprintf(_foutInt, "%s", logI.c_str());
			}
		}
		UINFO("Time logging = %f...", timer.ticks());
		//ULogger::flush();
	}
	UDEBUG("End process");

	return true;
}

bool Rtabmap::process(const cv::Mat & image, int id)
{
	return this->process(SensorData(image, id), Transform());
}

// SETTERS
void Rtabmap::setTimeThreshold(float maxTimeAllowed)
{
	//must be positive, 0 mean inf time allowed (no time limit)
	_maxTimeAllowed = maxTimeAllowed;
	if(_maxTimeAllowed < 0)
	{
		ULOGGER_WARN("maxTimeAllowed < 0, then setting it to 0 (inf).");
		_maxTimeAllowed = 0;
	}
	else if(_maxTimeAllowed > 0.0f && _maxTimeAllowed < 1.0f)
	{
		ULOGGER_WARN("Time threshold set to %fms, it is not in seconds!", _maxTimeAllowed);
	}
}

void Rtabmap::setWorkingDirectory(std::string path)
{
	if(!path.empty() && UDirectory::exists(path))
	{
		ULOGGER_DEBUG("Comparing new working directory path \"%s\" with \"%s\"", path.c_str(), _wDir.c_str());
		if(path.compare(_wDir) != 0)
		{
			_wDir = path;
			if(_memory)
			{
				this->resetMemory();
			}
			else
			{
				setupLogFiles();
			}
		}
	}
	else
	{
		ULOGGER_ERROR("Directory \"%s\" doesn't exist!", path.c_str());
	}
}

void Rtabmap::rejectLoopClosure(int oldId, int newId)
{
	UDEBUG("_loopClosureHypothesis.first=%d", _loopClosureHypothesis.first);
	if(_loopClosureHypothesis.first)
	{
		_loopClosureHypothesis.first = 0;
		if(_memory)
		{
			_memory->removeLink(oldId, newId);
		}
		if(uContains(statistics_.data(), rtabmap::Statistics::kLoopRejectedHypothesis()))
		{
			statistics_.addStatistic(rtabmap::Statistics::kLoopRejectedHypothesis(), 1.0f);
		}
		statistics_.setLoopClosureId(0);
	}
}

void Rtabmap::dumpData() const
{
	UDEBUG("");
	if(_memory)
	{
		_memory->dumpMemory(this->getWorkingDir());
	}
}

// fromId must be in _memory and in _optimizedPoses
// Get poses in front of the robot, return optimized poses
std::map<int, Transform> Rtabmap::getForwardWMPoses(
		int fromId,
		int maxNearestNeighbors,
		float radius,
		int maxGraphDepth // 0 means ignore
		) const
{
	std::map<int, Transform> poses;
	if(_memory && fromId > 0)
	{
		UDEBUG("");
		const Signature * fromS = _memory->getSignature(fromId);
		UASSERT(fromS != 0);
		UASSERT(_optimizedPoses.find(fromId) != _optimizedPoses.end());

		pcl::PointCloud<pcl::PointXYZ>::Ptr cloud(new pcl::PointCloud<pcl::PointXYZ>);
		cloud->resize(_optimizedPoses.size());
		std::vector<int> ids(_optimizedPoses.size());
		int oi = 0;
		const std::set<int> & stm = _memory->getStMem();
		//get distances
		std::map<int, float> foundIds;
		if(_memory->isIncremental())
		{
			foundIds = _memory->getNeighborsIdRadius(fromId, radius, _optimizedPoses, maxGraphDepth);
		}
		else
		{
			foundIds = graph::getNodesInRadius(fromId, _optimizedPoses, radius);
		}

		float radiusSqrd = radius * radius;
		for(std::map<int, Transform>::const_iterator iter = _optimizedPoses.begin(); iter!=_optimizedPoses.end(); ++iter)
		{
			if(iter->first != fromId)
			{
				if(stm.find(iter->first) == stm.end() &&
				   uContains(foundIds, iter->first) &&
				   (radiusSqrd==0 || foundIds.at(iter->first) <= radiusSqrd))
				{
					(*cloud)[oi] = pcl::PointXYZ(iter->second.x(), iter->second.y(), iter->second.z());
					ids[oi++] = iter->first;
				}
			}
		}

		cloud->resize(oi);
		ids.resize(oi);

		Transform fromT = _optimizedPoses.at(fromId);

		if(cloud->size())
		{
			//if(cloud->size())
			//{
			//	pcl::io::savePCDFile("radiusPoses.pcd", *cloud);
			//	UWARN("Saved radiusPoses.pcd");
			//}

			//filter poses in front of the fromId
			float x,y,z, roll,pitch,yaw;
			fromT.getTranslationAndEulerAngles(x,y,z, roll,pitch,yaw);

			pcl::CropBox<pcl::PointXYZ> cropbox;
			cropbox.setInputCloud(cloud);
			cropbox.setMin(Eigen::Vector4f(-1, -radius, -999999, 0));
			cropbox.setMax(Eigen::Vector4f(radius, radius, 999999, 0));
			cropbox.setRotation(Eigen::Vector3f(roll, pitch, yaw));
			cropbox.setTranslation(Eigen::Vector3f(x, y, z));
			cropbox.setRotation(Eigen::Vector3f(roll,pitch,yaw));
			pcl::IndicesPtr indices(new std::vector<int>());
			cropbox.filter(*indices);

			//if(indices->size())
			//{
			//	pcl::io::savePCDFile("radiusCrop.pcd", *cloud, *indices);
			//	UWARN("Saved radiusCrop.pcd");
			//}

			if(indices->size())
			{
				pcl::search::KdTree<pcl::PointXYZ>::Ptr kdTree(new pcl::search::KdTree<pcl::PointXYZ>);
				kdTree->setInputCloud(cloud, indices);
				std::vector<int> ind;
				std::vector<float> dist;
				pcl::PointXYZ pt(fromT.x(), fromT.y(), fromT.z());
				kdTree->radiusSearch(pt, radius, ind, dist, maxNearestNeighbors);
				//pcl::PointCloud<pcl::PointXYZ> inliers;
				for(unsigned int i=0; i<ind.size(); ++i)
				{
					if(ind[i] >=0)
					{
						Transform tmp = _optimizedPoses.find(ids[ind[i]])->second;
						//inliers.push_back(pcl::PointXYZ(tmp.x(), tmp.y(), tmp.z()));
						UDEBUG("Inlier %d: %s", ids[ind[i]], tmp.prettyPrint().c_str());
						poses.insert(std::make_pair(ids[ind[i]], tmp));
					}
				}

				//if(inliers.size())
				//{
				//	pcl::io::savePCDFile("radiusInliers.pcd", inliers);
				//}
				//if(nearestId >0)
				//{
				//	pcl::PointCloud<pcl::PointXYZ> c;
				//	Transform ct = _optimizedPoses.find(nearestId)->second;
				//	c.push_back(pcl::PointXYZ(ct.x(), ct.y(), ct.z()));
				//	pcl::io::savePCDFile("radiusNearestPt.pcd", c);
				//}
			}
		}
	}
	return poses;
}

// Get paths in front of the robot, returned optimized poses
std::list<std::map<int, Transform> > Rtabmap::getPaths(std::map<int, Transform> poses) const
{
	std::list<std::map<int, Transform> > paths;
	if(_memory && poses.size())
	{
		// Segment poses connected only by neighbor links
		while(poses.size())
		{
			std::map<int, Transform> path;
			for(std::map<int, Transform>::iterator iter=poses.begin(); iter!=poses.end();)
			{
				if(path.size() == 0 || uContains(_memory->getNeighborLinks(path.rbegin()->first), iter->first))
				{
					path.insert(*iter);
					poses.erase(iter++);
				}
				else
				{
					break;
				}
			}
			UASSERT(path.size());
			paths.push_back(path);
		}

	}
	return paths;
}

void Rtabmap::optimizeCurrentMap(
		int id,
		bool lookInDatabase,
		std::map<int, Transform> & optimizedPoses,
		std::multimap<int, Link> * constraints) const
{
	//Optimize the map
	optimizedPoses.clear();
	UINFO("Optimize map: around location %d", id);
	if(_memory && id > 0)
	{
		UTimer timer;
		std::map<int, int> ids = _memory->getNeighborsId(id, 0, lookInDatabase?-1:0, true);
		if(!_optimizeFromGraphEnd && ids.size() > 1)
		{
			id = ids.begin()->first;
		}
		UINFO("get %d ids time %f s", (int)ids.size(), timer.ticks());

		optimizedPoses = Rtabmap::optimizeGraph(id, uKeysSet(ids), lookInDatabase, constraints);

		if(_memory->getSignature(id) && uContains(optimizedPoses, id))
		{
			Transform t = optimizedPoses.at(id) * _memory->getSignature(id)->getPose().inverse();
			UINFO("Correction (from node %d) %s", id, t.prettyPrint().c_str());
		}
		UINFO("optimize time %f s", timer.ticks());
	}
}

std::map<int, Transform> Rtabmap::optimizeGraph(
		int fromId,
		const std::set<int> & ids,
		bool lookInDatabase,
		std::multimap<int, Link> * constraints) const
{
	UTimer timer;
	std::map<int, Transform> optimizedPoses;
	std::map<int, Transform> poses;
	std::multimap<int, Link> edgeConstraints;
	UDEBUG("ids=%d", (int)ids.size());
	_memory->getMetricConstraints(ids, poses, edgeConstraints, lookInDatabase);
	UINFO("get constraints (%d poses, %d edges) time %f s", (int)poses.size(), (int)edgeConstraints.size(), timer.ticks());

	if(constraints)
	{
		*constraints = edgeConstraints;
	}

	UASSERT(_graphOptimizer!=0);
	if(_graphOptimizer->iterations() == 0)
	{
		// Optimization desactivated! Return not optimized poses.
		optimizedPoses = poses;
	}
	else
	{
		optimizedPoses = _graphOptimizer->optimize(fromId, poses, edgeConstraints);
	}
	UINFO("Optimization time %f s", timer.ticks());

	return optimizedPoses;
}

void Rtabmap::adjustLikelihood(std::map<int, float> & likelihood) const
{
	ULOGGER_DEBUG("likelihood.size()=%d", likelihood.size());
	UTimer timer;
	timer.start();
	if(likelihood.size()==0)
	{
		return;
	}

	// Use only non-null values (ignore virtual place)
	std::list<float> values;
	bool likelihoodNullValuesIgnored = true;
	for(std::map<int, float>::iterator iter = ++likelihood.begin(); iter!=likelihood.end(); ++iter)
	{
		if((iter->second >= 0 && !likelihoodNullValuesIgnored) ||
		   (iter->second > 0 && likelihoodNullValuesIgnored))
		{
			values.push_back(iter->second);
		}
	}
	UDEBUG("values.size=%d", values.size());

	float mean = uMean(values);
	float stdDev = std::sqrt(uVariance(values, mean));


	//Adjust likelihood with mean and standard deviation (see Angeli phd)
	float epsilon = 0.0001;
	float max = 0.0f;
	int maxId = 0;
	for(std::map<int, float>::iterator iter=++likelihood.begin(); iter!= likelihood.end(); ++iter)
	{
		float value = iter->second;
		if(value > mean+stdDev && mean)
		{
			iter->second = (value-(stdDev-epsilon))/mean;
			if(value > max)
			{
				max = value;
				maxId = iter->first;
			}
		}
		else if(value == 1.0f && stdDev == 0)
		{
			iter->second = 1.0f;
			if(value > max)
			{
				max = value;
				maxId = iter->first;
			}
		}
		else
		{
			iter->second = 1.0f;
		}
	}

	if(stdDev > epsilon && max)
	{
		likelihood.begin()->second = mean/stdDev + 1.0f;
	}
	else
	{
		likelihood.begin()->second = 2.0f; //2 * std dev
	}

	double time = timer.ticks();
	UDEBUG("mean=%f, stdDev=%f, max=%f, maxId=%d, time=%fs", mean, stdDev, max, maxId, time);
}

void Rtabmap::dumpPrediction() const
{
	if(_memory && _bayesFilter)
	{
		cv::Mat prediction = _bayesFilter->generatePrediction(_memory, uKeys(_memory->getWorkingMem()));

		FILE* fout = 0;
		std::string fileName = this->getWorkingDir() + "/DumpPrediction.txt";
		#ifdef _MSC_VER
			fopen_s(&fout, fileName.c_str(), "w");
		#else
			fout = fopen(fileName.c_str(), "w");
		#endif

		if(fout)
		{
			for(int i=0; i<prediction.rows; ++i)
			{
				for(int j=0; j<prediction.cols; ++j)
				{
					fprintf(fout, "%f ",((float*)prediction.data)[j + i*prediction.cols]);
				}
				fprintf(fout, "\n");
			}
			fclose(fout);
		}
	}
	else
	{
		UWARN("Memory and/or the Bayes filter are not created");
	}
}

void Rtabmap::get3DMap(
		std::map<int, Signature> & signatures,
		std::map<int, Transform> & poses,
		std::multimap<int, Link> & constraints,
		bool optimized,
		bool global) const
{
	UDEBUG("");
	if(_memory && _memory->getLastWorkingSignature())
	{
		if(_rgbdSlamMode)
		{
			if(optimized)
			{
				this->optimizeCurrentMap(_memory->getLastWorkingSignature()->id(), global, poses, &constraints);
			}
			else
			{
				std::map<int, int> ids = _memory->getNeighborsId(_memory->getLastWorkingSignature()->id(), 0, global?-1:0, true);
				_memory->getMetricConstraints(uKeysSet(ids), poses, constraints, global);
			}
		}
		else
		{
			// no optimization on appearance-only mode
			std::map<int, int> ids = _memory->getNeighborsId(_memory->getLastWorkingSignature()->id(), 0, global?-1:0, true);
			_memory->getMetricConstraints(uKeysSet(ids), poses, constraints, global);
		}

		// Get data
		std::set<int> ids = uKeysSet(_memory->getWorkingMem()); // WM

		//remove virtual signature
		ids.erase(Memory::kIdVirtual);

		ids.insert(_memory->getStMem().begin(), _memory->getStMem().end()); // STM + WM
		if(global)
		{
			ids = _memory->getAllSignatureIds(); // STM + WM + LTM
		}

		for(std::set<int>::iterator iter = ids.begin(); iter!=ids.end(); ++iter)
		{
			Transform odomPose;
			int weight = -1;
			int mapId = -1;
			std::string label;
			double stamp = 0;
			std::vector<unsigned char> userData;
			_memory->getNodeInfo(*iter, odomPose, mapId, weight, label, stamp, userData, true);
			SensorData data = _memory->getNodeData(*iter);
			data.setId(*iter);
			signatures.insert(std::make_pair(*iter,
					Signature(*iter,
							mapId,
							weight,
							stamp,
							label,
							std::multimap<int, cv::KeyPoint>(),
							std::multimap<int, pcl::PointXYZ>(),
							odomPose,
							userData,
							data)));
		}
	}
	else if(_memory && (_memory->getStMem().size() || _memory->getWorkingMem().size() > 1))
	{
		UERROR("Last working signature is null!?");
	}
	else if(_memory == 0)
	{
		UWARN("Memory not initialized...");
	}
}

void Rtabmap::getGraph(
		std::map<int, Transform> & poses,
		std::multimap<int, Link> & constraints,
		bool optimized,
		bool global,
<<<<<<< HEAD
		std::map<int, Signature> * signatures)
=======
		bool posesConstraintsOnly)
>>>>>>> ec8946dc
{
	if(_memory && _memory->getLastWorkingSignature())
	{
		if(_rgbdSlamMode)
		{
			if(optimized)
			{
				this->optimizeCurrentMap(_memory->getLastWorkingSignature()->id(), global, poses, &constraints);
			}
			else
			{
				std::map<int, int> ids = _memory->getNeighborsId(_memory->getLastWorkingSignature()->id(), 0, global?-1:0, true);
				_memory->getMetricConstraints(uKeysSet(ids), poses, constraints, global);
			}
		}
		else
		{
			// no optimization on appearance-only mode
			std::map<int, int> ids = _memory->getNeighborsId(_memory->getLastWorkingSignature()->id(), 0, global?-1:0, true);
			_memory->getMetricConstraints(uKeysSet(ids), poses, constraints, global);
		}

<<<<<<< HEAD
		if(signatures)
=======
		if(!posesConstraintsOnly)
>>>>>>> ec8946dc
		{
			for(std::map<int, Transform>::iterator iter=poses.begin(); iter!=poses.end(); ++iter)
			{
				Transform odomPose;
				int weight = -1;
				int mapId = -1;
				std::string label;
				double stamp = 0;
				std::vector<unsigned char> userData;
<<<<<<< HEAD
				_memory->getNodeInfo(iter->first, odomPose, mapId, weight, label, stamp, userData, true);
				signatures->insert(std::make_pair(iter->first,
						Signature(iter->first,
							mapId,
							weight,
							stamp,
							label,
							std::multimap<int, cv::KeyPoint>(),
							std::multimap<int, pcl::PointXYZ>(),
							odomPose,
							userData,
							SensorData())));
=======
				_memory->getNodeInfo(iter->first, odomPose, mapId, weight, label, stamp, userData, global);
				mapIds.insert(std::make_pair(iter->first, mapId));
				stamps.insert(std::make_pair(iter->first, stamp));
				labels.insert(std::make_pair(iter->first, label));
				userDatas.insert(std::make_pair(iter->first, userData));
>>>>>>> ec8946dc
			}
		}
	}
	else if(_memory && (_memory->getStMem().size() || _memory->getWorkingMem().size()))
	{
		UERROR("Last working signature is null!?");
	}
	else if(_memory == 0)
	{
		UWARN("Memory not initialized...");
	}
}

void Rtabmap::clearPath()
{
	_path.clear();
	_pathCurrentIndex=0;
	_pathGoalIndex = 0;
	_pathTransformToGoal.setIdentity();
	if(_memory)
	{
		_memory->removeAllVirtualLinks();
	}
}

bool Rtabmap::computePath(
		int targetNode,
		std::map<int, Transform> nodes,
		const std::multimap<int, rtabmap::Link> & constraints)
{
	if(_memory)
	{
		int currentNode;
		if(_memory->isIncremental())
		{
			if(!_memory->getLastWorkingSignature())
			{
				UWARN("Working memory is empty... cannot compute a path");
				return false;
			}
			currentNode = _memory->getLastWorkingSignature()->id();
		}
		else
		{
			if(_lastLocalizationPose.isNull() || _optimizedPoses.size() == 0)
			{
				UWARN("Last localization pose is null... cannot compute a path");
				return false;
			}
			currentNode = graph::findNearestNode(_optimizedPoses, _lastLocalizationPose);
		}

		if(!uContains(nodes, currentNode))
		{
			UWARN("Last signature %d not found in the graph! Cannot compute a path", currentNode);
			return false;
		}

		if(!uContains(nodes, targetNode))
		{
			UWARN("Goal %d not found in the graph! Cannot compute a path", targetNode);
			return false;
		}

		// transform nodes into current referential
		if(_optimizedPoses.size())
		{
			if(uContains(nodes, currentNode) && uContains(_optimizedPoses, currentNode))
			{
				Transform t = _optimizedPoses.at(currentNode) * nodes.at(currentNode).inverse();
				for(std::map<int, Transform>::iterator iter=nodes.begin(); iter!=nodes.end(); ++iter)
				{
					iter->second = t * iter->second;
				}
			}
		}

		std::multimap<int, int> links;
		for(std::multimap<int, rtabmap::Link>::const_iterator iter=constraints.begin(); iter!=constraints.end(); ++iter)
		{
			links.insert(std::make_pair(iter->first, iter->second.to()));
			links.insert(std::make_pair(iter->second.to(), iter->first)); // <->
		}
		// Add links between neighbor nodes in the goal radius.
		if(_planVirtualLinks)
		{
			std::multimap<int, int> clusters = rtabmap::graph::radiusPosesClustering(nodes, _goalReachedRadius, CV_PI);
			for(std::multimap<int, int>::iterator iter=clusters.begin(); iter!=clusters.end(); ++iter)
			{
				if(graph::findLink(links, iter->first, iter->second) == links.end())
				{
					links.insert(*iter);
					links.insert(std::make_pair(iter->second, iter->first)); // <->
				}
			}
		}

		UINFO("Computing path from location %d to %d", currentNode, targetNode);
		UTimer timer;
		_path = uListToVector(rtabmap::graph::computePath(nodes, links, currentNode, targetNode));
		UINFO("A* time = %fs", timer.ticks());

		if(_path.size() == 0)
		{
			_path.clear();
			UWARN("Cannot compute a path!");
		}
		else
		{
			UINFO("Path generated! Size=%d", (int)_path.size());
			if(ULogger::level() == ULogger::kInfo)
			{
				std::stringstream stream;
				for(unsigned int i=0; i<_path.size(); ++i)
				{
					stream << _path[i].first;
					if(i+1 < _path.size())
					{
						stream << " ";
					}
				}
				UINFO("Path = [%s]", stream.str().c_str());
			}
			if(_goalsSavedInUserData)
			{
				// set goal to latest signature
				std::string goalStr = uFormat("GOAL:%d", targetNode);
				setUserData(0, uStr2Bytes(goalStr));
			}
		}

		return _path.size()>0;
	}
	return false;
}

// return true if path is updated
bool Rtabmap::computePath(int targetNode, bool global)
{
	UINFO("Planning a path to node %d (global=%d)", targetNode, global?1:0);
	this->clearPath();

	if(!_rgbdSlamMode)
	{
		UWARN("A path can only be computed in RGBD-SLAM mode");
		return false;
	}

	UTimer totalTimer;
	UTimer timer;
	std::map<int, Transform> nodes;
	std::multimap<int, Link> constraints;
<<<<<<< HEAD
	this->getGraph(nodes, constraints, true, global);
=======
	std::map<int, int> mapIds;
	std::map<int, double> stamps;
	std::map<int, std::string> labels;
	std::map<int, std::vector<unsigned char> > userDatas;
	this->getGraph(nodes, constraints, mapIds, stamps, labels, userDatas, true, global, true);
>>>>>>> ec8946dc
	UINFO("Time creating graph (global=%s) = %fs", global?"true":"false", timer.ticks());

	if(computePath(targetNode, nodes, constraints))
	{
		updateGoalIndex();
	}
	UINFO("Time computing path (A*) = %fs", timer.ticks());
	UINFO("Total planning time = %fs (%d nodes, %f m long)", totalTimer.ticks(), (int)_path.size(), graph::computePathLength(_path));

	return _path.size()>0;
}

bool Rtabmap::computePath(const Transform & targetPose, bool global)
{
	UINFO("Planning a path to pose %s (global=%d)", targetPose.prettyPrint().c_str(), global?1:0);

	this->clearPath();
	std::list<std::pair<int, Transform> > pathPoses;

	if(!_rgbdSlamMode)
	{
		UWARN("This method can only be used in RGBD-SLAM mode");
		return false;
	}

	//Find the nearest node
	UTimer timer;
	std::map<int, Transform> nodes;
	std::multimap<int, Link> constraints;
	std::map<int, int> mapIds;
	std::map<int, double> stamps;
	std::map<int, std::string> labels;
	std::map<int, std::vector<unsigned char> > userDatas;
<<<<<<< HEAD
	this->getGraph(nodes, constraints, true, global);
=======
	this->getGraph(nodes, constraints, mapIds, stamps, labels, userDatas, true, global, true);
>>>>>>> ec8946dc
	UINFO("Time creating graph (global=%s) = %fs", global?"true":"false", timer.ticks());

	int nearestId = rtabmap::graph::findNearestNode(nodes, targetPose);
	UINFO("Nearest node found=%d ,%fs", nearestId, timer.ticks());
	if(nearestId > 0)
	{
		if(_localRadius != 0.0f && targetPose.getDistance(nodes.at(nearestId)) > _localRadius)
		{
			UWARN("Cannot plan farther than %f m from the graph! (distance=%f m from node %d)",
					_localRadius, targetPose.getDistance(nodes.at(nearestId)), nearestId);
		}
		else
		{
			if(computePath(nearestId, nodes, constraints))
			{
				UASSERT(_path.size() > 0);
				UASSERT(uContains(nodes, _path.back().first));
				_pathTransformToGoal = nodes.at(_path.back().first).inverse() * targetPose;

				updateGoalIndex();
			}
			UINFO("Time computing path = %fs", timer.ticks());
		}
	}
	else
	{
		UWARN("Nearest node not found in graph (size=%d) for pose %s", (int)nodes.size(), targetPose.prettyPrint().c_str());
	}

	return _path.size()>0;
}

std::vector<std::pair<int, Transform> > Rtabmap::getPathNextPoses() const
{
	std::vector<std::pair<int, Transform> > poses;
	if(_path.size())
	{
		UASSERT(_pathCurrentIndex < _path.size() && _pathGoalIndex < _path.size());
		poses.resize(_pathGoalIndex-_pathCurrentIndex+1);
		int oi=0;
		for(unsigned int i=_pathCurrentIndex; i<=_pathGoalIndex; ++i)
		{
			std::map<int, Transform>::const_iterator iter = _optimizedPoses.find(_path[i].first);
			if(iter != _optimizedPoses.end())
			{
				poses[oi++] = *iter;
			}
			else
			{
				break;
			}
		}
		poses.resize(oi);
	}
	return poses;
}

std::vector<int> Rtabmap::getPathNextNodes() const
{
	std::vector<int> ids;
	if(_path.size())
	{
		UASSERT(_pathCurrentIndex < _path.size() && _pathGoalIndex < _path.size());
		ids.resize(_pathGoalIndex-_pathCurrentIndex+1);
		int oi = 0;
		for(unsigned int i=_pathCurrentIndex; i<=_pathGoalIndex; ++i)
		{
			std::map<int, Transform>::const_iterator iter = _optimizedPoses.find(_path[i].first);
			if(iter != _optimizedPoses.end())
			{
				ids[oi++] = iter->first;
			}
			else
			{
				break;
			}
		}
		ids.resize(oi);
	}
	return ids;
}

int Rtabmap::getPathCurrentGoalId() const
{
	if(_path.size())
	{
		UASSERT(_pathGoalIndex <= _path.size());
		return _path[_pathGoalIndex].first;
	}
	return 0;
}

void Rtabmap::updateGoalIndex()
{
	if(!_rgbdSlamMode)
	{
		UWARN("This method can on be used in RGBD-SLAM mode!");
		return;
	}

	if( _memory && _path.size())
	{
		// remove all previous virtual links
		for(unsigned int i=0; i<_pathCurrentIndex && i<_path.size(); ++i)
		{
			if(_memory->getSignature(_path[i].first))
			{
				_memory->removeVirtualLinks(_path[i].first);
			}
		}
		// for the current index, only keep the newest virtual link
		UASSERT(_pathCurrentIndex < _path.size());
		const Signature * currentIndexS = _memory->getSignature(_path[_pathCurrentIndex].first);
		UASSERT(currentIndexS != 0);
		std::map<int, Link> links = currentIndexS->getLinks(); // make a copy
		bool latestVirtualLinkFound = false;
		for(std::map<int, Link>::reverse_iterator iter=links.rbegin(); iter!=links.rend(); ++iter)
		{
			if(iter->second.type() == Link::kVirtualClosure)
			{
				if(latestVirtualLinkFound)
				{
					_memory->removeLink(currentIndexS->id(), iter->first);
				}
				else
				{
					latestVirtualLinkFound = true;
				}
			}
		}

		// Make sure the next signatures on the path are linked together
		float distanceSoFar = 0.0f;
		for(unsigned int i=_pathCurrentIndex;
			i<_path.size();
			++i)
		{
			if(i>0)
			{
				if(_localRadius > 0.0f)
				{
					distanceSoFar += _path[i-1].second.getDistance(_path[i].second);
				}
				if(distanceSoFar <= _localRadius)
				{
					const Signature * s = _memory->getSignature(_path[i].first);
					if(s)
					{
						if(!s->hasLink(_path[i-1].first) && _memory->getSignature(_path[i-1].first) != 0)
						{
							Transform virtualLoop = _path[i].second.inverse() * _path[i-1].second;
							_memory->addLink(Link(_path[i].first, _path[i-1].first, Link::kVirtualClosure, virtualLoop, 1, 1)); // on the optimized path, set Identity variance
							UINFO("Added Virtual link between %d and %d", _path[i-1].first, _path[i].first);
						}
					}
				}
				else
				{
					break;
				}
			}
		}

		UDEBUG("current node = %d current goal = %d", _path[_pathCurrentIndex].first, _path[_pathGoalIndex].first);
		Transform currentPose;
		if(_memory->isIncremental())
		{
			if(_memory->getLastWorkingSignature() == 0 ||
			   !uContains(_optimizedPoses, _memory->getLastWorkingSignature()->id()))
			{
				UERROR("Last node is null in memory or not in optimized poses. Aborting the plan...");
				this->clearPath();
				return;
			}
			currentPose = _optimizedPoses.at(_memory->getLastWorkingSignature()->id());
		}
		else
		{
			if(_lastLocalizationPose.isNull())
			{
				UERROR("Last localization pose is null. Aborting the plan...");
				this->clearPath();
				return;
			}
			currentPose = _lastLocalizationPose;
		}

		int goalId = _path.back().first;
		if(uContains(_optimizedPoses, goalId))
		{
			//use local position to know if the goal is reached
			float d = currentPose.getDistance(_optimizedPoses.at(goalId)*_pathTransformToGoal);
			if(d < _goalReachedRadius)
			{
				UINFO("Goal %d reached!", goalId);
				this->clearPath();
			}
		}

		if(_path.size())
		{
			//Always check if the farthest node is accessible in local map (max to local space radius if set)
			int goalIndex = _pathCurrentIndex;
			float distanceFromCurrentNode = 0.0f;
			for(unsigned int i=_pathCurrentIndex; i<_path.size(); ++i)
			{
				if(uContains(_optimizedPoses, _path[i].first))
				{
					if(_localRadius > 0.0f)
					{
						distanceFromCurrentNode = currentPose.getDistance(_optimizedPoses.at(_path[i].first));
					}

					if(distanceFromCurrentNode <= _localRadius)
					{
						goalIndex = i;
					}
					else
					{
						break;
					}
				}
				else
				{
					break;
				}
			}
			UASSERT(_pathGoalIndex < _path.size() && goalIndex >= 0 && goalIndex < (int)_path.size());
			if((int)_pathGoalIndex != goalIndex)
			{
				UINFO("Updated current goal from %d to %d (%d/%d)",
						(int)_path[_pathGoalIndex].first, _path[goalIndex].first, goalIndex+1, (int)_path.size());
				_pathGoalIndex = goalIndex;
			}

			// update nearest pose in the path
			unsigned int nearestNodeIndex = 0;
			float distance = -1.0f;
			UASSERT(_pathGoalIndex < _path.size() && _pathGoalIndex >= 0);
			for(unsigned int i=_pathCurrentIndex; i<=_pathGoalIndex; ++i)
			{
				std::map<int, Transform>::iterator iter = _optimizedPoses.find(_path[i].first);
				if(iter != _optimizedPoses.end())
				{
					float d = currentPose.getDistanceSquared(iter->second);
					if(distance == -1.0f || distance > d)
					{
						distance = d;
						nearestNodeIndex = i;
					}
				}
			}
			if(distance < 0)
			{
				UERROR("The nearest pose on the path not found! Aborting the plan...");
				this->clearPath();
			}
			else
			{
				UDEBUG("Nearest node = %d", _path[nearestNodeIndex].first);
			}
			if(distance >= 0 && nearestNodeIndex != _pathCurrentIndex)
			{
				_pathCurrentIndex = nearestNodeIndex;
			}
		}
	}
}

void Rtabmap::readParameters(const std::string & configFile, ParametersMap & parameters)
{
	CSimpleIniA ini;
	ini.LoadFile(configFile.c_str());
	const CSimpleIniA::TKeyVal * keyValMap = ini.GetSection("Core");
	if(keyValMap)
	{
		for(CSimpleIniA::TKeyVal::const_iterator iter=keyValMap->begin(); iter!=keyValMap->end(); ++iter)
		{
			std::string key = (*iter).first.pItem;
			if(key.compare("Version") == 0)
			{
				// Compare version in ini with the current RTAB-Map version
				std::vector<std::string> version = uListToVector(uSplit((*iter).second, '.'));
				if(version.size() == 3)
				{
					if(!RTABMAP_VERSION_COMPARE(std::atoi(version[0].c_str()), std::atoi(version[1].c_str()), std::atoi(version[2].c_str())))
					{
						if(configFile.find(".rtabmap") != std::string::npos)
						{
							UWARN("Version in the config file \"%s\" is more recent (\"%s\") than "
								   "current RTAB-Map version used (\"%s\"). The config file will be upgraded "
								   "to new version.",
								   configFile.c_str(),
								   (*iter).second,
								   RTABMAP_VERSION);
						}
						else
						{
							UERROR("Version in the config file \"%s\" is more recent (\"%s\") than "
								   "current RTAB-Map version used (\"%s\"). New parameters (if there are some) will "
								   "be ignored.",
								   configFile.c_str(),
								   (*iter).second,
								   RTABMAP_VERSION);
						}
					}
				}
			}
			else
			{
				key = uReplaceChar(key, '\\', '/'); // Ini files use \ by default for separators, so replace them
				ParametersMap::iterator jter = parameters.find(key);
				if(jter != parameters.end())
				{
					parameters.erase(jter);
				}
				parameters.insert(ParametersPair(key, (*iter).second));
			}
		}
	}
	else
	{
		ULOGGER_WARN("Section \"Core\" in %s doesn't exist... "
				    "Ignore this warning if the ini file does not exist yet. "
				    "The ini file will be automatically created when this node will close.", configFile.c_str());
	}
}

void Rtabmap::writeParameters(const std::string & configFile, const ParametersMap & parameters)
{
	CSimpleIniA ini;
	ini.LoadFile(configFile.c_str());

	// Save current version
	ini.SetValue("Core", "Version", RTABMAP_VERSION, NULL, true);

	for(ParametersMap::const_iterator i=parameters.begin(); i!=parameters.end(); ++i)
	{
		std::string key = (*i).first;
		key = uReplaceChar(key, '/', '\\'); // Ini files use \ by default for separators, so replace the /
		ini.SetValue("Core", key.c_str(), (*i).second.c_str(), NULL, true);
	}

	ini.SaveFile(configFile.c_str());
}

} // namespace rtabmap
<|MERGE_RESOLUTION|>--- conflicted
+++ resolved
@@ -1,3411 +1,3383 @@
-/*
-Copyright (c) 2010-2014, Mathieu Labbe - IntRoLab - Universite de Sherbrooke
-All rights reserved.
+/*
+Copyright (c) 2010-2014, Mathieu Labbe - IntRoLab - Universite de Sherbrooke
+All rights reserved.
+
+Redistribution and use in source and binary forms, with or without
+modification, are permitted provided that the following conditions are met:
+    * Redistributions of source code must retain the above copyright
+      notice, this list of conditions and the following disclaimer.
+    * Redistributions in binary form must reproduce the above copyright
+      notice, this list of conditions and the following disclaimer in the
+      documentation and/or other materials provided with the distribution.
+    * Neither the name of the Universite de Sherbrooke nor the
+      names of its contributors may be used to endorse or promote products
+      derived from this software without specific prior written permission.
+
+THIS SOFTWARE IS PROVIDED BY THE COPYRIGHT HOLDERS AND CONTRIBUTORS "AS IS" AND
+ANY EXPRESS OR IMPLIED WARRANTIES, INCLUDING, BUT NOT LIMITED TO, THE IMPLIED
+WARRANTIES OF MERCHANTABILITY AND FITNESS FOR A PARTICULAR PURPOSE ARE
+DISCLAIMED. IN NO EVENT SHALL THE COPYRIGHT HOLDER OR CONTRIBUTORS BE LIABLE FOR ANY
+DIRECT, INDIRECT, INCIDENTAL, SPECIAL, EXEMPLARY, OR CONSEQUENTIAL DAMAGES
+(INCLUDING, BUT NOT LIMITED TO, PROCUREMENT OF SUBSTITUTE GOODS OR SERVICES;
+LOSS OF USE, DATA, OR PROFITS; OR BUSINESS INTERRUPTION) HOWEVER CAUSED AND
+ON ANY THEORY OF LIABILITY, WHETHER IN CONTRACT, STRICT LIABILITY, OR TORT
+(INCLUDING NEGLIGENCE OR OTHERWISE) ARISING IN ANY WAY OUT OF THE USE OF THIS
+SOFTWARE, EVEN IF ADVISED OF THE POSSIBILITY OF SUCH DAMAGE.
+*/
+
+#include "rtabmap/core/Rtabmap.h"
+#include "rtabmap/core/Version.h"
+#include "rtabmap/core/Features2d.h"
+#include "rtabmap/core/Graph.h"
+#include "rtabmap/core/Signature.h"
+
+#include "rtabmap/core/EpipolarGeometry.h"
+
+#include "rtabmap/core/Memory.h"
+#include "rtabmap/core/VWDictionary.h"
+#include "BayesFilter.h"
+
+#include <rtabmap/utilite/ULogger.h>
+#include <rtabmap/utilite/UFile.h>
+#include <rtabmap/utilite/UTimer.h>
+#include <rtabmap/utilite/UConversion.h>
+#include <rtabmap/utilite/UMath.h>
+
+#include "SimpleIni.h"
+
+#include <pcl/search/kdtree.h>
+#include <pcl/filters/crop_box.h>
+#include <pcl/io/pcd_io.h>
+
+#include <stdlib.h>
+#include <set>
+
+#define LOG_F "LogF.txt"
+#define LOG_I "LogI.txt"
+
+#define GRAPH_FILE_NAME "Graph.dot"
+
+
+//
+//
+//
+// =======================================================
+// MAIN LOOP, see method "void Rtabmap::process();" below.
+// =======================================================
+//
+//
+//
+
+namespace rtabmap
+{
+
+Rtabmap::Rtabmap() :
+	_publishStats(Parameters::defaultRtabmapPublishStats()),
+	_publishLastSignature(Parameters::defaultRtabmapPublishLastSignature()),
+	_publishPdf(Parameters::defaultRtabmapPublishPdf()),
+	_publishLikelihood(Parameters::defaultRtabmapPublishLikelihood()),
+	_maxTimeAllowed(Parameters::defaultRtabmapTimeThr()), // 700 ms
+	_maxMemoryAllowed(Parameters::defaultRtabmapMemoryThr()), // 0=inf
+	_loopThr(Parameters::defaultRtabmapLoopThr()),
+	_loopRatio(Parameters::defaultRtabmapLoopRatio()),
+	_maxRetrieved(Parameters::defaultRtabmapMaxRetrieved()),
+	_maxLocalRetrieved(Parameters::defaultRGBDMaxLocalRetrieved()),
+	_statisticLogsBufferedInRAM(Parameters::defaultRtabmapStatisticLogsBufferedInRAM()),
+	_statisticLogged(Parameters::defaultRtabmapStatisticLogged()),
+	_statisticLoggedHeaders(Parameters::defaultRtabmapStatisticLoggedHeaders()),
+	_rgbdSlamMode(Parameters::defaultRGBDEnabled()),
+	_rgbdLinearUpdate(Parameters::defaultRGBDLinearUpdate()),
+	_rgbdAngularUpdate(Parameters::defaultRGBDAngularUpdate()),
+	_newMapOdomChangeDistance(Parameters::defaultRGBDNewMapOdomChangeDistance()),
+	_globalLoopClosureIcpType(Parameters::defaultLccIcpType()),
+	_poseScanMatching(Parameters::defaultRGBDPoseScanMatching()),
+	_localLoopClosureDetectionTime(Parameters::defaultRGBDLocalLoopDetectionTime()),
+	_localLoopClosureDetectionSpace(Parameters::defaultRGBDLocalLoopDetectionSpace()),
+	_localRadius(Parameters::defaultRGBDLocalRadius()),
+	_localImmunizationRatio(Parameters::defaultRGBDLocalImmunizationRatio()),
+	_localDetectMaxGraphDepth(Parameters::defaultRGBDLocalLoopDetectionMaxGraphDepth()),
+	_localPathFilteringRadius(Parameters::defaultRGBDLocalLoopDetectionPathFilteringRadius()),
+	_localPathOdomPosesUsed(Parameters::defaultRGBDLocalLoopDetectionPathOdomPosesUsed()),
+	_databasePath(""),
+	_optimizeFromGraphEnd(Parameters::defaultRGBDOptimizeFromGraphEnd()),
+	_reextractLoopClosureFeatures(Parameters::defaultLccReextractActivated()),
+	_reextractNNType(Parameters::defaultLccReextractNNType()),
+	_reextractNNDR(Parameters::defaultLccReextractNNDR()),
+	_reextractFeatureType(Parameters::defaultLccReextractFeatureType()),
+	_reextractMaxWords(Parameters::defaultLccReextractMaxWords()),
+	_startNewMapOnLoopClosure(Parameters::defaultRtabmapStartNewMapOnLoopClosure()),
+	_goalReachedRadius(Parameters::defaultRGBDGoalReachedRadius()),
+	_planVirtualLinks(Parameters::defaultRGBDPlanVirtualLinks()),
+	_goalsSavedInUserData(Parameters::defaultRGBDGoalsSavedInUserData()),
+	_loopClosureHypothesis(0,0.0f),
+	_highestHypothesis(0,0.0f),
+	_lastProcessTime(0.0),
+	_epipolarGeometry(0),
+	_bayesFilter(0),
+	_graphOptimizer(0),
+	_memory(0),
+	_foutFloat(0),
+	_foutInt(0),
+	_wDir("."),
+	_mapCorrection(Transform::getIdentity()),
+	_mapTransform(Transform::getIdentity()),
+	_pathCurrentIndex(0),
+	_pathGoalIndex(0),
+	_pathTransformToGoal(Transform::getIdentity())
+{
+}
+
+Rtabmap::~Rtabmap() {
+	UDEBUG("");
+	this->close();
+}
+
+std::string Rtabmap::getVersion()
+{
+	return RTABMAP_VERSION;
+	return ""; // Second return only to avoid compiler warning with RTABMAP_VERSION not yet set.
+}
+
+void Rtabmap::setupLogFiles(bool overwrite)
+{
+	flushStatisticLogs();
+	// Log files
+	if(_foutFloat)
+	{
+		fclose(_foutFloat);
+		_foutFloat = 0;
+	}
+	if(_foutInt)
+	{
+		fclose(_foutInt);
+		_foutInt = 0;
+	}
+
+	if(_statisticLogged)
+	{
+		std::string attributes = "a+"; // append to log files
+		if(overwrite)
+		{
+			// If a file with the same name already exists
+			// its content is erased and the file is treated
+			// as a new empty file.
+			attributes = "w";
+		}
+
+		bool addLogFHeader = overwrite || !UFile::exists(_wDir+"/"+LOG_F);
+		bool addLogIHeader = overwrite || !UFile::exists(_wDir+"/"+LOG_I);
+
+	#ifdef _MSC_VER
+		fopen_s(&_foutFloat, (_wDir+"/"+LOG_F).c_str(), attributes.c_str());
+		fopen_s(&_foutInt, (_wDir+"/"+LOG_I).c_str(), attributes.c_str());
+	#else
+		_foutFloat = fopen((_wDir+"/"+LOG_F).c_str(), attributes.c_str());
+		_foutInt = fopen((_wDir+"/"+LOG_I).c_str(), attributes.c_str());
+	#endif
+		// add header (column identification)
+		if(_statisticLoggedHeaders && addLogFHeader && _foutFloat)
+		{
+			fprintf(_foutFloat, "Column headers:\n");
+			fprintf(_foutFloat, " 1-Total iteration time (s)\n");
+			fprintf(_foutFloat, " 2-Memory update time (s)\n");
+			fprintf(_foutFloat, " 3-Retrieval time (s)\n");
+			fprintf(_foutFloat, " 4-Likelihood time (s)\n");
+			fprintf(_foutFloat, " 5-Posterior time (s)\n");
+			fprintf(_foutFloat, " 6-Hypothesis selection time (s)\n");
+			fprintf(_foutFloat, " 7-Transfer time (s)\n");
+			fprintf(_foutFloat, " 8-Statistics creation time (s)\n");
+			fprintf(_foutFloat, " 9-Loop closure hypothesis value\n");
+			fprintf(_foutFloat, " 10-NAN\n");
+			fprintf(_foutFloat, " 11-Maximum likelihood\n");
+			fprintf(_foutFloat, " 12-Sum likelihood\n");
+			fprintf(_foutFloat, " 13-Mean likelihood\n");
+			fprintf(_foutFloat, " 14-Std dev likelihood\n");
+			fprintf(_foutFloat, " 15-Virtual place hypothesis\n");
+			fprintf(_foutFloat, " 16-Join trash time (s)\n");
+			fprintf(_foutFloat, " 17-Weight Update (rehearsal) similarity\n");
+			fprintf(_foutFloat, " 18-Empty trash time (s)\n");
+			fprintf(_foutFloat, " 19-Retrieval database access time (s)\n");
+			fprintf(_foutFloat, " 20-Add loop closure link time (s)\n");
+		}
+		if(_statisticLoggedHeaders && addLogIHeader && _foutInt)
+		{
+			fprintf(_foutInt, "Column headers:\n");
+			fprintf(_foutInt, " 1-Loop closure ID\n");
+			fprintf(_foutInt, " 2-Highest loop closure hypothesis\n");
+			fprintf(_foutInt, " 3-Locations transferred\n");
+			fprintf(_foutInt, " 4-NAN\n");
+			fprintf(_foutInt, " 5-Words extracted from the last image\n");
+			fprintf(_foutInt, " 6-Vocabulary size\n");
+			fprintf(_foutInt, " 7-Working memory size\n");
+			fprintf(_foutInt, " 8-Is loop closure hypothesis rejected?\n");
+			fprintf(_foutInt, " 9-NAN\n");
+			fprintf(_foutInt, " 10-NAN\n");
+			fprintf(_foutInt, " 11-Locations retrieved\n");
+			fprintf(_foutInt, " 12-Retrieval location ID\n");
+			fprintf(_foutInt, " 13-Unique words extraced from last image\n");
+			fprintf(_foutInt, " 14-Retrieval ID\n");
+			fprintf(_foutInt, " 15-Non-null likelihood values\n");
+			fprintf(_foutInt, " 16-Weight Update ID\n");
+			fprintf(_foutInt, " 17-Is last location merged through Weight Update?\n");
+		}
+
+		ULOGGER_DEBUG("Log file (int)=%s", (_wDir+"/"+LOG_I).c_str());
+		ULOGGER_DEBUG("Log file (float)=%s", (_wDir+"/"+LOG_F).c_str());
+	}
+	else
+	{
+		UDEBUG("Log disabled!");
+	}
+}
+
+void Rtabmap::flushStatisticLogs()
+{
+	if(_foutFloat && _bufferedLogsF.size())
+	{
+		UDEBUG("_bufferedLogsF.size=%d", _bufferedLogsF.size());
+		for(std::list<std::string>::iterator iter = _bufferedLogsF.begin(); iter!=_bufferedLogsF.end(); ++iter)
+		{
+			fprintf(_foutFloat, "%s", iter->c_str());
+		}
+		_bufferedLogsF.clear();
+	}
+	if(_foutInt && _bufferedLogsI.size())
+	{
+		UDEBUG("_bufferedLogsI.size=%d", _bufferedLogsI.size());
+		for(std::list<std::string>::iterator iter = _bufferedLogsI.begin(); iter!=_bufferedLogsI.end(); ++iter)
+		{
+			fprintf(_foutInt, "%s", iter->c_str());
+		}
+		_bufferedLogsI.clear();
+	}
+}
+
+void Rtabmap::init(const ParametersMap & parameters, const std::string & databasePath)
+{
+	ParametersMap::const_iterator iter;
+	if((iter=parameters.find(Parameters::kRtabmapWorkingDirectory())) != parameters.end())
+	{
+		this->setWorkingDirectory(iter->second.c_str());
+	}
+
+	_databasePath = databasePath;
+	if(!_databasePath.empty())
+	{
+		UASSERT(UFile::getExtension(_databasePath).compare("db") == 0);
+		UINFO("Using database \"%s\".", _databasePath.c_str());
+	}
+	else
+	{
+		UWARN("Using empty database. Mapping session will not be saved.");
+	}
+
+	bool newDatabase = _databasePath.empty() || !UFile::exists(_databasePath);
+
+	// If not exist, create a memory
+	if(!_memory)
+	{
+		_memory = new Memory(parameters);
+		_memory->init(_databasePath, false, parameters, true);
+	}
+
+	// Parse all parameters
+	this->parseParameters(parameters);
+
+	if(_databasePath.empty())
+	{
+		_statisticLogged = false;
+	}
+	setupLogFiles(newDatabase);
+}
+
+void Rtabmap::init(const std::string & configFile, const std::string & databasePath)
+{
+	// fill ctrl struct with values from the configuration file
+	ParametersMap param;// = Parameters::defaultParameters;
+
+	if(!configFile.empty())
+	{
+		ULOGGER_DEBUG("Read parameters from = %s", configFile.c_str());
+		this->readParameters(configFile, param);
+	}
+
+	this->init(param, databasePath);
+}
+
+void Rtabmap::close()
+{
+	UINFO("");
+	_highestHypothesis = std::make_pair(0,0.0f);
+	_loopClosureHypothesis = std::make_pair(0,0.0f);
+	_lastProcessTime = 0.0;
+	_optimizedPoses.clear();
+	_constraints.clear();
+	_mapCorrection.setIdentity();
+	_mapTransform.setIdentity();
+	_lastLocalizationPose.setNull();
+	this->clearPath();
+
+	flushStatisticLogs();
+	if(_foutFloat)
+	{
+		fclose(_foutFloat);
+		_foutFloat = 0;
+	}
+	if(_foutInt)
+	{
+		fclose(_foutInt);
+		_foutInt = 0;
+	}
+
+	if(_epipolarGeometry)
+	{
+		delete _epipolarGeometry;
+		_epipolarGeometry = 0;
+	}
+	if(_memory)
+	{
+		delete _memory;
+		_memory = 0;
+	}
+	if(_bayesFilter)
+	{
+		delete _bayesFilter;
+		_bayesFilter = 0;
+	}
+	if(_graphOptimizer)
+	{
+		delete _graphOptimizer;
+		_graphOptimizer = 0;
+	}
+	_databasePath.clear();
+	parseParameters(Parameters::getDefaultParameters()); // reset to default parameters
+	_modifiedParameters.clear();
+}
+
+void Rtabmap::parseParameters(const ParametersMap & parameters)
+{
+	ULOGGER_DEBUG("");
+	ParametersMap::const_iterator iter;
+	if((iter=parameters.find(Parameters::kRtabmapWorkingDirectory())) != parameters.end())
+	{
+		this->setWorkingDirectory(iter->second.c_str());
+	}
+
+	Parameters::parse(parameters, Parameters::kRtabmapPublishStats(), _publishStats);
+	Parameters::parse(parameters, Parameters::kRtabmapPublishLastSignature(), _publishLastSignature);
+	Parameters::parse(parameters, Parameters::kRtabmapPublishPdf(), _publishPdf);
+	Parameters::parse(parameters, Parameters::kRtabmapPublishLikelihood(), _publishLikelihood);
+	Parameters::parse(parameters, Parameters::kRtabmapTimeThr(), _maxTimeAllowed);
+	Parameters::parse(parameters, Parameters::kRtabmapMemoryThr(), _maxMemoryAllowed);
+	Parameters::parse(parameters, Parameters::kRtabmapLoopThr(), _loopThr);
+	Parameters::parse(parameters, Parameters::kRtabmapLoopRatio(), _loopRatio);
+	Parameters::parse(parameters, Parameters::kRtabmapMaxRetrieved(), _maxRetrieved);
+	Parameters::parse(parameters, Parameters::kRGBDMaxLocalRetrieved(), _maxLocalRetrieved);
+	Parameters::parse(parameters, Parameters::kRtabmapStatisticLogsBufferedInRAM(), _statisticLogsBufferedInRAM);
+	Parameters::parse(parameters, Parameters::kRtabmapStatisticLogged(), _statisticLogged);
+	Parameters::parse(parameters, Parameters::kRtabmapStatisticLoggedHeaders(), _statisticLoggedHeaders);
+	Parameters::parse(parameters, Parameters::kRGBDEnabled(), _rgbdSlamMode);
+	Parameters::parse(parameters, Parameters::kRGBDLinearUpdate(), _rgbdLinearUpdate);
+	Parameters::parse(parameters, Parameters::kRGBDAngularUpdate(), _rgbdAngularUpdate);
+	Parameters::parse(parameters, Parameters::kRGBDNewMapOdomChangeDistance(), _newMapOdomChangeDistance);
+	Parameters::parse(parameters, Parameters::kRGBDPoseScanMatching(), _poseScanMatching);
+	Parameters::parse(parameters, Parameters::kRGBDLocalLoopDetectionTime(), _localLoopClosureDetectionTime);
+	Parameters::parse(parameters, Parameters::kRGBDLocalLoopDetectionSpace(), _localLoopClosureDetectionSpace);
+	Parameters::parse(parameters, Parameters::kRGBDLocalRadius(), _localRadius);
+	Parameters::parse(parameters, Parameters::kRGBDLocalImmunizationRatio(), _localImmunizationRatio);
+	Parameters::parse(parameters, Parameters::kRGBDLocalLoopDetectionMaxGraphDepth(), _localDetectMaxGraphDepth);
+	Parameters::parse(parameters, Parameters::kRGBDLocalLoopDetectionPathFilteringRadius(), _localPathFilteringRadius);
+	Parameters::parse(parameters, Parameters::kRGBDLocalLoopDetectionPathOdomPosesUsed(), _localPathOdomPosesUsed);
+	Parameters::parse(parameters, Parameters::kRGBDOptimizeFromGraphEnd(), _optimizeFromGraphEnd);
+	Parameters::parse(parameters, Parameters::kLccReextractActivated(), _reextractLoopClosureFeatures);
+	Parameters::parse(parameters, Parameters::kLccReextractNNType(), _reextractNNType);
+	Parameters::parse(parameters, Parameters::kLccReextractNNDR(), _reextractNNDR);
+	Parameters::parse(parameters, Parameters::kLccReextractFeatureType(), _reextractFeatureType);
+	Parameters::parse(parameters, Parameters::kLccReextractMaxWords(), _reextractMaxWords);
+	Parameters::parse(parameters, Parameters::kRtabmapStartNewMapOnLoopClosure(), _startNewMapOnLoopClosure);
+	Parameters::parse(parameters, Parameters::kRGBDGoalReachedRadius(), _goalReachedRadius);
+	Parameters::parse(parameters, Parameters::kRGBDPlanVirtualLinks(), _planVirtualLinks);
+	Parameters::parse(parameters, Parameters::kRGBDGoalsSavedInUserData(), _goalsSavedInUserData);
+
+	// RGB-D SLAM stuff
+	if((iter=parameters.find(Parameters::kLccIcpType())) != parameters.end())
+	{
+		int icpType = std::atoi((*iter).second.c_str());
+		if(icpType >= 0 && icpType <= 2)
+		{
+			_globalLoopClosureIcpType = icpType;
+		}
+		else
+		{
+			UERROR("Icp type must be 0, 1 or 2 (value=%d)", icpType);
+		}
+	}
+
+	// By default, we create our strategies if they are not already created.
+	// If they already exists, we check the parameters if a change is requested
+
+	// Graph optimizer
+	graph::Optimizer::Type optimizerType = graph::Optimizer::kTypeUndef;
+	if((iter=parameters.find(Parameters::kRGBDOptimizeStrategy())) != parameters.end())
+	{
+		optimizerType = (graph::Optimizer::Type)std::atoi((*iter).second.c_str());
+	}
+	if(optimizerType!=graph::Optimizer::kTypeUndef)
+	{
+		UDEBUG("new detector strategy %d", int(optimizerType));
+		if(_graphOptimizer)
+		{
+			delete _graphOptimizer;
+			_graphOptimizer = 0;
+		}
+
+		_graphOptimizer = graph::Optimizer::create(optimizerType, parameters);
+	}
+	else if(_graphOptimizer)
+	{
+		_graphOptimizer->parseParameters(parameters);
+	}
+	else
+	{
+		optimizerType = (graph::Optimizer::Type)Parameters::defaultRGBDOptimizeStrategy();
+		_graphOptimizer = graph::Optimizer::create(optimizerType, parameters);
+	}
+
+	if(_memory)
+	{
+		_memory->parseParameters(parameters);
+	}
+
+	VhStrategy vhStrategy = kVhUndef;
+	// Verifying hypotheses strategy
+	if((iter=parameters.find(Parameters::kRtabmapVhStrategy())) != parameters.end())
+	{
+		vhStrategy = (VhStrategy)std::atoi((*iter).second.c_str());
+	}
+	if(!_epipolarGeometry && vhStrategy == kVhEpipolar)
+	{
+		_epipolarGeometry = new EpipolarGeometry(parameters);
+	}
+	else if(_epipolarGeometry && vhStrategy == kVhNone)
+	{
+		delete _epipolarGeometry;
+		_epipolarGeometry = 0;
+	}
+	else if(_epipolarGeometry)
+	{
+		_epipolarGeometry->parseParameters(parameters);
+	}
+
+	// Bayes filter, create one if not exists
+	if(!_bayesFilter)
+	{
+		_bayesFilter = new BayesFilter(parameters);
+	}
+	else
+	{
+		_bayesFilter->parseParameters(parameters);
+	}
+
+	for(ParametersMap::const_iterator iter = parameters.begin(); iter!=parameters.end(); ++iter)
+	{
+		uInsert(_modifiedParameters, ParametersPair(iter->first, iter->second));
+	}
+}
+
+int Rtabmap::getLastLocationId() const
+{
+	int id = 0;
+	if(_memory)
+	{
+		id = _memory->getLastSignatureId();
+	}
+	return id;
+}
+
+std::list<int> Rtabmap::getWM() const
+{
+	std::list<int> mem;
+	if(_memory)
+	{
+		mem = uKeysList(_memory->getWorkingMem());
+		mem.remove(-1);// Ignore the virtual signature (if here)
+	}
+	return mem;
+}
+
+int Rtabmap::getWMSize() const
+{
+	if(_memory)
+	{
+		return (int)_memory->getWorkingMem().size()-1; // remove virtual place
+	}
+	return 0;
+}
+
+std::map<int, int> Rtabmap::getWeights() const
+{
+	std::map<int, int> weights;
+	if(_memory)
+	{
+		weights = _memory->getWeights();
+		weights.erase(-1);// Ignore the virtual signature (if here)
+	}
+	return weights;
+}
+
+std::set<int> Rtabmap::getSTM() const
+{
+	if(_memory)
+	{
+		return _memory->getStMem();
+	}
+	return std::set<int>();
+}
+
+int Rtabmap::getSTMSize() const
+{
+	if(_memory)
+	{
+		return (int)_memory->getStMem().size();
+	}
+	return 0;
+}
+
+int Rtabmap::getTotalMemSize() const
+{
+	if(_memory)
+	{
+		const Signature * s  =_memory->getLastWorkingSignature();
+		if(s)
+		{
+			return s->id();
+		}
+	}
+	return 0;
+}
+
+std::multimap<int, cv::KeyPoint> Rtabmap::getWords(int locationId) const
+{
+	if(_memory)
+	{
+		const Signature * s = _memory->getSignature(locationId);
+		if(s)
+		{
+			return s->getWords();
+		}
+	}
+	return std::multimap<int, cv::KeyPoint>();
+}
+
+bool Rtabmap::isInSTM(int locationId) const
+{
+	if(_memory)
+	{
+		return _memory->isInSTM(locationId);
+	}
+	return false;
+}
+
+bool Rtabmap::isIDsGenerated() const
+{
+	if(_memory)
+	{
+		return _memory->isIDsGenerated();
+	}
+	return Parameters::defaultMemGenerateIds();
+}
+
+const Statistics & Rtabmap::getStatistics() const
+{
+	return statistics_;
+}
+/*
+bool Rtabmap::getMetricData(int locationId, cv::Mat & rgb, cv::Mat & depth, float & depthConstant, Transform & pose, Transform & localTransform) const
+{
+	if(_memory)
+	{
+		const Signature * s = _memory->getSignature(locationId);
+		if(s && _optimizedPoses.find(s->id()) != _optimizedPoses.end())
+		{
+			rgb = s->getImage();
+			depth = s->getDepth();
+			depthConstant = s->getDepthConstant();
+			pose = _optimizedPoses.at(s->id());
+			localTransform = s->getLocalTransform();
+			return true;
+		}
+	}
+	return false;
+}
+*/
+Transform Rtabmap::getPose(int locationId) const
+{
+	if(_memory)
+	{
+		const Signature * s = _memory->getSignature(locationId);
+		if(s && _optimizedPoses.find(s->id()) != _optimizedPoses.end())
+		{
+			return _optimizedPoses.at(s->id());
+		}
+	}
+	return Transform();
+}
+
+int Rtabmap::triggerNewMap()
+{
+	int mapId = -1;
+	if(_memory)
+	{
+		mapId = _memory->incrementMapId();
+		UINFO("New map triggered, new map = %d", mapId);
+		_optimizedPoses.clear();
+		_constraints.clear();
+	}
+	return mapId;
+}
+
+bool Rtabmap::labelLocation(int id, const std::string & label)
+{
+	if(_memory)
+	{
+		if(id > 0)
+		{
+			return _memory->labelSignature(id, label);
+		}
+		else if(_memory->getLastWorkingSignature())
+		{
+			return _memory->labelSignature(_memory->getLastWorkingSignature()->id(), label);
+		}
+		else
+		{
+			UERROR("Last signature is null! Cannot set label \"%s\"", label.c_str());
+		}
+	}
+	return false;
+}
+
+bool Rtabmap::setUserData(int id, const std::vector<unsigned char> & data)
+{
+	if(_memory)
+	{
+		if(id > 0)
+		{
+			return _memory->setUserData(id, data);
+		}
+		else if(_memory->getLastWorkingSignature())
+		{
+			return _memory->setUserData(_memory->getLastWorkingSignature()->id(), data);
+		}
+		else
+		{
+			UERROR("Last signature is null! Cannot set user data!");
+		}
+	}
+	return false;
+}
+
+void Rtabmap::generateDOTGraph(const std::string & path, int id, int margin)
+{
+	if(_memory)
+	{
+		_memory->joinTrashThread(); // make sure the trash is flushed
+
+		if(id > 0)
+		{
+			std::map<int, int> ids = _memory->getNeighborsId(id, margin, -1, false);
+
+			if(ids.size() > 0)
+			{
+				ids.insert(std::pair<int,int>(id, 0));
+				std::set<int> idsSet;
+				for(std::map<int, int>::iterator iter = ids.begin(); iter!=ids.end(); ++iter)
+				{
+					idsSet.insert(idsSet.end(), iter->first);
+				}
+				_memory->generateGraph(path, idsSet);
+			}
+			else
+			{
+				UERROR("No neighbors found for signature %d.", id);
+			}
+		}
+		else
+		{
+			_memory->generateGraph(path);
+		}
+	}
+}
+
+void Rtabmap::generateTOROGraph(const std::string & path, bool optimized, bool global)
+{
+	if(_memory && _memory->getLastWorkingSignature())
+	{
+		std::map<int, Transform> poses;
+		std::multimap<int, Link> constraints;
+
+		if(optimized)
+		{
+			this->optimizeCurrentMap(_memory->getLastWorkingSignature()->id(), global, poses, &constraints);
+		}
+		else
+		{
+			std::map<int, int> ids = _memory->getNeighborsId(_memory->getLastWorkingSignature()->id(), 0, global?-1:0, true);
+			_memory->getMetricConstraints(uKeysSet(ids), poses, constraints, global);
+		}
+
+		graph::TOROOptimizer::saveGraph(path, poses, constraints);
+	}
+}
+
+void Rtabmap::resetMemory()
+{
+	_highestHypothesis = std::make_pair(0,0.0f);
+	_loopClosureHypothesis = std::make_pair(0,0.0f);
+	_lastProcessTime = 0.0;
+	_optimizedPoses.clear();
+	_constraints.clear();
+	_mapCorrection.setIdentity();
+	_mapTransform.setIdentity();
+	_lastLocalizationPose.setNull();
+	this->clearPath();
+
+	if(_memory)
+	{
+		_memory->init(_databasePath, true, _modifiedParameters, true);
+		if(_memory->getLastWorkingSignature())
+		{
+			optimizeCurrentMap(_memory->getLastWorkingSignature()->id(), false, _optimizedPoses, &_constraints);
+		}
+		if(_bayesFilter)
+		{
+			_bayesFilter->reset();
+		}
+	}
+	else
+	{
+		UERROR("RTAB-Map is not initialized. No memory to reset...");
+	}
+	this->setupLogFiles(true);
+}
+
+//============================================================
+// MAIN LOOP
+//============================================================
+bool Rtabmap::process(
+		const SensorData & data,
+		const Transform & odomPose,
+		const cv::Mat & covariance)
+{
+	UDEBUG("");
+
+	//============================================================
+	// Initialization
+	//============================================================
+	UTimer timer;
+	UTimer timerTotal;
+	double timeMemoryUpdate = 0;
+	double timeScanMatching = 0;
+	double timeLocalTimeDetection = 0;
+	double timeLocalSpaceDetection = 0;
+	double timeCleaningNeighbors = 0;
+	double timeReactivations = 0;
+	double timeAddLoopClosureLink = 0;
+	double timeMapOptimization = 0;
+	double timeRetrievalDbAccess = 0;
+	double timeLikelihoodCalculation = 0;
+	double timePosteriorCalculation = 0;
+	double timeHypothesesCreation = 0;
+	double timeHypothesesValidation = 0;
+	double timeRealTimeLimitReachedProcess = 0;
+	double timeMemoryCleanup = 0;
+	double timeEmptyingTrash = 0;
+	double timeJoiningTrash = 0;
+	double timeStatsCreation = 0;
+
+	float hypothesisRatio = 0.0f; // Only used for statistics
+	bool rejectedHypothesis = false;
+
+	std::map<int, float> rawLikelihood;
+	std::map<int, float> adjustedLikelihood;
+	std::map<int, float> likelihood;
+	std::map<int, int> weights;
+	std::map<int, float> posterior;
+	std::list<std::pair<int, float> > reactivateHypotheses;
+
+	std::map<int, int> childCount;
+	std::set<int> signaturesRetrieved;
+	int localLoopClosuresInTimeFound = 0;
+	bool scanMatchingSuccess = false;
+
+	const Signature * signature = 0;
+	const Signature * sLoop = 0;
+
+	_loopClosureHypothesis = std::make_pair(0,0.0f);
+	std::pair<int, float> lastHighestHypothesis = _highestHypothesis;
+	_highestHypothesis = std::make_pair(0,0.0f);
+
+	std::set<int> immunizedLocations;
+
+	statistics_ = Statistics(); // reset
+
+	//============================================================
+	// Wait for an image...
+	//============================================================
+	ULOGGER_INFO("getting data...");
+
+	timer.start();
+	timerTotal.start();
+
+	UASSERT_MSG(_memory, "RTAB-Map is not initialized!");
+	UASSERT_MSG(_bayesFilter, "RTAB-Map is not initialized!");
+	UASSERT_MSG(_graphOptimizer, "RTAB-Map is not initialized!");
+
+	//============================================================
+	// If RGBD SLAM is enabled, a pose must be set.
+	//============================================================
+	if(_rgbdSlamMode)
+	{
+		if(odomPose.isNull())
+		{
+			UERROR("RGB-D SLAM mode is enabled and no odometry is provided. "
+				   "Image %d is ignored!", data.id());
+			return false;
+		}
+		else
+		{
+			// Detect if the odometry is reset. If yes, trigger a new map.
+			if(_memory->getLastWorkingSignature())
+			{
+				const Transform & lastPose = _memory->getLastWorkingSignature()->getPose(); // use raw odometry
+
+				// look for identity
+				if(!lastPose.isIdentity() && odomPose.isIdentity())
+				{
+					int mapId = triggerNewMap();
+					UWARN("Odometry is reset (identity pose detected). Increment map id to %d!", mapId);
+				}
+				else if(_newMapOdomChangeDistance > 0.0)
+				{
+					// look for large change
+					Transform lastPoseToNewPose = lastPose.inverse() * odomPose;
+					float x,y,z, roll,pitch,yaw;
+					lastPoseToNewPose.getTranslationAndEulerAngles(x,y,z, roll,pitch,yaw);
+					if((x*x + y*y + z*z) > _newMapOdomChangeDistance*_newMapOdomChangeDistance)
+					{
+						int mapId = triggerNewMap();
+						UWARN("Odometry is reset (large odometry change detected > %f). A new map (%d) is created! Last pose = %s, new pose = %s",
+								_newMapOdomChangeDistance,
+								mapId,
+								lastPose.prettyPrint().c_str(),
+								odomPose.prettyPrint().c_str());
+					}
+				}
+			}
+		}
+	}
+
+	//============================================================
+	// Memory Update : Location creation + Add to STM + Weight Update (Rehearsal)
+	//============================================================
+	ULOGGER_INFO("Updating memory...");
+	if(_rgbdSlamMode)
+	{
+		if(!_memory->update(data, odomPose, covariance, &statistics_))
+		{
+			return false;
+		}
+	}
+	else
+	{
+		if(!_memory->update(data, Transform(), cv::Mat(), &statistics_))
+		{
+			return false;
+		}
+	}
+
+
+	signature = _memory->getLastWorkingSignature();
+	if(!signature)
+	{
+		UFATAL("Not supposed to be here...last signature is null?!?");
+	}
+
+	ULOGGER_INFO("Processing signature %d", signature->id());
+	timeMemoryUpdate = timer.ticks();
+	ULOGGER_INFO("timeMemoryUpdate=%fs", timeMemoryUpdate);
+
+	//============================================================
+	// Metric
+	//============================================================
+	bool smallDisplacement = false;
+	if(_rgbdSlamMode)
+	{
+		//Verify if there was a rehearsal
+		int rehearsedId = (int)uValue(statistics_.data(), Statistics::kMemoryRehearsal_merged(), 0.0f);
+		if(rehearsedId > 0)
+		{
+			_optimizedPoses.erase(rehearsedId);
+		}
+		else if(_rgbdLinearUpdate > 0.0f && _rgbdAngularUpdate > 0.0f)
+		{
+			//============================================================
+			// Minimum displacement required to add to Memory
+			//============================================================
+			const std::map<int, Link> & links = signature->getLinks();
+			if(links.size() == 1)
+			{
+				float x,y,z, roll,pitch,yaw;
+				links.begin()->second.transform().getTranslationAndEulerAngles(x,y,z, roll,pitch,yaw);
+				if((_rgbdLinearUpdate==0.0f || (
+					 fabs(x) < _rgbdLinearUpdate &&
+					 fabs(y) < _rgbdLinearUpdate &&
+					 fabs(z) < _rgbdLinearUpdate)) &&
+					(_rgbdAngularUpdate==0.0f || (
+					 fabs(roll) < _rgbdAngularUpdate &&
+					 fabs(pitch) < _rgbdAngularUpdate &&
+					 fabs(yaw) < _rgbdAngularUpdate)))
+				{
+					// This will disable global loop closure detection, only retrieval will be done.
+					// The location will also be deleted at the end.
+					smallDisplacement = true;
+				}
+			}
+		}
+
+		Transform newPose = _mapCorrection * signature->getPose();
+		_optimizedPoses.insert(std::make_pair(signature->id(), newPose));
+		_lastLocalizationPose = newPose; // used in localization mode only (path planning)
+
+		//============================================================
+		// Scan matching
+		//============================================================
+		if(_poseScanMatching &&
+			signature->getLinks().size() == 1 &&
+			!signature->sensorData().laserScanCompressed().empty() &&
+			rehearsedId == 0) // don't do it if rehearsal happened
+		{
+			UINFO("Odometry correction by scan matching");
+			int oldId = signature->getLinks().begin()->first;
+			const Signature * oldS = _memory->getSignature(oldId);
+			UASSERT(oldS != 0);
+			std::string rejectedMsg;
+			Transform guess = signature->getLinks().begin()->second.transform();
+			double variance = 1.0;
+			int inliers = 0;
+			float inliersRatio = 0;
+			Transform t = _memory->computeIcpTransform(oldId, signature->id(), guess, false, &rejectedMsg, &inliers, &variance, &inliersRatio);
+			if(!t.isNull())
+			{
+				scanMatchingSuccess = true;
+				UINFO("Scan matching: update neighbor link (%d->%d) from %s to %s",
+						signature->id(),
+						oldId,
+						signature->getLinks().at(oldId).transform().prettyPrint().c_str(),
+						t.prettyPrint().c_str());
+				_memory->updateLink(signature->id(), oldId, t, variance, variance);
+			}
+			else
+			{
+				UINFO("Scan matching rejected: %s", rejectedMsg.c_str());
+			}
+			statistics_.addStatistic(Statistics::kOdomCorrectionAccepted(), scanMatchingSuccess?1.0f:0);
+			statistics_.addStatistic(Statistics::kOdomCorrectionInliers(), inliers);
+			statistics_.addStatistic(Statistics::kOdomCorrectionInliers_ratio(), inliersRatio);
+			statistics_.addStatistic(Statistics::kOdomCorrectionVariance(), variance);
+		}
+		timeScanMatching = timer.ticks();
+		ULOGGER_INFO("timeScanMatching=%fs", timeScanMatching);
+
+		if(signature->getLinks().size() == 1)
+		{
+			// link should be old to new
+			if(signature->id() > signature->getLinks().begin()->second.to())
+			{
+				Link tmp = signature->getLinks().begin()->second;
+				tmp.setFrom(tmp.to());
+				tmp.setTo(signature->id());
+				tmp.setTransform(tmp.transform().inverse());
+				_constraints.insert(std::make_pair(tmp.from(), tmp));
+			}
+			else
+			{
+				_constraints.insert(std::make_pair(signature->id(), signature->getLinks().begin()->second));
+			}
+		}
+
+		//============================================================
+		// Local loop closure in TIME
+		//============================================================
+		if(_localLoopClosureDetectionTime &&
+		   rehearsedId == 0 && // don't do it if rehearsal happened
+		   signature->getWords3().size())
+		{
+			const std::set<int> & stm = _memory->getStMem();
+			for(std::set<int>::const_reverse_iterator iter = stm.rbegin(); iter!=stm.rend(); ++iter)
+			{
+				if(*iter != signature->id() &&
+				   signature->getLinks().find(*iter) == signature->getLinks().end() &&
+				   _memory->getSignature(*iter)->mapId() == signature->mapId())
+				{
+					std::string rejectedMsg;
+					UDEBUG("Check local transform between %d and %d", signature->id(), *iter);
+					double variance = 1.0;
+					int inliers = -1;
+					Transform transform = _memory->computeVisualTransform(*iter, signature->id(), &rejectedMsg, &inliers, &variance);
+					if(!transform.isNull() && _globalLoopClosureIcpType > 0)
+					{
+						transform = _memory->computeIcpTransform(*iter, signature->id(), transform, _globalLoopClosureIcpType==1, &rejectedMsg, 0, &variance);
+						variance = 1.0f; // ICP, set variance to 1
+					}
+					if(!transform.isNull())
+					{
+						UDEBUG("Add local loop closure in TIME (%d->%d) %s",
+								signature->id(),
+								*iter,
+								transform.prettyPrint().c_str());
+						// Add a loop constraint
+						if(_memory->addLink(Link(signature->id(), *iter, Link::kLocalTimeClosure, transform, variance, variance)))
+						{
+							++localLoopClosuresInTimeFound;
+							UINFO("Local loop closure found between %d and %d with t=%s",
+									*iter, signature->id(), transform.prettyPrint().c_str());
+						}
+						else
+						{
+							UWARN("Cannot add local loop closure between %d and %d ?!?",
+									*iter, signature->id());
+						}
+					}
+					else
+					{
+						UINFO("Local loop closure (time) between %d and %d rejected: %s",
+								*iter, signature->id(), rejectedMsg.c_str());
+					}
+				}
+			}
+		}
+	}
+
+	timeLocalTimeDetection = timer.ticks();
+	UINFO("timeLocalTimeDetection=%fs", timeLocalTimeDetection);
+
+	//============================================================
+	// Bayes filter update
+	//============================================================
+	int previousId = signature->getLinks().size() == 1?signature->getLinks().begin()->first:0;
+	// Not a bad signature, not a small displacemnt unless the previous signature didn't have a loop closure
+	if(!signature->isBadSignature() && (!smallDisplacement || _memory->getLoopClosureLinks(previousId, false).size() == 0))
+	{
+		// If the working memory is empty, don't do the detection. It happens when it
+		// is the first time the detector is started (there needs some images to
+		// fill the short-time memory before a signature is added to the working memory).
+		if(_memory->getWorkingMem().size())
+		{
+			//============================================================
+			// Likelihood computation
+			// Get the likelihood of the new signature
+			// with all images contained in the working memory + reactivated.
+			//============================================================
+			ULOGGER_INFO("computing likelihood...");
+			std::list<int> signaturesToCompare = uKeysList(_memory->getWorkingMem());
+			rawLikelihood = _memory->computeLikelihood(signature, signaturesToCompare);
+
+			// Adjust the likelihood (with mean and std dev)
+			likelihood = rawLikelihood;
+			this->adjustLikelihood(likelihood);
+
+			timeLikelihoodCalculation = timer.ticks();
+			ULOGGER_INFO("timeLikelihoodCalculation=%fs",timeLikelihoodCalculation);
+
+			//============================================================
+			// Apply the Bayes filter
+			//  Posterior = Likelihood x Prior
+			//============================================================
+			ULOGGER_INFO("getting posterior...");
+
+			// Compute the posterior
+			posterior = _bayesFilter->computePosterior(_memory, likelihood);
+			timePosteriorCalculation = timer.ticks();
+			ULOGGER_INFO("timePosteriorCalculation=%fs",timePosteriorCalculation);
+
+			// For statistics, copy weights
+			if(_publishStats && (_publishLikelihood || _publishPdf))
+			{
+				weights = _memory->getWeights();
+			}
+
+			timer.start();
+			//============================================================
+			// Select the highest hypothesis
+			//============================================================
+			ULOGGER_INFO("creating hypotheses...");
+			if(posterior.size())
+			{
+				for(std::map<int, float>::const_reverse_iterator iter = posterior.rbegin(); iter != posterior.rend(); ++iter)
+				{
+					if(iter->first > 0 && iter->second > _highestHypothesis.second)
+					{
+						_highestHypothesis = *iter;
+					}
+				}
+				// With the virtual place, use sum of LC probabilities (1 - virtual place hypothesis).
+				_highestHypothesis.second = 1-posterior.begin()->second;
+			}
+			timeHypothesesCreation = timer.ticks();
+			ULOGGER_INFO("Highest hypothesis=%d, value=%f, timeHypothesesCreation=%fs", _highestHypothesis.first, _highestHypothesis.second, timeHypothesesCreation);
+
+			if(_highestHypothesis.first > 0)
+			{
+				// Loop closure Threshold
+				// When _loopThr=0, accept loop closure if the hypothesis is over
+				// the virtual (new) place hypothesis.
+				if(_highestHypothesis.second >= _loopThr)
+				{
+					rejectedHypothesis = true;
+					if(posterior.size() <= 2)
+					{
+						// Ignore loop closure if there is only one loop closure hypothesis
+						UDEBUG("rejected hypothesis: single hypothesis");
+					}
+					else if(_epipolarGeometry && !_epipolarGeometry->check(signature, _memory->getSignature(_highestHypothesis.first)))
+					{
+						UWARN("rejected hypothesis: by epipolar geometry");
+					}
+					else if(_loopRatio > 0.0f && lastHighestHypothesis.second && _highestHypothesis.second < _loopRatio*lastHighestHypothesis.second)
+					{
+						UWARN("rejected hypothesis: not satisfying hypothesis ratio (%f < %f * %f)",
+								_highestHypothesis.second, _loopRatio, lastHighestHypothesis.second);
+					}
+					else if(_loopRatio > 0.0f && lastHighestHypothesis.second == 0)
+					{
+						UWARN("rejected hypothesis: last closure hypothesis is null (loop ratio is on)");
+					}
+					else
+					{
+						_loopClosureHypothesis = _highestHypothesis;
+						rejectedHypothesis = false;
+					}
+
+					timeHypothesesValidation = timer.ticks();
+					ULOGGER_INFO("timeHypothesesValidation=%fs",timeHypothesesValidation);
+				}
+				else if(_highestHypothesis.second < _loopRatio*lastHighestHypothesis.second)
+				{
+					// Used for Precision-Recall computation.
+					// When analysing logs, it's convenient to know
+					// if the hypothesis would be rejected if T_loop would be lower.
+					rejectedHypothesis = true;
+				}
+
+				//for statistic...
+				hypothesisRatio = _loopClosureHypothesis.second>0?_highestHypothesis.second/_loopClosureHypothesis.second:0;
+			}
+		} // if(_memory->getWorkingMemSize())
+	}// !isBadSignature
+	else if(!signature->isBadSignature() && smallDisplacement)
+	{
+		_highestHypothesis = lastHighestHypothesis;
+	}
+
+	//============================================================
+	// Before retrieval, make sure the trash has finished
+	//============================================================
+	_memory->joinTrashThread();
+	timeEmptyingTrash = _memory->getDbSavingTime();
+	timeJoiningTrash = timer.ticks();
+	ULOGGER_INFO("Time emptying memory trash = %fs,  joining (actual overhead) = %fs", timeEmptyingTrash, timeJoiningTrash);
+
+	//============================================================
+	// RETRIEVAL 1/3 : Loop closure neighbors reactivation
+	//============================================================
+	int retrievalId = _highestHypothesis.first;
+	std::list<int> reactivatedIds;
+	double timeGetNeighborsTimeDb = 0.0;
+	double timeGetNeighborsSpaceDb = 0.0;
+	int immunizedGlobally = 0;
+	int immunizedLocally = 0;
+	if(retrievalId > 0 )
+	{
+		//Load neighbors
+		ULOGGER_INFO("Retrieving locations... around id=%d", retrievalId);
+		int neighborhoodSize = (int)_bayesFilter->getPredictionLC().size()-1;
+		UASSERT(neighborhoodSize >= 0);
+		ULOGGER_DEBUG("margin=%d maxRetieved=%d", neighborhoodSize, _maxRetrieved);
+
+		UTimer timeGetN;
+		unsigned int nbLoadedFromDb = 0;
+		std::set<int> reactivatedIdsSet;
+		std::map<int, int> neighbors;
+		int nbDirectNeighborsInDb = 0;
+
+		// priority in time
+		// Direct neighbors TIME
+		ULOGGER_DEBUG("In TIME");
+		neighbors = _memory->getNeighborsId(retrievalId,
+				neighborhoodSize,
+				_maxRetrieved,
+				true,
+				true,
+				&timeGetNeighborsTimeDb);
+		ULOGGER_DEBUG("neighbors of %d in time = %d", retrievalId, (int)neighbors.size());
+		//Priority to locations near in time (direct neighbor) then by space (loop closure)
+		bool firstPassDone = false; // just to avoid checking to STM after the first pass
+		int m = 0;
+		while(m < neighborhoodSize)
+		{
+			std::set<int> idsSorted;
+			for(std::map<int, int>::iterator iter=neighbors.begin(); iter!=neighbors.end();)
+			{
+				if(!firstPassDone && _memory->isInSTM(iter->first))
+				{
+					neighbors.erase(iter++);
+				}
+				else if(iter->second == m)
+				{
+					if(reactivatedIdsSet.find(iter->first) == reactivatedIdsSet.end())
+					{
+						idsSorted.insert(iter->first);
+						reactivatedIdsSet.insert(iter->first);
+
+						if(m == 1 && _memory->getSignature(iter->first) == 0)
+						{
+							++nbDirectNeighborsInDb;
+						}
+
+						//immunized locations in the neighborhood from being transferred
+						if(immunizedLocations.insert(iter->first).second)
+						{
+							++immunizedGlobally;
+						}
+
+						UDEBUG("nt=%d m=%d immunized=1", iter->first, iter->second);
+					}
+					neighbors.erase(iter++);
+				}
+				else
+				{
+					++iter;
+				}
+			}
+			firstPassDone = true;
+			reactivatedIds.insert(reactivatedIds.end(), idsSorted.rbegin(), idsSorted.rend());
+			++m;
+		}
+
+		// neighbors SPACE, already added direct neighbors will be ignored
+		ULOGGER_DEBUG("In SPACE");
+		neighbors = _memory->getNeighborsId(retrievalId,
+				neighborhoodSize,
+				_maxRetrieved,
+				true,
+				false,
+				&timeGetNeighborsSpaceDb);
+		ULOGGER_DEBUG("neighbors of %d in space = %d", retrievalId, (int)neighbors.size());
+		firstPassDone = false;
+		m = 0;
+		while(m < neighborhoodSize)
+		{
+			std::set<int> idsSorted;
+			for(std::map<int, int>::iterator iter=neighbors.begin(); iter!=neighbors.end();)
+			{
+				if(!firstPassDone && _memory->isInSTM(iter->first))
+				{
+					neighbors.erase(iter++);
+				}
+				else if(iter->second == m)
+				{
+					if(reactivatedIdsSet.find(iter->first) == reactivatedIdsSet.end())
+					{
+						idsSorted.insert(iter->first);
+						reactivatedIdsSet.insert(iter->first);
+
+						if(m == 1 && _memory->getSignature(iter->first) == 0)
+						{
+							++nbDirectNeighborsInDb;
+						}
+						UDEBUG("nt=%d m=%d", iter->first, iter->second);
+					}
+					neighbors.erase(iter++);
+				}
+				else
+				{
+					++iter;
+				}
+			}
+			firstPassDone = true;
+			reactivatedIds.insert(reactivatedIds.end(), idsSorted.rbegin(), idsSorted.rend());
+			++m;
+		}
+		ULOGGER_INFO("neighborhoodSize=%d, "
+				"reactivatedIds.size=%d, "
+				"nbLoadedFromDb=%d, "
+				"nbDirectNeighborsInDb=%d, "
+				"time=%fs (%fs %fs)",
+				neighborhoodSize,
+				reactivatedIds.size(),
+				(int)nbLoadedFromDb,
+				nbDirectNeighborsInDb,
+				timeGetN.ticks(),
+				timeGetNeighborsTimeDb,
+				timeGetNeighborsSpaceDb);
+
+	}
+
+	//============================================================
+	// RETRIEVAL 2/3 : Update planned path and get next nodes to retrieve
+	//============================================================
+	std::list<int> retrievalLocalIds;
+	int maxLocalLocationsImmunized = _localImmunizationRatio * float(_memory->getWorkingMem().size());
+	if(_rgbdSlamMode)
+	{
+		// Priority on locations on the planned path
+		if(_path.size())
+		{
+			updateGoalIndex();
+
+			float distanceSoFar = 0.0f;
+			// immunize all nodes after current node and
+			// retrieve nodes after current node in the maximum radius from the current node
+			for(unsigned int i=_pathCurrentIndex; i<_path.size(); ++i)
+			{
+				if(_localRadius > 0.0f && i != _pathCurrentIndex)
+				{
+					distanceSoFar += _path[i-1].second.getDistance(_path[i].second);
+				}
+
+				if(distanceSoFar <= _localRadius)
+				{
+					if(_memory->getSignature(_path[i].first) != 0)
+					{
+						if(immunizedLocations.insert(_path[i].first).second)
+						{
+							++immunizedLocally;
+						}
+						UDEBUG("Path immunization: node %d (dist=%fm)", _path[i].first, distanceSoFar);
+					}
+					else if(retrievalLocalIds.size() < _maxLocalRetrieved)
+					{
+						UINFO("retrieval of node %d on path (dist=%fm)", _path[i].first, distanceSoFar);
+						retrievalLocalIds.push_back(_path[i].first);
+						// retrieved locations are automatically immunized
+					}
+				}
+				else
+				{
+					UDEBUG("Stop on node %d (dist=%fm > %fm)",
+							_path[i].first, distanceSoFar, _localRadius);
+					break;
+				}
+			}
+		}
+
+		// immunize the path from the nearest local location to the current location
+		if(immunizedLocally < maxLocalLocationsImmunized &&
+			_memory->isIncremental()) // Can only work in mapping mode
+		{
+			std::map<int ,Transform> poses;
+			// remove poses from STM
+			for(std::map<int, Transform>::iterator iter=_optimizedPoses.begin(); iter!=_optimizedPoses.end(); ++iter)
+			{
+				if(!_memory->isInSTM(iter->first))
+				{
+					poses.insert(*iter);
+				}
+			}
+			int nearestId = graph::findNearestNode(poses, _optimizedPoses.at(signature->id()));
+
+			if(nearestId > 0 &&
+				(_localRadius==0 ||
+				 _optimizedPoses.at(signature->id()).getDistance(_optimizedPoses.at(nearestId)) < _localRadius))
+			{
+				std::multimap<int, int> links;
+				for(std::multimap<int, Link>::iterator iter=_constraints.begin(); iter!=_constraints.end(); ++iter)
+				{
+					if(uContains(_optimizedPoses, iter->second.from()) && uContains(_optimizedPoses, iter->second.to()))
+					{
+						links.insert(std::make_pair(iter->second.from(), iter->second.to()));
+						links.insert(std::make_pair(iter->second.to(), iter->second.from())); // <->
+					}
+				}
+
+				std::list<std::pair<int, Transform> > path = graph::computePath(_optimizedPoses, links, nearestId, signature->id());
+				if(path.size() == 0)
+				{
+					UWARN("Could not compute a path between %d and %d", nearestId, signature->id());
+				}
+				else
+				{
+					for(std::list<std::pair<int, Transform> >::iterator iter=path.begin();
+						iter!=path.end();
+						++iter)
+					{
+						if(immunizedLocally >= maxLocalLocationsImmunized)
+						{
+							UWARN("Could not immunize the whole local path (%d) between "
+								  "%d and %d (max location immunized=%d). You may want "
+								  "to increase RGBD/LocalImmunizationRatio (current=%f (%d of WM=%d)) "
+								  "to be able to immunize longer paths.",
+									(int)path.size(),
+									nearestId,
+									signature->id(),
+									maxLocalLocationsImmunized,
+									_localImmunizationRatio,
+									maxLocalLocationsImmunized,
+									(int)_memory->getWorkingMem().size());
+							break;
+						}
+						else if(!_memory->isInSTM(iter->first))
+						{
+							if(immunizedLocations.insert(iter->first).second)
+							{
+								++immunizedLocally;
+							}
+							UDEBUG("local node %d on path immunized=1", iter->first);
+						}
+					}
+				}
+			}
+		}
+
+		// retrieval based on the nodes close the the nearest pose in WM
+		// immunize closest nodes
+		std::map<int, float> nearNodes = graph::getNodesInRadius(signature->id(), _optimizedPoses, _localRadius);
+		// sort by distance
+		std::multimap<float, int> nearNodesByDist;
+		for(std::map<int, float>::iterator iter=nearNodes.begin(); iter!=nearNodes.end(); ++iter)
+		{
+			nearNodesByDist.insert(std::make_pair(iter->second, iter->first));
+		}
+		UINFO("near nodes=%d, max local immunized=%d, ratio=%f WM=%d",
+				(int)nearNodesByDist.size(),
+				maxLocalLocationsImmunized,
+				_localImmunizationRatio,
+				(int)_memory->getWorkingMem().size());
+		for(std::multimap<float, int>::iterator iter=nearNodesByDist.begin();
+			iter!=nearNodesByDist.end() && (retrievalLocalIds.size() < _maxLocalRetrieved || immunizedLocally < maxLocalLocationsImmunized);
+			++iter)
+		{
+			const Signature * s = _memory->getSignature(iter->second);
+			UASSERT(s!=0);
+			// If there is a change of direction, better to be retrieving
+			// ALL nearest signatures than only newest neighbors
+			const std::map<int, Link> & links = s->getLinks();
+			for(std::map<int, Link>::const_reverse_iterator jter=links.rbegin();
+				jter!=links.rend() && retrievalLocalIds.size() < _maxLocalRetrieved;
+				++jter)
+			{
+				if(_memory->getSignature(jter->first) == 0)
+				{
+					UINFO("retrieval of node %d on local map", jter->first);
+					retrievalLocalIds.push_back(jter->first);
+				}
+			}
+			if(!_memory->isInSTM(s->id()) && immunizedLocally < maxLocalLocationsImmunized)
+			{
+				if(immunizedLocations.insert(s->id()).second)
+				{
+					++immunizedLocally;
+				}
+				UDEBUG("local node %d (%f m) immunized=1", iter->second, iter->first);
+			}
+		}
+		// well, if the maximum retrieved is not reached, look for neighbors in database
+		if(retrievalLocalIds.size() < _maxLocalRetrieved)
+		{
+			std::set<int> retrievalLocalIdsSet(retrievalLocalIds.begin(), retrievalLocalIds.end());
+			for(std::list<int>::iterator iter=retrievalLocalIds.begin();
+				iter!=retrievalLocalIds.end() && retrievalLocalIds.size() < _maxLocalRetrieved;
+				++iter)
+			{
+				std::map<int, int> ids = _memory->getNeighborsId(*iter, 2, _maxLocalRetrieved - retrievalLocalIds.size() + 1, true, false);
+				for(std::map<int, int>::reverse_iterator jter=ids.rbegin();
+					jter!=ids.rend() && retrievalLocalIds.size() < _maxLocalRetrieved;
+					++jter)
+				{
+					if(_memory->getSignature(jter->first) == 0 &&
+					   retrievalLocalIdsSet.find(jter->first) == retrievalLocalIdsSet.end())
+					{
+						UINFO("retrieval of node %d on local map", jter->first);
+						retrievalLocalIds.push_back(jter->first);
+						retrievalLocalIdsSet.insert(jter->first);
+					}
+				}
+			}
+		}
+
+		// update Age of the close signatures (oldest the farthest)
+		for(std::multimap<float, int>::reverse_iterator iter=nearNodesByDist.rbegin(); iter!=nearNodesByDist.rend(); ++iter)
+		{
+			_memory->updateAge(iter->second);
+		}
+
+		// insert them first to make sure they are loaded.
+		reactivatedIds.insert(reactivatedIds.begin(), retrievalLocalIds.begin(), retrievalLocalIds.end());
+	}
+
+	//============================================================
+	// RETRIEVAL 3/3 : Load signatures from the database
+	//============================================================
+	if(reactivatedIds.size())
+	{
+		// Not important if the loop closure hypothesis don't have all its neighbors loaded,
+		// only a loop closure link is added...
+		signaturesRetrieved = _memory->reactivateSignatures(
+				reactivatedIds,
+				_maxRetrieved+(unsigned int)retrievalLocalIds.size(), // add path retrieved
+				timeRetrievalDbAccess);
+
+		ULOGGER_INFO("retrieval of %d (db time = %fs)", (int)signaturesRetrieved.size(), timeRetrievalDbAccess);
+
+		timeRetrievalDbAccess += timeGetNeighborsTimeDb + timeGetNeighborsSpaceDb;
+		UINFO("total timeRetrievalDbAccess=%fs", timeRetrievalDbAccess);
+
+		// Immunize just retrieved signatures
+		immunizedLocations.insert(signaturesRetrieved.begin(), signaturesRetrieved.end());
+	}
+	timeReactivations = timer.ticks();
+	ULOGGER_INFO("timeReactivations=%fs", timeReactivations);
+
+	//=============================================================
+	// Update loop closure links
+	// (updated: place this after retrieval to be sure that neighbors of the loop closure are in RAM)
+	//=============================================================
+	int loopClosureVisualInliers = 0; // for statistics
+	if(_loopClosureHypothesis.first>0)
+	{
+		//Compute transform if metric data are present
+		Transform transform;
+		double variance = 1;
+		if(_rgbdSlamMode)
+		{
+			std::string rejectedMsg;
+			if(_reextractLoopClosureFeatures)
+			{
+				ParametersMap customParameters = _modifiedParameters; // get BOW LCC parameters
+				// override some parameters
+				uInsert(customParameters, ParametersPair(Parameters::kMemIncrementalMemory(), "true")); // make sure it is incremental
+				uInsert(customParameters, ParametersPair(Parameters::kMemRehearsalSimilarity(), "1.0")); // desactivate rehearsal
+				uInsert(customParameters, ParametersPair(Parameters::kMemBinDataKept(), "false"));
+				uInsert(customParameters, ParametersPair(Parameters::kMemSTMSize(), "0"));
+				uInsert(customParameters, ParametersPair(Parameters::kKpIncrementalDictionary(), "true")); // make sure it is incremental
+				uInsert(customParameters, ParametersPair(Parameters::kKpNewWordsComparedTogether(), "false"));
+				uInsert(customParameters, ParametersPair(Parameters::kKpNNStrategy(), uNumber2Str(_reextractNNType))); // bruteforce
+				uInsert(customParameters, ParametersPair(Parameters::kKpNndrRatio(), uNumber2Str(_reextractNNDR)));
+				uInsert(customParameters, ParametersPair(Parameters::kKpDetectorStrategy(), uNumber2Str(_reextractFeatureType))); // FAST/BRIEF
+				uInsert(customParameters, ParametersPair(Parameters::kKpWordsPerImage(), uNumber2Str(_reextractMaxWords)));
+				uInsert(customParameters, ParametersPair(Parameters::kKpBadSignRatio(), "0"));
+				uInsert(customParameters, ParametersPair(Parameters::kKpRoiRatios(), "0.0 0.0 0.0 0.0"));
+				uInsert(customParameters, ParametersPair(Parameters::kMemGenerateIds(), "false"));
+
+				//for(ParametersMap::iterator iter = customParameters.begin(); iter!=customParameters.end(); ++iter)
+				//{
+				//	UDEBUG("%s=%s", iter->first.c_str(), iter->second.c_str());
+				//}
+
+				Memory memory(customParameters);
+
+				UTimer timeT;
+
+				// Add signatures
+				SensorData dataFrom = data;
+				dataFrom.setId(signature->id());
+				SensorData dataTo = _memory->getNodeData(_loopClosureHypothesis.first, true);
+				UDEBUG("timeTo = %fs", timeT.ticks());
+
+				if(!dataFrom.depthOrRightRaw().empty() &&
+				   !dataTo.depthOrRightRaw().empty() &&
+				   dataFrom.id() != Memory::kIdInvalid &&
+				   dataTo.id() != Memory::kIdInvalid)
+				{
+					memory.update(dataTo);
+					UDEBUG("timeUpTo = %fs", timeT.ticks());
+					memory.update(dataFrom);
+					UDEBUG("timeUpFrom = %fs", timeT.ticks());
+
+					transform = memory.computeVisualTransform(dataTo.id(), dataFrom.id(), &rejectedMsg, &loopClosureVisualInliers, &variance);
+					UDEBUG("timeTransform = %fs", timeT.ticks());
+				}
+				else
+				{
+					// Fallback to normal way (raw data not kept in database...)
+					UWARN("Loop closure: Some images not found in memory for re-extracting "
+						  "features, is Mem/RawDataKept=false? Falling back with already extracted 3D features.");
+					transform = _memory->computeVisualTransform(_loopClosureHypothesis.first, signature->id(), &rejectedMsg, &loopClosureVisualInliers, &variance);
+				}
+			}
+			else
+			{
+				transform = _memory->computeVisualTransform(_loopClosureHypothesis.first, signature->id(), &rejectedMsg, &loopClosureVisualInliers, &variance);
+			}
+			if(!transform.isNull() && _globalLoopClosureIcpType > 0)
+			{
+				transform = _memory->computeIcpTransform(_loopClosureHypothesis.first, signature->id(), transform, _globalLoopClosureIcpType == 1, &rejectedMsg, 0, &variance);
+			}
+			rejectedHypothesis = transform.isNull();
+			if(rejectedHypothesis)
+			{
+				UINFO("Rejected loop closure %d -> %d: %s",
+						_loopClosureHypothesis.first, signature->id(), rejectedMsg.c_str());
+			}
+		}
+		if(!rejectedHypothesis)
+		{
+			// Make the new one the parent of the old one
+			rejectedHypothesis = !_memory->addLink(Link(signature->id(), _loopClosureHypothesis.first, Link::kGlobalClosure, transform, variance, variance));
+		}
+
+		if(rejectedHypothesis)
+		{
+			_loopClosureHypothesis.first = 0;
+		}
+		else
+		{
+			const Signature * oldS = _memory->getSignature(_loopClosureHypothesis.first);
+			UASSERT(oldS != 0);
+			// Old map -> new map, used for localization correction on loop closure
+			_mapTransform = oldS->getPose() * transform.inverse() * signature->getPose().inverse();
+		}
+	}
+
+	timeAddLoopClosureLink = timer.ticks();
+	ULOGGER_INFO("timeAddLoopClosureLink=%fs", timeAddLoopClosureLink);
+
+	int localSpaceClosuresAddedVisually = 0;
+	int localSpaceClosuresAddedByICPOnly = 0;
+	int lastLocalSpaceClosureId = 0;
+	int localSpacePaths = 0;
+	if(_localLoopClosureDetectionSpace &&
+	   _localRadius > 0)
+	{
+		if(_graphOptimizer->iterations() == 0)
+		{
+			UWARN("Cannot do local loop closure detection in space if graph optimization is disabled!");
+		}
+		else if(_memory->isIncremental() || _loopClosureHypothesis.first == 0)
+		{
+			// In localization mode, no need to check local loop
+			// closures if we are already localized by a global closure.
+
+			// don't do it if it is a small displacement unless the previous signature didn't have a loop closure
+			if(!smallDisplacement || _memory->getLoopClosureLinks(previousId, false).size() == 0)
+			{
+
+				//============================================================
+				// LOCAL LOOP CLOSURE SPACE
+				//============================================================
+
+				//
+				// 1) compare visually with nearest locations
+				//
+				float r = _localRadius;
+				if(_localPathFilteringRadius > 0 && _localPathFilteringRadius<_localRadius)
+				{
+					r = _localPathFilteringRadius;
+				}
+
+				std::map<int, float> nearestIds;
+				if(_memory->isIncremental())
+				{
+					nearestIds = _memory->getNeighborsIdRadius(signature->id(), r, _optimizedPoses, _localDetectMaxGraphDepth);
+				}
+				else
+				{
+					nearestIds = graph::getNodesInRadius(signature->id(), _optimizedPoses, r);
+				}
+				std::map<int, Transform> nearestPoses;
+				for(std::map<int, float>::iterator iter=nearestIds.begin(); iter!=nearestIds.end(); ++iter)
+				{
+					nearestPoses.insert(std::make_pair(iter->first, _optimizedPoses.at(iter->first)));
+				}
+				// segment poses by paths, only one detection per path
+				std::list<std::map<int, Transform> > nearestPaths = getPaths(nearestPoses);
+				for(std::list<std::map<int, Transform> >::iterator iter=nearestPaths.begin();
+					iter!=nearestPaths.end() && (_memory->isIncremental() || lastLocalSpaceClosureId == 0);
+					++iter)
+				{
+					std::map<int, Transform> & path = *iter;
+					UASSERT(path.size());
+					//find the nearest pose on the path
+					int nearestId = rtabmap::graph::findNearestNode(path, _optimizedPoses.at(signature->id()));
+					UASSERT(nearestId > 0);
+
+					// nearest pose must not be linked to current location, and not in STM
+					if(!signature->hasLink(nearestId) &&
+					   _memory->getStMem().find(nearestId) == _memory->getStMem().end())
+					{
+						double variance = 1.0;
+						Transform transform;
+						if(_reextractLoopClosureFeatures)
+						{
+							ParametersMap customParameters = _modifiedParameters; // get BOW LCC parameters
+							// override some parameters
+							uInsert(customParameters, ParametersPair(Parameters::kMemIncrementalMemory(), "true")); // make sure it is incremental
+							uInsert(customParameters, ParametersPair(Parameters::kMemRehearsalSimilarity(), "1.0")); // desactivate rehearsal
+							uInsert(customParameters, ParametersPair(Parameters::kMemBinDataKept(), "false"));
+							uInsert(customParameters, ParametersPair(Parameters::kMemSTMSize(), "0"));
+							uInsert(customParameters, ParametersPair(Parameters::kKpIncrementalDictionary(), "true")); // make sure it is incremental
+							uInsert(customParameters, ParametersPair(Parameters::kKpNewWordsComparedTogether(), "false"));
+							uInsert(customParameters, ParametersPair(Parameters::kKpNNStrategy(), uNumber2Str(_reextractNNType))); // bruteforce
+							uInsert(customParameters, ParametersPair(Parameters::kKpNndrRatio(), uNumber2Str(_reextractNNDR)));
+							uInsert(customParameters, ParametersPair(Parameters::kKpDetectorStrategy(), uNumber2Str(_reextractFeatureType))); // FAST/BRIEF
+							uInsert(customParameters, ParametersPair(Parameters::kKpWordsPerImage(), uNumber2Str(_reextractMaxWords)));
+							uInsert(customParameters, ParametersPair(Parameters::kKpBadSignRatio(), "0"));
+							uInsert(customParameters, ParametersPair(Parameters::kKpRoiRatios(), "0.0 0.0 0.0 0.0"));
+							uInsert(customParameters, ParametersPair(Parameters::kMemGenerateIds(), "false"));
+
+							//for(ParametersMap::iterator iter = customParameters.begin(); iter!=customParameters.end(); ++iter)
+							//{
+							//	UDEBUG("%s=%s", iter->first.c_str(), iter->second.c_str());
+							//}
+
+							Memory memory(customParameters);
+
+							UTimer timeT;
+
+							// Add signatures
+							SensorData dataFrom = data;
+							dataFrom.setId(signature->id());
+							SensorData dataTo = _memory->getNodeData(nearestId, true);
+							UDEBUG("timeTo = %fs", timeT.ticks());
+
+							if(!dataFrom.depthOrRightRaw().empty() &&
+							   !dataTo.depthOrRightRaw().empty() &&
+							   dataFrom.id() != Memory::kIdInvalid &&
+							   dataTo.id() != Memory::kIdInvalid)
+							{
+								memory.update(dataTo);
+								UDEBUG("timeUpTo = %fs", timeT.ticks());
+								memory.update(dataFrom);
+								UDEBUG("timeUpFrom = %fs", timeT.ticks());
+
+								transform = memory.computeVisualTransform(dataTo.id(), dataFrom.id(), 0, 0, &variance);
+								UDEBUG("timeTransform = %fs", timeT.ticks());
+							}
+							else
+							{
+								// Fallback to normal way (raw data not kept in database...)
+								UWARN("Loop closure: Some images not found in memory for re-extracting "
+									  "features, is Mem/RawDataKept=false? Falling back with already extracted 3D features.");
+								transform = _memory->computeVisualTransform(nearestId, signature->id(), 0, 0, &variance);
+							}
+						}
+						else
+						{
+							transform = _memory->computeVisualTransform(nearestId, signature->id(), 0, 0, &variance);
+						}
+						if(!transform.isNull() && _globalLoopClosureIcpType > 0)
+						{
+							transform  = _memory->computeIcpTransform(nearestId, signature->id(), transform, _globalLoopClosureIcpType == 1, 0, 0, &variance);
+						}
+						if(!transform.isNull())
+						{
+							UINFO("[Visual] Add local loop closure in SPACE (%d->%d) %s",
+									signature->id(),
+									nearestId,
+									transform.prettyPrint().c_str());
+							_memory->addLink(Link(signature->id(), nearestId, Link::kLocalSpaceClosure, transform, variance, variance));
+
+							if(_loopClosureHypothesis.first == 0)
+							{
+								// Old map -> new map, used for localization correction on loop closure
+								const Signature * oldS = _memory->getSignature(nearestId);
+								UASSERT(oldS != 0);
+								_mapTransform = oldS->getPose() * transform.inverse() * signature->getPose().inverse();
+								++localSpaceClosuresAddedVisually;
+								lastLocalSpaceClosureId = nearestId;
+							}
+						}
+					}
+				}
+
+				//
+				// 2) compare locally with nearest locations by scan matching
+				//
+				if( !signature->sensorData().laserScanCompressed().empty() &&
+					(_memory->isIncremental() || lastLocalSpaceClosureId == 0))
+				{
+					// In localization mode, no need to check local loop
+					// closures if we are already localized by at least one
+					// local visual closure above.
+
+					std::map<int, Transform> forwardPoses;
+					forwardPoses = this->getForwardWMPoses(
+							signature->id(),
+							0,
+							_localRadius,
+							_localDetectMaxGraphDepth);
+
+					std::list<std::map<int, Transform> > forwardPaths = getPaths(forwardPoses);
+					localSpacePaths = (int)forwardPaths.size();
+
+					for(std::list<std::map<int, Transform> >::iterator iter=forwardPaths.begin();
+							iter!=forwardPaths.end() && (_memory->isIncremental() || lastLocalSpaceClosureId == 0);
+							++iter)
+					{
+						std::map<int, Transform> & path = *iter;
+						UASSERT(path.size());
+
+						//find the nearest pose on the path
+						int nearestId = rtabmap::graph::findNearestNode(path, _optimizedPoses.at(signature->id()));
+						UASSERT(nearestId > 0);
+
+						// nearest pose must be close and not linked to current location
+						if(!signature->hasLink(nearestId) &&
+						   (_localPathFilteringRadius <= 0.0f ||
+							_optimizedPoses.at(signature->id()).getDistanceSquared(_optimizedPoses.at(nearestId)) < _localPathFilteringRadius*_localPathFilteringRadius))
+						{
+							// Assemble scans in the path and do ICP only
+							if(_localPathOdomPosesUsed)
+							{
+								//optimize the path's poses locally
+								path = optimizeGraph(nearestId, uKeysSet(path), false);
+								// transform local poses in optimized graph referential
+								Transform t = _optimizedPoses.at(nearestId) * path.at(nearestId).inverse();
+								for(std::map<int, Transform>::iterator jter=path.begin(); jter!=path.end(); ++jter)
+								{
+									jter->second = t * jter->second;
+								}
+							}
+							if(_localPathFilteringRadius > 0.0f)
+							{
+								// path filtering
+								std::map<int, Transform> filteredPath = graph::radiusPosesFiltering(path, _localPathFilteringRadius, CV_PI, true);
+								// make sure the nearest and farthest poses are still here
+								filteredPath.insert(*path.find(nearestId));
+								filteredPath.insert(*path.begin());
+								filteredPath.insert(*path.rbegin());
+								path = filteredPath;
+							}
+
+							if(path.size() > 2) // more than current+nearest
+							{
+								// add current node to poses
+								path.insert(std::make_pair(signature->id(), _optimizedPoses.at(signature->id())));
+								//The nearest will be the reference for a loop closure transform
+								if(signature->getLinks().find(nearestId) == signature->getLinks().end())
+								{
+									Transform transform = _memory->computeScanMatchingTransform(signature->id(), nearestId, path, 0, 0, 0);
+									if(!transform.isNull())
+									{
+										UINFO("[Scan matching] Add local loop closure in SPACE (%d->%d) %s",
+												signature->id(),
+												nearestId,
+												transform.prettyPrint().c_str());
+										// set Identify covariance for laser scan matching only
+										_memory->addLink(Link(signature->id(), nearestId, Link::kLocalSpaceClosure, transform, 1, 1));
+
+										++localSpaceClosuresAddedByICPOnly;
+
+										// no local loop closure added visually
+										if(localSpaceClosuresAddedVisually == 0 && _loopClosureHypothesis.first == 0)
+										{
+											// Old map -> new map, used for localization correction on loop closure
+											const Signature * oldS = _memory->getSignature(nearestId);
+											UASSERT(oldS != 0);
+											_mapTransform = oldS->getPose() * transform.inverse() * signature->getPose().inverse();
+											lastLocalSpaceClosureId = nearestId;
+										}
+									}
+								}
+							}
+						}
+					}
+				}
+			}
+		}
+	}
+	timeLocalSpaceDetection = timer.ticks();
+	ULOGGER_INFO("timeLocalSpaceDetection=%fs", timeLocalSpaceDetection);
+
+	//============================================================
+	// Optimize map graph
+	//============================================================
+	if(_rgbdSlamMode &&
+		(_loopClosureHypothesis.first>0 ||				// can be different map of the current one
+		 localLoopClosuresInTimeFound>0 || 	// only same map of the current one
+		 scanMatchingSuccess || 			// only same map of the current one
+		 lastLocalSpaceClosureId>0 || 	    // can be different map of the current one
+		 signaturesRetrieved.size()))  		// can be different map of the current one
+	{
+		if(_memory->isIncremental())
+		{
+			UINFO("Update map correction: SLAM mode");
+			// SLAM mode!
+			optimizeCurrentMap(signature->id(), false, _optimizedPoses, &_constraints);
+			UASSERT(_optimizedPoses.find(signature->id()) != _optimizedPoses.end());
+
+			// Update map correction, it should be identify when optimizing from the last node
+			_mapCorrection = _optimizedPoses.at(signature->id()) * signature->getPose().inverse();
+			_mapTransform.setIdentity(); // reset mapTransform (used for localization only)
+			_lastLocalizationPose = _optimizedPoses.at(signature->id()); // update in case we switch to localization mode
+			if(_mapCorrection.getNormSquared() > 0.001f && _optimizeFromGraphEnd)
+			{
+				UERROR("Map correction should be identity when optimizing from the last node. T=%s", _mapCorrection.prettyPrint().c_str());
+			}
+		}
+		else if(_loopClosureHypothesis.first > 0 || lastLocalSpaceClosureId > 0 || signaturesRetrieved.size())
+		{
+			UINFO("Update map correction: Localization mode");
+			int oldId = _loopClosureHypothesis.first>0?_loopClosureHypothesis.first:lastLocalSpaceClosureId?lastLocalSpaceClosureId:_highestHypothesis.first;
+			UASSERT(oldId != 0);
+			if(signaturesRetrieved.size() || _optimizedPoses.find(oldId) == _optimizedPoses.end())
+			{
+				// update optimized poses
+				optimizeCurrentMap(oldId, false, _optimizedPoses, &_constraints);
+			}
+			UASSERT(_optimizedPoses.find(oldId) != _optimizedPoses.end());
+
+			// Localization mode! only update map correction
+			const Signature * oldS = _memory->getSignature(oldId);
+			UASSERT(oldS != 0);
+			Transform correction = _optimizedPoses.at(oldId) * oldS->getPose().inverse();
+			_mapCorrection = correction * _mapTransform;
+			_lastLocalizationPose = _mapCorrection * signature->getPose();
+		}
+		else
+		{
+			UERROR("Not supposed to be here!");
+		}
+	}
+
+	timeMapOptimization = timer.ticks();
+	ULOGGER_INFO("timeMapOptimization=%fs", timeMapOptimization);
+
+	//============================================================
+	// Add virtual links if a path is activated
+	//============================================================
+	if(_path.size())
+	{
+		// Add a virtual loop closure link to keep the path linked to local map
+		if( signature->id() != _path[_pathCurrentIndex].first &&
+			!signature->hasLink(_path[_pathCurrentIndex].first) &&
+			uContains(_optimizedPoses, _path[_pathCurrentIndex].first))
+		{
+			Transform virtualLoop = _optimizedPoses.at(signature->id()).inverse() * _optimizedPoses.at(_path[_pathCurrentIndex].first);
+			if(_localRadius > 0.0f && virtualLoop.getNorm() < _localRadius)
+			{
+				_memory->addLink(Link(signature->id(), _path[_pathCurrentIndex].first, Link::kVirtualClosure, virtualLoop, 100, 100)); // set high variance
+			}
+		}
+	}
+
+	//============================================================
+	// Prepare statistics
+	//============================================================
+	// Data used for the statistics event and for the log files
+	int dictionarySize = 0;
+	int refWordsCount = 0;
+	int refUniqueWordsCount = 0;
+	int lcHypothesisReactivated = 0;
+	float rehearsalValue = uValue(statistics_.data(), Statistics::kMemoryRehearsal_sim(), 0.0f);
+	int rehearsalMaxId = (int)uValue(statistics_.data(), Statistics::kMemoryRehearsal_merged(), 0.0f);
+	sLoop = _memory->getSignature(_loopClosureHypothesis.first?_loopClosureHypothesis.first:lastLocalSpaceClosureId?lastLocalSpaceClosureId:_highestHypothesis.first);
+	if(sLoop)
+	{
+		lcHypothesisReactivated = sLoop->isSaved()?1.0f:0.0f;
+	}
+	dictionarySize = (int)_memory->getVWDictionary()->getVisualWords().size();
+	refWordsCount = (int)signature->getWords().size();
+	refUniqueWordsCount = (int)uUniqueKeys(signature->getWords()).size();
+
+	// Posterior is empty if a bad signature is detected
+	float vpHypothesis = posterior.size()?posterior.at(Memory::kIdVirtual):0.0f;
+
+	// prepare statistics
+	if(_loopClosureHypothesis.first || _publishStats)
+	{
+		ULOGGER_INFO("sending stats...");
+		statistics_.setRefImageId(signature->id());
+		if(_loopClosureHypothesis.first != Memory::kIdInvalid)
+		{
+			statistics_.setLoopClosureId(_loopClosureHypothesis.first);
+			ULOGGER_INFO("Loop closure detected! With id=%d", _loopClosureHypothesis.first);
+		}
+		if(_publishStats)
+		{
+			ULOGGER_INFO("send all stats...");
+			statistics_.setExtended(1);
+
+			statistics_.addStatistic(Statistics::kLoopAccepted_hypothesis_id(), _loopClosureHypothesis.first);
+			statistics_.addStatistic(Statistics::kLoopHighest_hypothesis_id(), _highestHypothesis.first);
+			statistics_.addStatistic(Statistics::kLoopHighest_hypothesis_value(), _highestHypothesis.second);
+			statistics_.addStatistic(Statistics::kLoopHypothesis_reactivated(), lcHypothesisReactivated);
+			statistics_.addStatistic(Statistics::kLoopVp_hypothesis(), vpHypothesis);
+			statistics_.addStatistic(Statistics::kLoopReactivateId(), retrievalId);
+			statistics_.addStatistic(Statistics::kLoopHypothesis_ratio(), hypothesisRatio);
+			statistics_.addStatistic(Statistics::kLoopVisualInliers(), loopClosureVisualInliers);
+			statistics_.addStatistic(Statistics::kLoopLast_id(), _memory->getLastGlobalLoopClosureId());
+
+			statistics_.addStatistic(Statistics::kLocalLoopTime_closures(), localLoopClosuresInTimeFound);
+			statistics_.addStatistic(Statistics::kLocalLoopSpace_closures_added_visually(), localSpaceClosuresAddedVisually);
+			statistics_.addStatistic(Statistics::kLocalLoopSpace_closures_added_icp_only(), localSpaceClosuresAddedByICPOnly);
+			statistics_.addStatistic(Statistics::kLocalLoopSpace_paths(), localSpacePaths);
+			statistics_.addStatistic(Statistics::kLocalLoopSpace_last_closure_id(), lastLocalSpaceClosureId);
+			statistics_.setLocalLoopClosureId(lastLocalSpaceClosureId);
+			if(_loopClosureHypothesis.first || lastLocalSpaceClosureId)
+			{
+				UASSERT(uContains(sLoop->getLinks(), signature->id()));
+				UINFO("Set loop closure transform = %s", sLoop->getLinks().at(signature->id()).transform().prettyPrint().c_str());
+				statistics_.setLoopClosureTransform(sLoop->getLinks().at(signature->id()).transform());
+			}
+			statistics_.setMapCorrection(_mapCorrection);
+			UINFO("Set map correction = %s", _mapCorrection.prettyPrint().c_str());
+
+			// Set local graph
+			if(!_rgbdSlamMode)
+			{
+				// no optimization on appearance-only mode, create a local graph
+				std::map<int, int> ids = _memory->getNeighborsId(signature->id(), 0, 0, true);
+				std::map<int, Transform> poses;
+				std::map<int, int> mapIds;
+				std::map<int, std::string> labels;
+				std::map<int, double> stamps;
+				std::map<int, std::vector<unsigned char> > userDatas;
+				std::multimap<int, Link> constraints;
+				_memory->getMetricConstraints(uKeysSet(ids), poses, constraints, false);
+				for(std::map<int, Transform>::iterator iter=poses.begin(); iter!=poses.end(); ++iter)
+				{
+					Transform odomPose;
+					int weight = -1;
+					int mapId = -1;
+					std::string label;
+					double stamp = 0;
+					std::vector<unsigned char> userData;
+					_memory->getNodeInfo(iter->first, odomPose, mapId, weight, label, stamp, userData, false);
+					mapIds.insert(std::make_pair(iter->first, mapId));
+					labels.insert(std::make_pair(iter->first, label));
+					stamps.insert(std::make_pair(iter->first, stamp));
+					userDatas.insert(std::make_pair(iter->first, userData));
+				}
+				statistics_.setPoses(poses);
+				statistics_.setConstraints(constraints);
+				statistics_.setMapIds(mapIds);
+				statistics_.setLabels(labels);
+				statistics_.setStamps(stamps);
+				statistics_.setUserDatas(userDatas);
+			}
+			else // RGBD-SLAM mode
+			{
+				//see after transfer below
+			}
+
+			// timings...
+			statistics_.addStatistic(Statistics::kTimingMemory_update(), timeMemoryUpdate*1000);
+			statistics_.addStatistic(Statistics::kTimingScan_matching(), timeScanMatching*1000);
+			statistics_.addStatistic(Statistics::kTimingLocal_detection_TIME(), timeLocalTimeDetection*1000);
+			statistics_.addStatistic(Statistics::kTimingLocal_detection_SPACE(), timeLocalSpaceDetection*1000);
+			statistics_.addStatistic(Statistics::kTimingReactivation(), timeReactivations*1000);
+			statistics_.addStatistic(Statistics::kTimingAdd_loop_closure_link(), timeAddLoopClosureLink*1000);
+			statistics_.addStatistic(Statistics::kTimingMap_optimization(), timeMapOptimization*1000);
+			statistics_.addStatistic(Statistics::kTimingLikelihood_computation(), timeLikelihoodCalculation*1000);
+			statistics_.addStatistic(Statistics::kTimingPosterior_computation(), timePosteriorCalculation*1000);
+			statistics_.addStatistic(Statistics::kTimingHypotheses_creation(), timeHypothesesCreation*1000);
+			statistics_.addStatistic(Statistics::kTimingHypotheses_validation(), timeHypothesesValidation*1000);
+			statistics_.addStatistic(Statistics::kTimingCleaning_neighbors(), timeCleaningNeighbors*1000);
+
+			// retrieval
+			statistics_.addStatistic(Statistics::kMemorySignatures_retrieved(), (float)signaturesRetrieved.size());
+
+			// Surf specific parameters
+			statistics_.addStatistic(Statistics::kKeypointDictionary_size(), dictionarySize);
+
+			//Epipolar geometry constraint
+			statistics_.addStatistic(Statistics::kLoopRejectedHypothesis(), rejectedHypothesis?1.0f:0);
+
+			if(_publishLastSignature)
+			{
+				statistics_.setSignature(*signature);
+			}
+
+			if(_publishLikelihood || _publishPdf)
+			{
+				// Child count by parent signature on the root of the memory ... for statistics
+				statistics_.setWeights(weights);
+				if(_publishPdf)
+				{
+					statistics_.setPosterior(posterior);
+				}
+				if(_publishLikelihood)
+				{
+					statistics_.setLikelihood(likelihood);
+					statistics_.setRawLikelihood(rawLikelihood);
+				}
+			}
+
+			// Path
+			if(_path.size())
+			{
+				statistics_.setLocalPath(this->getPathNextNodes());
+				statistics_.setCurrentGoalId(this->getPathCurrentGoalId());
+			}
+		}
+
+		timeStatsCreation = timer.ticks();
+		ULOGGER_INFO("Time creating stats = %f...", timeStatsCreation);
+	}
+
+	//By default, remove all signatures with a loop closure link if they are not in reactivateIds
+	//This will also remove rehearsed signatures
+	std::list<int> signaturesRemoved = _memory->cleanup();
+	timeMemoryCleanup = timer.ticks();
+	ULOGGER_INFO("timeMemoryCleanup = %fs... %d signatures removed", timeMemoryCleanup, (int)signaturesRemoved.size());
+
+	// If this option activated, add new nodes only if there are linked with a previous map.
+	// Used when rtabmap is first started, it will wait a
+	// global loop closure detection before starting the new map,
+	// otherwise it deletes the current node.
+	if(_startNewMapOnLoopClosure &&
+		_memory->isIncremental() &&              // only in mapping mode
+		signature->getLinks().size() == 0 &&     // alone in the current map
+		_memory->getWorkingMem().size()>1)       // The working memory should not be empty
+	{
+		UWARN("Ignoring location %d because a global loop closure is required before starting a new map!",
+				signature->id());
+		signaturesRemoved.push_back(signature->id());
+		_memory->deleteLocation(signature->id());
+	}
+	else if(smallDisplacement && _loopClosureHypothesis.first == 0 && lastLocalSpaceClosureId == 0)
+	{
+		// Don't delete the location if a loop closure is detected
+		UINFO("Ignoring location %d because the displacement is too small! (d=%f a=%f)",
+			  signature->id(), _rgbdLinearUpdate, _rgbdAngularUpdate);
+		// If there is a too small displacement, remove the node
+		signaturesRemoved.push_back(signature->id());
+		_memory->deleteLocation(signature->id());
+	}
+
+	// Pass this point signature should not be used, since it could have been transferred...
+	signature = 0;
+
+	//============================================================
+	// TRANSFER
+	//============================================================
+	// If time allowed for the detection exceeds the limit of
+	// real-time, move the oldest signature with less frequency
+	// entry (from X oldest) from the short term memory to the
+	// long term memory.
+	//============================================================
+	double totalTime = timerTotal.ticks();
+	ULOGGER_INFO("Total time processing = %fs...", totalTime);
+	timer.start();
+	if((_maxTimeAllowed != 0 && totalTime*1000>_maxTimeAllowed) ||
+		(_maxMemoryAllowed != 0 && _memory->getWorkingMem().size() > _maxMemoryAllowed))
+	{
+		ULOGGER_INFO("Removing old signatures because time limit is reached %f>%f or memory is reached %d>%d...", totalTime*1000, _maxTimeAllowed, _memory->getWorkingMem().size(), _maxMemoryAllowed);
+		std::list<int> transferred = _memory->forget(immunizedLocations);
+		signaturesRemoved.insert(signaturesRemoved.end(), transferred.begin(), transferred.end());
+	}
+	_lastProcessTime = totalTime;
+
+	//Remove optimized poses from signatures transferred
+	if(signaturesRemoved.size() && (_optimizedPoses.size() || _constraints.size()))
+	{
+		//refresh the local map because some transferred nodes may have broken the tree
+		if(_memory->getLastWorkingSignature())
+		{
+			std::map<int, int> ids = _memory->getNeighborsId(_memory->getLastWorkingSignature()->id(), 0, 0, true);
+			for(std::map<int, Transform>::iterator iter=_optimizedPoses.begin(); iter!=_optimizedPoses.end();)
+			{
+				if(!uContains(ids, iter->first))
+				{
+					_optimizedPoses.erase(iter++);
+				}
+				else
+				{
+					++iter;
+				}
+			}
+			for(std::multimap<int, Link>::iterator iter=_constraints.begin(); iter!=_constraints.end();)
+			{
+				if(!uContains(ids, iter->second.from()) || !uContains(ids, iter->second.to()))
+				{
+					_constraints.erase(iter++);
+				}
+				else
+				{
+					++iter;
+				}
+			}
+		}
+		else
+		{
+			_optimizedPoses.clear();
+			_constraints.clear();
+		}
+	}
+
+
+	timeRealTimeLimitReachedProcess = timer.ticks();
+	ULOGGER_INFO("Time limit reached processing = %f...", timeRealTimeLimitReachedProcess);
+
+	//==============================================================
+	// Finalize statistics and log files
+	//==============================================================
+	if(_publishStats)
+	{
+		statistics_.addStatistic(Statistics::kTimingStatistics_creation(), timeStatsCreation*1000);
+		statistics_.addStatistic(Statistics::kTimingTotal(), totalTime*1000);
+		statistics_.addStatistic(Statistics::kTimingForgetting(), timeRealTimeLimitReachedProcess*1000);
+		statistics_.addStatistic(Statistics::kTimingJoining_trash(), timeJoiningTrash*1000);
+		statistics_.addStatistic(Statistics::kTimingEmptying_trash(), timeEmptyingTrash*1000);
+		statistics_.addStatistic(Statistics::kTimingMemory_cleanup(), timeMemoryCleanup*1000);
+
+		// Transfer
+		statistics_.addStatistic(Statistics::kMemorySignatures_removed(), signaturesRemoved.size());
+		statistics_.addStatistic(Statistics::kMemoryImmunized_globally(), immunizedGlobally);
+		statistics_.addStatistic(Statistics::kMemoryImmunized_locally(), immunizedLocally);
+		statistics_.addStatistic(Statistics::kMemoryImmunized_locally_max(), maxLocalLocationsImmunized);
+
+		// place after transfer because the memory/local graph may have changed
+		statistics_.addStatistic(Statistics::kMemoryWorking_memory_size(), _memory->getWorkingMem().size());
+		statistics_.addStatistic(Statistics::kMemoryShort_time_memory_size(), _memory->getStMem().size());
+		statistics_.addStatistic(Statistics::kMemoryLocal_graph_size(), _optimizedPoses.size());
+
+		if(_rgbdSlamMode)
+		{
+			std::map<int, int> mapIds;
+			std::map<int, std::string> labels;
+			std::map<int, double> stamps;
+			std::map<int, std::vector<unsigned char> > userDatas;
+			for(std::map<int, Transform>::iterator iter=_optimizedPoses.begin(); iter!=_optimizedPoses.end(); ++iter)
+			{
+				Transform odomPose;
+				int weight = -1;
+				int mapId = -1;
+				std::string label;
+				double stamp = 0;
+				std::vector<unsigned char> userData;
+				_memory->getNodeInfo(iter->first, odomPose, mapId, weight, label, stamp, userData, true);
+				mapIds.insert(std::make_pair(iter->first, mapId));
+				labels.insert(std::make_pair(iter->first, label));
+				stamps.insert(std::make_pair(iter->first, stamp));
+				userDatas.insert(std::make_pair(iter->first, userData));
+			}
+			statistics_.setPoses(_optimizedPoses);
+			statistics_.setConstraints(_constraints);
+			statistics_.setMapIds(mapIds);
+			statistics_.setLabels(labels);
+			statistics_.setStamps(stamps);
+			statistics_.setUserDatas(userDatas);
+		}
+
+	}
+
+	//Start trashing
+	_memory->emptyTrash();
+
+	// Log info...
+	// TODO : use a specific class which will handle the RtabmapEvent
+	if(_foutFloat && _foutInt)
+	{
+		std::string logF = uFormat("%f %f %f %f %f %f %f %f %f %f %f %f %f %f %f %f %f %f %f %f %f\n",
+									totalTime,
+									timeMemoryUpdate,
+									timeReactivations,
+									timeLikelihoodCalculation,
+									timePosteriorCalculation,
+									timeHypothesesCreation,
+									timeHypothesesValidation,
+									timeRealTimeLimitReachedProcess,
+									timeStatsCreation,
+									_highestHypothesis.second,
+									0.0f,
+									0.0f,
+									0.0f,
+									0.0f,
+									0.0f,
+									vpHypothesis,
+									timeJoiningTrash,
+									rehearsalValue,
+									timeEmptyingTrash,
+									timeRetrievalDbAccess,
+									timeAddLoopClosureLink);
+		std::string logI = uFormat("%d %d %d %d %d %d %d %d %d %d %d %d %d %d %d %d %d\n",
+									_loopClosureHypothesis.first,
+									_highestHypothesis.first,
+									(int)signaturesRemoved.size(),
+									0,
+									refWordsCount,
+									dictionarySize,
+									int(_memory->getWorkingMem().size()),
+									rejectedHypothesis?1:0,
+									0,
+									0,
+									int(signaturesRetrieved.size()),
+									lcHypothesisReactivated,
+									refUniqueWordsCount,
+									retrievalId,
+									0.0f,
+									rehearsalMaxId,
+									rehearsalMaxId>0?1:0);
+		if(_statisticLogsBufferedInRAM)
+		{
+			_bufferedLogsF.push_back(logF);
+			_bufferedLogsI.push_back(logI);
+		}
+		else
+		{
+			if(_foutFloat)
+			{
+				fprintf(_foutFloat, "%s", logF.c_str());
+			}
+			if(_foutInt)
+			{
+				fprintf(_foutInt, "%s", logI.c_str());
+			}
+		}
+		UINFO("Time logging = %f...", timer.ticks());
+		//ULogger::flush();
+	}
+	UDEBUG("End process");
+
+	return true;
+}
+
+bool Rtabmap::process(const cv::Mat & image, int id)
+{
+	return this->process(SensorData(image, id), Transform());
+}
+
+// SETTERS
+void Rtabmap::setTimeThreshold(float maxTimeAllowed)
+{
+	//must be positive, 0 mean inf time allowed (no time limit)
+	_maxTimeAllowed = maxTimeAllowed;
+	if(_maxTimeAllowed < 0)
+	{
+		ULOGGER_WARN("maxTimeAllowed < 0, then setting it to 0 (inf).");
+		_maxTimeAllowed = 0;
+	}
+	else if(_maxTimeAllowed > 0.0f && _maxTimeAllowed < 1.0f)
+	{
+		ULOGGER_WARN("Time threshold set to %fms, it is not in seconds!", _maxTimeAllowed);
+	}
+}
+
+void Rtabmap::setWorkingDirectory(std::string path)
+{
+	if(!path.empty() && UDirectory::exists(path))
+	{
+		ULOGGER_DEBUG("Comparing new working directory path \"%s\" with \"%s\"", path.c_str(), _wDir.c_str());
+		if(path.compare(_wDir) != 0)
+		{
+			_wDir = path;
+			if(_memory)
+			{
+				this->resetMemory();
+			}
+			else
+			{
+				setupLogFiles();
+			}
+		}
+	}
+	else
+	{
+		ULOGGER_ERROR("Directory \"%s\" doesn't exist!", path.c_str());
+	}
+}
+
+void Rtabmap::rejectLoopClosure(int oldId, int newId)
+{
+	UDEBUG("_loopClosureHypothesis.first=%d", _loopClosureHypothesis.first);
+	if(_loopClosureHypothesis.first)
+	{
+		_loopClosureHypothesis.first = 0;
+		if(_memory)
+		{
+			_memory->removeLink(oldId, newId);
+		}
+		if(uContains(statistics_.data(), rtabmap::Statistics::kLoopRejectedHypothesis()))
+		{
+			statistics_.addStatistic(rtabmap::Statistics::kLoopRejectedHypothesis(), 1.0f);
+		}
+		statistics_.setLoopClosureId(0);
+	}
+}
+
+void Rtabmap::dumpData() const
+{
+	UDEBUG("");
+	if(_memory)
+	{
+		_memory->dumpMemory(this->getWorkingDir());
+	}
+}
+
+// fromId must be in _memory and in _optimizedPoses
+// Get poses in front of the robot, return optimized poses
+std::map<int, Transform> Rtabmap::getForwardWMPoses(
+		int fromId,
+		int maxNearestNeighbors,
+		float radius,
+		int maxGraphDepth // 0 means ignore
+		) const
+{
+	std::map<int, Transform> poses;
+	if(_memory && fromId > 0)
+	{
+		UDEBUG("");
+		const Signature * fromS = _memory->getSignature(fromId);
+		UASSERT(fromS != 0);
+		UASSERT(_optimizedPoses.find(fromId) != _optimizedPoses.end());
+
+		pcl::PointCloud<pcl::PointXYZ>::Ptr cloud(new pcl::PointCloud<pcl::PointXYZ>);
+		cloud->resize(_optimizedPoses.size());
+		std::vector<int> ids(_optimizedPoses.size());
+		int oi = 0;
+		const std::set<int> & stm = _memory->getStMem();
+		//get distances
+		std::map<int, float> foundIds;
+		if(_memory->isIncremental())
+		{
+			foundIds = _memory->getNeighborsIdRadius(fromId, radius, _optimizedPoses, maxGraphDepth);
+		}
+		else
+		{
+			foundIds = graph::getNodesInRadius(fromId, _optimizedPoses, radius);
+		}
+
+		float radiusSqrd = radius * radius;
+		for(std::map<int, Transform>::const_iterator iter = _optimizedPoses.begin(); iter!=_optimizedPoses.end(); ++iter)
+		{
+			if(iter->first != fromId)
+			{
+				if(stm.find(iter->first) == stm.end() &&
+				   uContains(foundIds, iter->first) &&
+				   (radiusSqrd==0 || foundIds.at(iter->first) <= radiusSqrd))
+				{
+					(*cloud)[oi] = pcl::PointXYZ(iter->second.x(), iter->second.y(), iter->second.z());
+					ids[oi++] = iter->first;
+				}
+			}
+		}
+
+		cloud->resize(oi);
+		ids.resize(oi);
+
+		Transform fromT = _optimizedPoses.at(fromId);
+
+		if(cloud->size())
+		{
+			//if(cloud->size())
+			//{
+			//	pcl::io::savePCDFile("radiusPoses.pcd", *cloud);
+			//	UWARN("Saved radiusPoses.pcd");
+			//}
+
+			//filter poses in front of the fromId
+			float x,y,z, roll,pitch,yaw;
+			fromT.getTranslationAndEulerAngles(x,y,z, roll,pitch,yaw);
+
+			pcl::CropBox<pcl::PointXYZ> cropbox;
+			cropbox.setInputCloud(cloud);
+			cropbox.setMin(Eigen::Vector4f(-1, -radius, -999999, 0));
+			cropbox.setMax(Eigen::Vector4f(radius, radius, 999999, 0));
+			cropbox.setRotation(Eigen::Vector3f(roll, pitch, yaw));
+			cropbox.setTranslation(Eigen::Vector3f(x, y, z));
+			cropbox.setRotation(Eigen::Vector3f(roll,pitch,yaw));
+			pcl::IndicesPtr indices(new std::vector<int>());
+			cropbox.filter(*indices);
+
+			//if(indices->size())
+			//{
+			//	pcl::io::savePCDFile("radiusCrop.pcd", *cloud, *indices);
+			//	UWARN("Saved radiusCrop.pcd");
+			//}
+
+			if(indices->size())
+			{
+				pcl::search::KdTree<pcl::PointXYZ>::Ptr kdTree(new pcl::search::KdTree<pcl::PointXYZ>);
+				kdTree->setInputCloud(cloud, indices);
+				std::vector<int> ind;
+				std::vector<float> dist;
+				pcl::PointXYZ pt(fromT.x(), fromT.y(), fromT.z());
+				kdTree->radiusSearch(pt, radius, ind, dist, maxNearestNeighbors);
+				//pcl::PointCloud<pcl::PointXYZ> inliers;
+				for(unsigned int i=0; i<ind.size(); ++i)
+				{
+					if(ind[i] >=0)
+					{
+						Transform tmp = _optimizedPoses.find(ids[ind[i]])->second;
+						//inliers.push_back(pcl::PointXYZ(tmp.x(), tmp.y(), tmp.z()));
+						UDEBUG("Inlier %d: %s", ids[ind[i]], tmp.prettyPrint().c_str());
+						poses.insert(std::make_pair(ids[ind[i]], tmp));
+					}
+				}
+
+				//if(inliers.size())
+				//{
+				//	pcl::io::savePCDFile("radiusInliers.pcd", inliers);
+				//}
+				//if(nearestId >0)
+				//{
+				//	pcl::PointCloud<pcl::PointXYZ> c;
+				//	Transform ct = _optimizedPoses.find(nearestId)->second;
+				//	c.push_back(pcl::PointXYZ(ct.x(), ct.y(), ct.z()));
+				//	pcl::io::savePCDFile("radiusNearestPt.pcd", c);
+				//}
+			}
+		}
+	}
+	return poses;
+}
+
+// Get paths in front of the robot, returned optimized poses
+std::list<std::map<int, Transform> > Rtabmap::getPaths(std::map<int, Transform> poses) const
+{
+	std::list<std::map<int, Transform> > paths;
+	if(_memory && poses.size())
+	{
+		// Segment poses connected only by neighbor links
+		while(poses.size())
+		{
+			std::map<int, Transform> path;
+			for(std::map<int, Transform>::iterator iter=poses.begin(); iter!=poses.end();)
+			{
+				if(path.size() == 0 || uContains(_memory->getNeighborLinks(path.rbegin()->first), iter->first))
+				{
+					path.insert(*iter);
+					poses.erase(iter++);
+				}
+				else
+				{
+					break;
+				}
+			}
+			UASSERT(path.size());
+			paths.push_back(path);
+		}
+
+	}
+	return paths;
+}
+
+void Rtabmap::optimizeCurrentMap(
+		int id,
+		bool lookInDatabase,
+		std::map<int, Transform> & optimizedPoses,
+		std::multimap<int, Link> * constraints) const
+{
+	//Optimize the map
+	optimizedPoses.clear();
+	UINFO("Optimize map: around location %d", id);
+	if(_memory && id > 0)
+	{
+		UTimer timer;
+		std::map<int, int> ids = _memory->getNeighborsId(id, 0, lookInDatabase?-1:0, true);
+		if(!_optimizeFromGraphEnd && ids.size() > 1)
+		{
+			id = ids.begin()->first;
+		}
+		UINFO("get %d ids time %f s", (int)ids.size(), timer.ticks());
+
+		optimizedPoses = Rtabmap::optimizeGraph(id, uKeysSet(ids), lookInDatabase, constraints);
+
+		if(_memory->getSignature(id) && uContains(optimizedPoses, id))
+		{
+			Transform t = optimizedPoses.at(id) * _memory->getSignature(id)->getPose().inverse();
+			UINFO("Correction (from node %d) %s", id, t.prettyPrint().c_str());
+		}
+		UINFO("optimize time %f s", timer.ticks());
+	}
+}
+
+std::map<int, Transform> Rtabmap::optimizeGraph(
+		int fromId,
+		const std::set<int> & ids,
+		bool lookInDatabase,
+		std::multimap<int, Link> * constraints) const
+{
+	UTimer timer;
+	std::map<int, Transform> optimizedPoses;
+	std::map<int, Transform> poses;
+	std::multimap<int, Link> edgeConstraints;
+	UDEBUG("ids=%d", (int)ids.size());
+	_memory->getMetricConstraints(ids, poses, edgeConstraints, lookInDatabase);
+	UINFO("get constraints (%d poses, %d edges) time %f s", (int)poses.size(), (int)edgeConstraints.size(), timer.ticks());
+
+	if(constraints)
+	{
+		*constraints = edgeConstraints;
+	}
+
+	UASSERT(_graphOptimizer!=0);
+	if(_graphOptimizer->iterations() == 0)
+	{
+		// Optimization desactivated! Return not optimized poses.
+		optimizedPoses = poses;
+	}
+	else
+	{
+		optimizedPoses = _graphOptimizer->optimize(fromId, poses, edgeConstraints);
+	}
+	UINFO("Optimization time %f s", timer.ticks());
+
+	return optimizedPoses;
+}
+
+void Rtabmap::adjustLikelihood(std::map<int, float> & likelihood) const
+{
+	ULOGGER_DEBUG("likelihood.size()=%d", likelihood.size());
+	UTimer timer;
+	timer.start();
+	if(likelihood.size()==0)
+	{
+		return;
+	}
+
+	// Use only non-null values (ignore virtual place)
+	std::list<float> values;
+	bool likelihoodNullValuesIgnored = true;
+	for(std::map<int, float>::iterator iter = ++likelihood.begin(); iter!=likelihood.end(); ++iter)
+	{
+		if((iter->second >= 0 && !likelihoodNullValuesIgnored) ||
+		   (iter->second > 0 && likelihoodNullValuesIgnored))
+		{
+			values.push_back(iter->second);
+		}
+	}
+	UDEBUG("values.size=%d", values.size());
+
+	float mean = uMean(values);
+	float stdDev = std::sqrt(uVariance(values, mean));
+
+
+	//Adjust likelihood with mean and standard deviation (see Angeli phd)
+	float epsilon = 0.0001;
+	float max = 0.0f;
+	int maxId = 0;
+	for(std::map<int, float>::iterator iter=++likelihood.begin(); iter!= likelihood.end(); ++iter)
+	{
+		float value = iter->second;
+		if(value > mean+stdDev && mean)
+		{
+			iter->second = (value-(stdDev-epsilon))/mean;
+			if(value > max)
+			{
+				max = value;
+				maxId = iter->first;
+			}
+		}
+		else if(value == 1.0f && stdDev == 0)
+		{
+			iter->second = 1.0f;
+			if(value > max)
+			{
+				max = value;
+				maxId = iter->first;
+			}
+		}
+		else
+		{
+			iter->second = 1.0f;
+		}
+	}
+
+	if(stdDev > epsilon && max)
+	{
+		likelihood.begin()->second = mean/stdDev + 1.0f;
+	}
+	else
+	{
+		likelihood.begin()->second = 2.0f; //2 * std dev
+	}
+
+	double time = timer.ticks();
+	UDEBUG("mean=%f, stdDev=%f, max=%f, maxId=%d, time=%fs", mean, stdDev, max, maxId, time);
+}
+
+void Rtabmap::dumpPrediction() const
+{
+	if(_memory && _bayesFilter)
+	{
+		cv::Mat prediction = _bayesFilter->generatePrediction(_memory, uKeys(_memory->getWorkingMem()));
+
+		FILE* fout = 0;
+		std::string fileName = this->getWorkingDir() + "/DumpPrediction.txt";
+		#ifdef _MSC_VER
+			fopen_s(&fout, fileName.c_str(), "w");
+		#else
+			fout = fopen(fileName.c_str(), "w");
+		#endif
+
+		if(fout)
+		{
+			for(int i=0; i<prediction.rows; ++i)
+			{
+				for(int j=0; j<prediction.cols; ++j)
+				{
+					fprintf(fout, "%f ",((float*)prediction.data)[j + i*prediction.cols]);
+				}
+				fprintf(fout, "\n");
+			}
+			fclose(fout);
+		}
+	}
+	else
+	{
+		UWARN("Memory and/or the Bayes filter are not created");
+	}
+}
+
+void Rtabmap::get3DMap(
+		std::map<int, Signature> & signatures,
+		std::map<int, Transform> & poses,
+		std::multimap<int, Link> & constraints,
+		bool optimized,
+		bool global) const
+{
+	UDEBUG("");
+	if(_memory && _memory->getLastWorkingSignature())
+	{
+		if(_rgbdSlamMode)
+		{
+			if(optimized)
+			{
+				this->optimizeCurrentMap(_memory->getLastWorkingSignature()->id(), global, poses, &constraints);
+			}
+			else
+			{
+				std::map<int, int> ids = _memory->getNeighborsId(_memory->getLastWorkingSignature()->id(), 0, global?-1:0, true);
+				_memory->getMetricConstraints(uKeysSet(ids), poses, constraints, global);
+			}
+		}
+		else
+		{
+			// no optimization on appearance-only mode
+			std::map<int, int> ids = _memory->getNeighborsId(_memory->getLastWorkingSignature()->id(), 0, global?-1:0, true);
+			_memory->getMetricConstraints(uKeysSet(ids), poses, constraints, global);
+		}
+
+		// Get data
+		std::set<int> ids = uKeysSet(_memory->getWorkingMem()); // WM
+
+		//remove virtual signature
+		ids.erase(Memory::kIdVirtual);
+
+		ids.insert(_memory->getStMem().begin(), _memory->getStMem().end()); // STM + WM
+		if(global)
+		{
+			ids = _memory->getAllSignatureIds(); // STM + WM + LTM
+		}
+
+		for(std::set<int>::iterator iter = ids.begin(); iter!=ids.end(); ++iter)
+		{
+			Transform odomPose;
+			int weight = -1;
+			int mapId = -1;
+			std::string label;
+			double stamp = 0;
+			std::vector<unsigned char> userData;
+			_memory->getNodeInfo(*iter, odomPose, mapId, weight, label, stamp, userData, true);
+			SensorData data = _memory->getNodeData(*iter);
+			data.setId(*iter);
+			signatures.insert(std::make_pair(*iter,
+					Signature(*iter,
+							mapId,
+							weight,
+							stamp,
+							label,
+							std::multimap<int, cv::KeyPoint>(),
+							std::multimap<int, pcl::PointXYZ>(),
+							odomPose,
+							userData,
+							data)));
+		}
+	}
+	else if(_memory && (_memory->getStMem().size() || _memory->getWorkingMem().size() > 1))
+	{
+		UERROR("Last working signature is null!?");
+	}
+	else if(_memory == 0)
+	{
+		UWARN("Memory not initialized...");
+	}
+}
+
+void Rtabmap::getGraph(
+		std::map<int, Transform> & poses,
+		std::multimap<int, Link> & constraints,
+		bool optimized,
+		bool global,
+		std::map<int, Signature> * signatures)
+{
+	if(_memory && _memory->getLastWorkingSignature())
+	{
+		if(_rgbdSlamMode)
+		{
+			if(optimized)
+			{
+				this->optimizeCurrentMap(_memory->getLastWorkingSignature()->id(), global, poses, &constraints);
+			}
+			else
+			{
+				std::map<int, int> ids = _memory->getNeighborsId(_memory->getLastWorkingSignature()->id(), 0, global?-1:0, true);
+				_memory->getMetricConstraints(uKeysSet(ids), poses, constraints, global);
+			}
+		}
+		else
+		{
+			// no optimization on appearance-only mode
+			std::map<int, int> ids = _memory->getNeighborsId(_memory->getLastWorkingSignature()->id(), 0, global?-1:0, true);
+			_memory->getMetricConstraints(uKeysSet(ids), poses, constraints, global);
+		}
 
-Redistribution and use in source and binary forms, with or without
-modification, are permitted provided that the following conditions are met:
-    * Redistributions of source code must retain the above copyright
-      notice, this list of conditions and the following disclaimer.
-    * Redistributions in binary form must reproduce the above copyright
-      notice, this list of conditions and the following disclaimer in the
-      documentation and/or other materials provided with the distribution.
-    * Neither the name of the Universite de Sherbrooke nor the
-      names of its contributors may be used to endorse or promote products
-      derived from this software without specific prior written permission.
-
-THIS SOFTWARE IS PROVIDED BY THE COPYRIGHT HOLDERS AND CONTRIBUTORS "AS IS" AND
-ANY EXPRESS OR IMPLIED WARRANTIES, INCLUDING, BUT NOT LIMITED TO, THE IMPLIED
-WARRANTIES OF MERCHANTABILITY AND FITNESS FOR A PARTICULAR PURPOSE ARE
-DISCLAIMED. IN NO EVENT SHALL THE COPYRIGHT HOLDER OR CONTRIBUTORS BE LIABLE FOR ANY
-DIRECT, INDIRECT, INCIDENTAL, SPECIAL, EXEMPLARY, OR CONSEQUENTIAL DAMAGES
-(INCLUDING, BUT NOT LIMITED TO, PROCUREMENT OF SUBSTITUTE GOODS OR SERVICES;
-LOSS OF USE, DATA, OR PROFITS; OR BUSINESS INTERRUPTION) HOWEVER CAUSED AND
-ON ANY THEORY OF LIABILITY, WHETHER IN CONTRACT, STRICT LIABILITY, OR TORT
-(INCLUDING NEGLIGENCE OR OTHERWISE) ARISING IN ANY WAY OUT OF THE USE OF THIS
-SOFTWARE, EVEN IF ADVISED OF THE POSSIBILITY OF SUCH DAMAGE.
-*/
-
-#include "rtabmap/core/Rtabmap.h"
-#include "rtabmap/core/Version.h"
-#include "rtabmap/core/Features2d.h"
-#include "rtabmap/core/Graph.h"
-#include "rtabmap/core/Signature.h"
-
-#include "rtabmap/core/EpipolarGeometry.h"
-
-#include "rtabmap/core/Memory.h"
-#include "rtabmap/core/VWDictionary.h"
-#include "BayesFilter.h"
-
-#include <rtabmap/utilite/ULogger.h>
-#include <rtabmap/utilite/UFile.h>
-#include <rtabmap/utilite/UTimer.h>
-#include <rtabmap/utilite/UConversion.h>
-#include <rtabmap/utilite/UMath.h>
-
-#include "SimpleIni.h"
-
-#include <pcl/search/kdtree.h>
-#include <pcl/filters/crop_box.h>
-#include <pcl/io/pcd_io.h>
-
-#include <stdlib.h>
-#include <set>
-
-#define LOG_F "LogF.txt"
-#define LOG_I "LogI.txt"
-
-#define GRAPH_FILE_NAME "Graph.dot"
-
-
-//
-//
-//
-// =======================================================
-// MAIN LOOP, see method "void Rtabmap::process();" below.
-// =======================================================
-//
-//
-//
-
-namespace rtabmap
-{
-
-Rtabmap::Rtabmap() :
-	_publishStats(Parameters::defaultRtabmapPublishStats()),
-	_publishLastSignature(Parameters::defaultRtabmapPublishLastSignature()),
-	_publishPdf(Parameters::defaultRtabmapPublishPdf()),
-	_publishLikelihood(Parameters::defaultRtabmapPublishLikelihood()),
-	_maxTimeAllowed(Parameters::defaultRtabmapTimeThr()), // 700 ms
-	_maxMemoryAllowed(Parameters::defaultRtabmapMemoryThr()), // 0=inf
-	_loopThr(Parameters::defaultRtabmapLoopThr()),
-	_loopRatio(Parameters::defaultRtabmapLoopRatio()),
-	_maxRetrieved(Parameters::defaultRtabmapMaxRetrieved()),
-	_maxLocalRetrieved(Parameters::defaultRGBDMaxLocalRetrieved()),
-	_statisticLogsBufferedInRAM(Parameters::defaultRtabmapStatisticLogsBufferedInRAM()),
-	_statisticLogged(Parameters::defaultRtabmapStatisticLogged()),
-	_statisticLoggedHeaders(Parameters::defaultRtabmapStatisticLoggedHeaders()),
-	_rgbdSlamMode(Parameters::defaultRGBDEnabled()),
-	_rgbdLinearUpdate(Parameters::defaultRGBDLinearUpdate()),
-	_rgbdAngularUpdate(Parameters::defaultRGBDAngularUpdate()),
-	_newMapOdomChangeDistance(Parameters::defaultRGBDNewMapOdomChangeDistance()),
-	_globalLoopClosureIcpType(Parameters::defaultLccIcpType()),
-	_poseScanMatching(Parameters::defaultRGBDPoseScanMatching()),
-	_localLoopClosureDetectionTime(Parameters::defaultRGBDLocalLoopDetectionTime()),
-	_localLoopClosureDetectionSpace(Parameters::defaultRGBDLocalLoopDetectionSpace()),
-	_localRadius(Parameters::defaultRGBDLocalRadius()),
-	_localImmunizationRatio(Parameters::defaultRGBDLocalImmunizationRatio()),
-	_localDetectMaxGraphDepth(Parameters::defaultRGBDLocalLoopDetectionMaxGraphDepth()),
-	_localPathFilteringRadius(Parameters::defaultRGBDLocalLoopDetectionPathFilteringRadius()),
-	_localPathOdomPosesUsed(Parameters::defaultRGBDLocalLoopDetectionPathOdomPosesUsed()),
-	_databasePath(""),
-	_optimizeFromGraphEnd(Parameters::defaultRGBDOptimizeFromGraphEnd()),
-	_reextractLoopClosureFeatures(Parameters::defaultLccReextractActivated()),
-	_reextractNNType(Parameters::defaultLccReextractNNType()),
-	_reextractNNDR(Parameters::defaultLccReextractNNDR()),
-	_reextractFeatureType(Parameters::defaultLccReextractFeatureType()),
-	_reextractMaxWords(Parameters::defaultLccReextractMaxWords()),
-	_startNewMapOnLoopClosure(Parameters::defaultRtabmapStartNewMapOnLoopClosure()),
-	_goalReachedRadius(Parameters::defaultRGBDGoalReachedRadius()),
-	_planVirtualLinks(Parameters::defaultRGBDPlanVirtualLinks()),
-	_goalsSavedInUserData(Parameters::defaultRGBDGoalsSavedInUserData()),
-	_loopClosureHypothesis(0,0.0f),
-	_highestHypothesis(0,0.0f),
-	_lastProcessTime(0.0),
-	_epipolarGeometry(0),
-	_bayesFilter(0),
-	_graphOptimizer(0),
-	_memory(0),
-	_foutFloat(0),
-	_foutInt(0),
-	_wDir("."),
-	_mapCorrection(Transform::getIdentity()),
-	_mapTransform(Transform::getIdentity()),
-	_pathCurrentIndex(0),
-	_pathGoalIndex(0),
-	_pathTransformToGoal(Transform::getIdentity())
-{
-}
-
-Rtabmap::~Rtabmap() {
-	UDEBUG("");
-	this->close();
-}
-
-std::string Rtabmap::getVersion()
-{
-	return RTABMAP_VERSION;
-	return ""; // Second return only to avoid compiler warning with RTABMAP_VERSION not yet set.
-}
-
-void Rtabmap::setupLogFiles(bool overwrite)
-{
-	flushStatisticLogs();
-	// Log files
-	if(_foutFloat)
-	{
-		fclose(_foutFloat);
-		_foutFloat = 0;
-	}
-	if(_foutInt)
-	{
-		fclose(_foutInt);
-		_foutInt = 0;
-	}
-
-	if(_statisticLogged)
-	{
-		std::string attributes = "a+"; // append to log files
-		if(overwrite)
-		{
-			// If a file with the same name already exists
-			// its content is erased and the file is treated
-			// as a new empty file.
-			attributes = "w";
-		}
-
-		bool addLogFHeader = overwrite || !UFile::exists(_wDir+"/"+LOG_F);
-		bool addLogIHeader = overwrite || !UFile::exists(_wDir+"/"+LOG_I);
-
-	#ifdef _MSC_VER
-		fopen_s(&_foutFloat, (_wDir+"/"+LOG_F).c_str(), attributes.c_str());
-		fopen_s(&_foutInt, (_wDir+"/"+LOG_I).c_str(), attributes.c_str());
-	#else
-		_foutFloat = fopen((_wDir+"/"+LOG_F).c_str(), attributes.c_str());
-		_foutInt = fopen((_wDir+"/"+LOG_I).c_str(), attributes.c_str());
-	#endif
-		// add header (column identification)
-		if(_statisticLoggedHeaders && addLogFHeader && _foutFloat)
-		{
-			fprintf(_foutFloat, "Column headers:\n");
-			fprintf(_foutFloat, " 1-Total iteration time (s)\n");
-			fprintf(_foutFloat, " 2-Memory update time (s)\n");
-			fprintf(_foutFloat, " 3-Retrieval time (s)\n");
-			fprintf(_foutFloat, " 4-Likelihood time (s)\n");
-			fprintf(_foutFloat, " 5-Posterior time (s)\n");
-			fprintf(_foutFloat, " 6-Hypothesis selection time (s)\n");
-			fprintf(_foutFloat, " 7-Transfer time (s)\n");
-			fprintf(_foutFloat, " 8-Statistics creation time (s)\n");
-			fprintf(_foutFloat, " 9-Loop closure hypothesis value\n");
-			fprintf(_foutFloat, " 10-NAN\n");
-			fprintf(_foutFloat, " 11-Maximum likelihood\n");
-			fprintf(_foutFloat, " 12-Sum likelihood\n");
-			fprintf(_foutFloat, " 13-Mean likelihood\n");
-			fprintf(_foutFloat, " 14-Std dev likelihood\n");
-			fprintf(_foutFloat, " 15-Virtual place hypothesis\n");
-			fprintf(_foutFloat, " 16-Join trash time (s)\n");
-			fprintf(_foutFloat, " 17-Weight Update (rehearsal) similarity\n");
-			fprintf(_foutFloat, " 18-Empty trash time (s)\n");
-			fprintf(_foutFloat, " 19-Retrieval database access time (s)\n");
-			fprintf(_foutFloat, " 20-Add loop closure link time (s)\n");
-		}
-		if(_statisticLoggedHeaders && addLogIHeader && _foutInt)
-		{
-			fprintf(_foutInt, "Column headers:\n");
-			fprintf(_foutInt, " 1-Loop closure ID\n");
-			fprintf(_foutInt, " 2-Highest loop closure hypothesis\n");
-			fprintf(_foutInt, " 3-Locations transferred\n");
-			fprintf(_foutInt, " 4-NAN\n");
-			fprintf(_foutInt, " 5-Words extracted from the last image\n");
-			fprintf(_foutInt, " 6-Vocabulary size\n");
-			fprintf(_foutInt, " 7-Working memory size\n");
-			fprintf(_foutInt, " 8-Is loop closure hypothesis rejected?\n");
-			fprintf(_foutInt, " 9-NAN\n");
-			fprintf(_foutInt, " 10-NAN\n");
-			fprintf(_foutInt, " 11-Locations retrieved\n");
-			fprintf(_foutInt, " 12-Retrieval location ID\n");
-			fprintf(_foutInt, " 13-Unique words extraced from last image\n");
-			fprintf(_foutInt, " 14-Retrieval ID\n");
-			fprintf(_foutInt, " 15-Non-null likelihood values\n");
-			fprintf(_foutInt, " 16-Weight Update ID\n");
-			fprintf(_foutInt, " 17-Is last location merged through Weight Update?\n");
-		}
-
-		ULOGGER_DEBUG("Log file (int)=%s", (_wDir+"/"+LOG_I).c_str());
-		ULOGGER_DEBUG("Log file (float)=%s", (_wDir+"/"+LOG_F).c_str());
-	}
-	else
-	{
-		UDEBUG("Log disabled!");
-	}
-}
-
-void Rtabmap::flushStatisticLogs()
-{
-	if(_foutFloat && _bufferedLogsF.size())
-	{
-		UDEBUG("_bufferedLogsF.size=%d", _bufferedLogsF.size());
-		for(std::list<std::string>::iterator iter = _bufferedLogsF.begin(); iter!=_bufferedLogsF.end(); ++iter)
-		{
-			fprintf(_foutFloat, "%s", iter->c_str());
-		}
-		_bufferedLogsF.clear();
-	}
-	if(_foutInt && _bufferedLogsI.size())
-	{
-		UDEBUG("_bufferedLogsI.size=%d", _bufferedLogsI.size());
-		for(std::list<std::string>::iterator iter = _bufferedLogsI.begin(); iter!=_bufferedLogsI.end(); ++iter)
-		{
-			fprintf(_foutInt, "%s", iter->c_str());
-		}
-		_bufferedLogsI.clear();
-	}
-}
-
-void Rtabmap::init(const ParametersMap & parameters, const std::string & databasePath)
-{
-	ParametersMap::const_iterator iter;
-	if((iter=parameters.find(Parameters::kRtabmapWorkingDirectory())) != parameters.end())
-	{
-		this->setWorkingDirectory(iter->second.c_str());
-	}
-
-	_databasePath = databasePath;
-	if(!_databasePath.empty())
-	{
-		UASSERT(UFile::getExtension(_databasePath).compare("db") == 0);
-		UINFO("Using database \"%s\".", _databasePath.c_str());
-	}
-	else
-	{
-		UWARN("Using empty database. Mapping session will not be saved.");
-	}
-
-	bool newDatabase = _databasePath.empty() || !UFile::exists(_databasePath);
-
-	// If not exist, create a memory
-	if(!_memory)
-	{
-		_memory = new Memory(parameters);
-		_memory->init(_databasePath, false, parameters, true);
-	}
-
-	// Parse all parameters
-	this->parseParameters(parameters);
-
-	if(_databasePath.empty())
-	{
-		_statisticLogged = false;
-	}
-	setupLogFiles(newDatabase);
-}
-
-void Rtabmap::init(const std::string & configFile, const std::string & databasePath)
-{
-	// fill ctrl struct with values from the configuration file
-	ParametersMap param;// = Parameters::defaultParameters;
-
-	if(!configFile.empty())
-	{
-		ULOGGER_DEBUG("Read parameters from = %s", configFile.c_str());
-		this->readParameters(configFile, param);
-	}
-
-	this->init(param, databasePath);
-}
-
-void Rtabmap::close()
-{
-	UINFO("");
-	_highestHypothesis = std::make_pair(0,0.0f);
-	_loopClosureHypothesis = std::make_pair(0,0.0f);
-	_lastProcessTime = 0.0;
-	_optimizedPoses.clear();
-	_constraints.clear();
-	_mapCorrection.setIdentity();
-	_mapTransform.setIdentity();
-	_lastLocalizationPose.setNull();
-	this->clearPath();
-
-	flushStatisticLogs();
-	if(_foutFloat)
-	{
-		fclose(_foutFloat);
-		_foutFloat = 0;
-	}
-	if(_foutInt)
-	{
-		fclose(_foutInt);
-		_foutInt = 0;
-	}
-
-	if(_epipolarGeometry)
-	{
-		delete _epipolarGeometry;
-		_epipolarGeometry = 0;
-	}
-	if(_memory)
-	{
-		delete _memory;
-		_memory = 0;
-	}
-	if(_bayesFilter)
-	{
-		delete _bayesFilter;
-		_bayesFilter = 0;
-	}
-	if(_graphOptimizer)
-	{
-		delete _graphOptimizer;
-		_graphOptimizer = 0;
-	}
-	_databasePath.clear();
-	parseParameters(Parameters::getDefaultParameters()); // reset to default parameters
-	_modifiedParameters.clear();
-}
-
-void Rtabmap::parseParameters(const ParametersMap & parameters)
-{
-	ULOGGER_DEBUG("");
-	ParametersMap::const_iterator iter;
-	if((iter=parameters.find(Parameters::kRtabmapWorkingDirectory())) != parameters.end())
-	{
-		this->setWorkingDirectory(iter->second.c_str());
-	}
-
-	Parameters::parse(parameters, Parameters::kRtabmapPublishStats(), _publishStats);
-	Parameters::parse(parameters, Parameters::kRtabmapPublishLastSignature(), _publishLastSignature);
-	Parameters::parse(parameters, Parameters::kRtabmapPublishPdf(), _publishPdf);
-	Parameters::parse(parameters, Parameters::kRtabmapPublishLikelihood(), _publishLikelihood);
-	Parameters::parse(parameters, Parameters::kRtabmapTimeThr(), _maxTimeAllowed);
-	Parameters::parse(parameters, Parameters::kRtabmapMemoryThr(), _maxMemoryAllowed);
-	Parameters::parse(parameters, Parameters::kRtabmapLoopThr(), _loopThr);
-	Parameters::parse(parameters, Parameters::kRtabmapLoopRatio(), _loopRatio);
-	Parameters::parse(parameters, Parameters::kRtabmapMaxRetrieved(), _maxRetrieved);
-	Parameters::parse(parameters, Parameters::kRGBDMaxLocalRetrieved(), _maxLocalRetrieved);
-	Parameters::parse(parameters, Parameters::kRtabmapStatisticLogsBufferedInRAM(), _statisticLogsBufferedInRAM);
-	Parameters::parse(parameters, Parameters::kRtabmapStatisticLogged(), _statisticLogged);
-	Parameters::parse(parameters, Parameters::kRtabmapStatisticLoggedHeaders(), _statisticLoggedHeaders);
-	Parameters::parse(parameters, Parameters::kRGBDEnabled(), _rgbdSlamMode);
-	Parameters::parse(parameters, Parameters::kRGBDLinearUpdate(), _rgbdLinearUpdate);
-	Parameters::parse(parameters, Parameters::kRGBDAngularUpdate(), _rgbdAngularUpdate);
-	Parameters::parse(parameters, Parameters::kRGBDNewMapOdomChangeDistance(), _newMapOdomChangeDistance);
-	Parameters::parse(parameters, Parameters::kRGBDPoseScanMatching(), _poseScanMatching);
-	Parameters::parse(parameters, Parameters::kRGBDLocalLoopDetectionTime(), _localLoopClosureDetectionTime);
-	Parameters::parse(parameters, Parameters::kRGBDLocalLoopDetectionSpace(), _localLoopClosureDetectionSpace);
-	Parameters::parse(parameters, Parameters::kRGBDLocalRadius(), _localRadius);
-	Parameters::parse(parameters, Parameters::kRGBDLocalImmunizationRatio(), _localImmunizationRatio);
-	Parameters::parse(parameters, Parameters::kRGBDLocalLoopDetectionMaxGraphDepth(), _localDetectMaxGraphDepth);
-	Parameters::parse(parameters, Parameters::kRGBDLocalLoopDetectionPathFilteringRadius(), _localPathFilteringRadius);
-	Parameters::parse(parameters, Parameters::kRGBDLocalLoopDetectionPathOdomPosesUsed(), _localPathOdomPosesUsed);
-	Parameters::parse(parameters, Parameters::kRGBDOptimizeFromGraphEnd(), _optimizeFromGraphEnd);
-	Parameters::parse(parameters, Parameters::kLccReextractActivated(), _reextractLoopClosureFeatures);
-	Parameters::parse(parameters, Parameters::kLccReextractNNType(), _reextractNNType);
-	Parameters::parse(parameters, Parameters::kLccReextractNNDR(), _reextractNNDR);
-	Parameters::parse(parameters, Parameters::kLccReextractFeatureType(), _reextractFeatureType);
-	Parameters::parse(parameters, Parameters::kLccReextractMaxWords(), _reextractMaxWords);
-	Parameters::parse(parameters, Parameters::kRtabmapStartNewMapOnLoopClosure(), _startNewMapOnLoopClosure);
-	Parameters::parse(parameters, Parameters::kRGBDGoalReachedRadius(), _goalReachedRadius);
-	Parameters::parse(parameters, Parameters::kRGBDPlanVirtualLinks(), _planVirtualLinks);
-	Parameters::parse(parameters, Parameters::kRGBDGoalsSavedInUserData(), _goalsSavedInUserData);
-
-	// RGB-D SLAM stuff
-	if((iter=parameters.find(Parameters::kLccIcpType())) != parameters.end())
-	{
-		int icpType = std::atoi((*iter).second.c_str());
-		if(icpType >= 0 && icpType <= 2)
-		{
-			_globalLoopClosureIcpType = icpType;
-		}
-		else
-		{
-			UERROR("Icp type must be 0, 1 or 2 (value=%d)", icpType);
-		}
-	}
-
-	// By default, we create our strategies if they are not already created.
-	// If they already exists, we check the parameters if a change is requested
-
-	// Graph optimizer
-	graph::Optimizer::Type optimizerType = graph::Optimizer::kTypeUndef;
-	if((iter=parameters.find(Parameters::kRGBDOptimizeStrategy())) != parameters.end())
-	{
-		optimizerType = (graph::Optimizer::Type)std::atoi((*iter).second.c_str());
-	}
-	if(optimizerType!=graph::Optimizer::kTypeUndef)
-	{
-		UDEBUG("new detector strategy %d", int(optimizerType));
-		if(_graphOptimizer)
-		{
-			delete _graphOptimizer;
-			_graphOptimizer = 0;
-		}
-
-		_graphOptimizer = graph::Optimizer::create(optimizerType, parameters);
-	}
-	else if(_graphOptimizer)
-	{
-		_graphOptimizer->parseParameters(parameters);
-	}
-	else
-	{
-		optimizerType = (graph::Optimizer::Type)Parameters::defaultRGBDOptimizeStrategy();
-		_graphOptimizer = graph::Optimizer::create(optimizerType, parameters);
-	}
-
-	if(_memory)
-	{
-		_memory->parseParameters(parameters);
-	}
-
-	VhStrategy vhStrategy = kVhUndef;
-	// Verifying hypotheses strategy
-	if((iter=parameters.find(Parameters::kRtabmapVhStrategy())) != parameters.end())
-	{
-		vhStrategy = (VhStrategy)std::atoi((*iter).second.c_str());
-	}
-	if(!_epipolarGeometry && vhStrategy == kVhEpipolar)
-	{
-		_epipolarGeometry = new EpipolarGeometry(parameters);
-	}
-	else if(_epipolarGeometry && vhStrategy == kVhNone)
-	{
-		delete _epipolarGeometry;
-		_epipolarGeometry = 0;
-	}
-	else if(_epipolarGeometry)
-	{
-		_epipolarGeometry->parseParameters(parameters);
-	}
-
-	// Bayes filter, create one if not exists
-	if(!_bayesFilter)
-	{
-		_bayesFilter = new BayesFilter(parameters);
-	}
-	else
-	{
-		_bayesFilter->parseParameters(parameters);
-	}
-
-	for(ParametersMap::const_iterator iter = parameters.begin(); iter!=parameters.end(); ++iter)
-	{
-		uInsert(_modifiedParameters, ParametersPair(iter->first, iter->second));
-	}
-}
-
-int Rtabmap::getLastLocationId() const
-{
-	int id = 0;
-	if(_memory)
-	{
-		id = _memory->getLastSignatureId();
-	}
-	return id;
-}
-
-std::list<int> Rtabmap::getWM() const
-{
-	std::list<int> mem;
-	if(_memory)
-	{
-		mem = uKeysList(_memory->getWorkingMem());
-		mem.remove(-1);// Ignore the virtual signature (if here)
-	}
-	return mem;
-}
-
-int Rtabmap::getWMSize() const
-{
-	if(_memory)
-	{
-		return (int)_memory->getWorkingMem().size()-1; // remove virtual place
-	}
-	return 0;
-}
-
-std::map<int, int> Rtabmap::getWeights() const
-{
-	std::map<int, int> weights;
-	if(_memory)
-	{
-		weights = _memory->getWeights();
-		weights.erase(-1);// Ignore the virtual signature (if here)
-	}
-	return weights;
-}
-
-std::set<int> Rtabmap::getSTM() const
-{
-	if(_memory)
-	{
-		return _memory->getStMem();
-	}
-	return std::set<int>();
-}
-
-int Rtabmap::getSTMSize() const
-{
-	if(_memory)
-	{
-		return (int)_memory->getStMem().size();
-	}
-	return 0;
-}
-
-int Rtabmap::getTotalMemSize() const
-{
-	if(_memory)
-	{
-		const Signature * s  =_memory->getLastWorkingSignature();
-		if(s)
-		{
-			return s->id();
-		}
-	}
-	return 0;
-}
-
-std::multimap<int, cv::KeyPoint> Rtabmap::getWords(int locationId) const
-{
-	if(_memory)
-	{
-		const Signature * s = _memory->getSignature(locationId);
-		if(s)
-		{
-			return s->getWords();
-		}
-	}
-	return std::multimap<int, cv::KeyPoint>();
-}
-
-bool Rtabmap::isInSTM(int locationId) const
-{
-	if(_memory)
-	{
-		return _memory->isInSTM(locationId);
-	}
-	return false;
-}
-
-bool Rtabmap::isIDsGenerated() const
-{
-	if(_memory)
-	{
-		return _memory->isIDsGenerated();
-	}
-	return Parameters::defaultMemGenerateIds();
-}
-
-const Statistics & Rtabmap::getStatistics() const
-{
-	return statistics_;
-}
-/*
-bool Rtabmap::getMetricData(int locationId, cv::Mat & rgb, cv::Mat & depth, float & depthConstant, Transform & pose, Transform & localTransform) const
-{
-	if(_memory)
-	{
-		const Signature * s = _memory->getSignature(locationId);
-		if(s && _optimizedPoses.find(s->id()) != _optimizedPoses.end())
-		{
-			rgb = s->getImage();
-			depth = s->getDepth();
-			depthConstant = s->getDepthConstant();
-			pose = _optimizedPoses.at(s->id());
-			localTransform = s->getLocalTransform();
-			return true;
-		}
-	}
-	return false;
-}
-*/
-Transform Rtabmap::getPose(int locationId) const
-{
-	if(_memory)
-	{
-		const Signature * s = _memory->getSignature(locationId);
-		if(s && _optimizedPoses.find(s->id()) != _optimizedPoses.end())
-		{
-			return _optimizedPoses.at(s->id());
-		}
-	}
-	return Transform();
-}
-
-int Rtabmap::triggerNewMap()
-{
-	int mapId = -1;
-	if(_memory)
-	{
-		mapId = _memory->incrementMapId();
-		UINFO("New map triggered, new map = %d", mapId);
-		_optimizedPoses.clear();
-		_constraints.clear();
-	}
-	return mapId;
-}
-
-bool Rtabmap::labelLocation(int id, const std::string & label)
-{
-	if(_memory)
-	{
-		if(id > 0)
-		{
-			return _memory->labelSignature(id, label);
-		}
-		else if(_memory->getLastWorkingSignature())
-		{
-			return _memory->labelSignature(_memory->getLastWorkingSignature()->id(), label);
-		}
-		else
-		{
-			UERROR("Last signature is null! Cannot set label \"%s\"", label.c_str());
-		}
-	}
-	return false;
-}
-
-bool Rtabmap::setUserData(int id, const std::vector<unsigned char> & data)
-{
-	if(_memory)
-	{
-		if(id > 0)
-		{
-			return _memory->setUserData(id, data);
-		}
-		else if(_memory->getLastWorkingSignature())
-		{
-			return _memory->setUserData(_memory->getLastWorkingSignature()->id(), data);
-		}
-		else
-		{
-			UERROR("Last signature is null! Cannot set user data!");
-		}
-	}
-	return false;
-}
-
-void Rtabmap::generateDOTGraph(const std::string & path, int id, int margin)
-{
-	if(_memory)
-	{
-		_memory->joinTrashThread(); // make sure the trash is flushed
-
-		if(id > 0)
-		{
-			std::map<int, int> ids = _memory->getNeighborsId(id, margin, -1, false);
-
-			if(ids.size() > 0)
-			{
-				ids.insert(std::pair<int,int>(id, 0));
-				std::set<int> idsSet;
-				for(std::map<int, int>::iterator iter = ids.begin(); iter!=ids.end(); ++iter)
-				{
-					idsSet.insert(idsSet.end(), iter->first);
-				}
-				_memory->generateGraph(path, idsSet);
-			}
-			else
-			{
-				UERROR("No neighbors found for signature %d.", id);
-			}
-		}
-		else
-		{
-			_memory->generateGraph(path);
-		}
-	}
-}
-
-void Rtabmap::generateTOROGraph(const std::string & path, bool optimized, bool global)
-{
-	if(_memory && _memory->getLastWorkingSignature())
-	{
-		std::map<int, Transform> poses;
-		std::multimap<int, Link> constraints;
-
-		if(optimized)
-		{
-			this->optimizeCurrentMap(_memory->getLastWorkingSignature()->id(), global, poses, &constraints);
-		}
-		else
-		{
-			std::map<int, int> ids = _memory->getNeighborsId(_memory->getLastWorkingSignature()->id(), 0, global?-1:0, true);
-			_memory->getMetricConstraints(uKeysSet(ids), poses, constraints, global);
-		}
-
-		graph::TOROOptimizer::saveGraph(path, poses, constraints);
-	}
-}
-
-void Rtabmap::resetMemory()
-{
-	_highestHypothesis = std::make_pair(0,0.0f);
-	_loopClosureHypothesis = std::make_pair(0,0.0f);
-	_lastProcessTime = 0.0;
-	_optimizedPoses.clear();
-	_constraints.clear();
-	_mapCorrection.setIdentity();
-	_mapTransform.setIdentity();
-	_lastLocalizationPose.setNull();
-	this->clearPath();
-
-	if(_memory)
-	{
-		_memory->init(_databasePath, true, _modifiedParameters, true);
-		if(_memory->getLastWorkingSignature())
-		{
-			optimizeCurrentMap(_memory->getLastWorkingSignature()->id(), false, _optimizedPoses, &_constraints);
-		}
-		if(_bayesFilter)
-		{
-			_bayesFilter->reset();
-		}
-	}
-	else
-	{
-		UERROR("RTAB-Map is not initialized. No memory to reset...");
-	}
-	this->setupLogFiles(true);
-}
-
-//============================================================
-// MAIN LOOP
-//============================================================
-bool Rtabmap::process(
-		const SensorData & data,
-		const Transform & odomPose,
-		const cv::Mat & covariance)
-{
-	UDEBUG("");
-
-	//============================================================
-	// Initialization
-	//============================================================
-	UTimer timer;
-	UTimer timerTotal;
-	double timeMemoryUpdate = 0;
-	double timeScanMatching = 0;
-	double timeLocalTimeDetection = 0;
-	double timeLocalSpaceDetection = 0;
-	double timeCleaningNeighbors = 0;
-	double timeReactivations = 0;
-	double timeAddLoopClosureLink = 0;
-	double timeMapOptimization = 0;
-	double timeRetrievalDbAccess = 0;
-	double timeLikelihoodCalculation = 0;
-	double timePosteriorCalculation = 0;
-	double timeHypothesesCreation = 0;
-	double timeHypothesesValidation = 0;
-	double timeRealTimeLimitReachedProcess = 0;
-	double timeMemoryCleanup = 0;
-	double timeEmptyingTrash = 0;
-	double timeJoiningTrash = 0;
-	double timeStatsCreation = 0;
-
-	float hypothesisRatio = 0.0f; // Only used for statistics
-	bool rejectedHypothesis = false;
-
-	std::map<int, float> rawLikelihood;
-	std::map<int, float> adjustedLikelihood;
-	std::map<int, float> likelihood;
-	std::map<int, int> weights;
-	std::map<int, float> posterior;
-	std::list<std::pair<int, float> > reactivateHypotheses;
-
-	std::map<int, int> childCount;
-	std::set<int> signaturesRetrieved;
-	int localLoopClosuresInTimeFound = 0;
-	bool scanMatchingSuccess = false;
-
-	const Signature * signature = 0;
-	const Signature * sLoop = 0;
-
-	_loopClosureHypothesis = std::make_pair(0,0.0f);
-	std::pair<int, float> lastHighestHypothesis = _highestHypothesis;
-	_highestHypothesis = std::make_pair(0,0.0f);
-
-	std::set<int> immunizedLocations;
-
-	statistics_ = Statistics(); // reset
-
-	//============================================================
-	// Wait for an image...
-	//============================================================
-	ULOGGER_INFO("getting data...");
-
-	timer.start();
-	timerTotal.start();
-
-	UASSERT_MSG(_memory, "RTAB-Map is not initialized!");
-	UASSERT_MSG(_bayesFilter, "RTAB-Map is not initialized!");
-	UASSERT_MSG(_graphOptimizer, "RTAB-Map is not initialized!");
-
-	//============================================================
-	// If RGBD SLAM is enabled, a pose must be set.
-	//============================================================
-	if(_rgbdSlamMode)
-	{
-		if(odomPose.isNull())
-		{
-			UERROR("RGB-D SLAM mode is enabled and no odometry is provided. "
-				   "Image %d is ignored!", data.id());
-			return false;
-		}
-		else
-		{
-			// Detect if the odometry is reset. If yes, trigger a new map.
-			if(_memory->getLastWorkingSignature())
-			{
-				const Transform & lastPose = _memory->getLastWorkingSignature()->getPose(); // use raw odometry
-
-				// look for identity
-				if(!lastPose.isIdentity() && odomPose.isIdentity())
-				{
-					int mapId = triggerNewMap();
-					UWARN("Odometry is reset (identity pose detected). Increment map id to %d!", mapId);
-				}
-				else if(_newMapOdomChangeDistance > 0.0)
-				{
-					// look for large change
-					Transform lastPoseToNewPose = lastPose.inverse() * odomPose;
-					float x,y,z, roll,pitch,yaw;
-					lastPoseToNewPose.getTranslationAndEulerAngles(x,y,z, roll,pitch,yaw);
-					if((x*x + y*y + z*z) > _newMapOdomChangeDistance*_newMapOdomChangeDistance)
-					{
-						int mapId = triggerNewMap();
-						UWARN("Odometry is reset (large odometry change detected > %f). A new map (%d) is created! Last pose = %s, new pose = %s",
-								_newMapOdomChangeDistance,
-								mapId,
-								lastPose.prettyPrint().c_str(),
-								odomPose.prettyPrint().c_str());
-					}
-				}
-			}
-		}
-	}
-
-	//============================================================
-	// Memory Update : Location creation + Add to STM + Weight Update (Rehearsal)
-	//============================================================
-	ULOGGER_INFO("Updating memory...");
-	if(_rgbdSlamMode)
-	{
-		if(!_memory->update(data, odomPose, covariance, &statistics_))
-		{
-			return false;
-		}
-	}
-	else
-	{
-		if(!_memory->update(data, Transform(), cv::Mat(), &statistics_))
-		{
-			return false;
-		}
-	}
-
-
-	signature = _memory->getLastWorkingSignature();
-	if(!signature)
-	{
-		UFATAL("Not supposed to be here...last signature is null?!?");
-	}
-
-	ULOGGER_INFO("Processing signature %d", signature->id());
-	timeMemoryUpdate = timer.ticks();
-	ULOGGER_INFO("timeMemoryUpdate=%fs", timeMemoryUpdate);
-
-	//============================================================
-	// Metric
-	//============================================================
-	bool smallDisplacement = false;
-	if(_rgbdSlamMode)
-	{
-		//Verify if there was a rehearsal
-		int rehearsedId = (int)uValue(statistics_.data(), Statistics::kMemoryRehearsal_merged(), 0.0f);
-		if(rehearsedId > 0)
-		{
-			_optimizedPoses.erase(rehearsedId);
-		}
-		else if(_rgbdLinearUpdate > 0.0f && _rgbdAngularUpdate > 0.0f)
-		{
-			//============================================================
-			// Minimum displacement required to add to Memory
-			//============================================================
-			const std::map<int, Link> & links = signature->getLinks();
-			if(links.size() == 1)
-			{
-				float x,y,z, roll,pitch,yaw;
-				links.begin()->second.transform().getTranslationAndEulerAngles(x,y,z, roll,pitch,yaw);
-				if((_rgbdLinearUpdate==0.0f || (
-					 fabs(x) < _rgbdLinearUpdate &&
-					 fabs(y) < _rgbdLinearUpdate &&
-					 fabs(z) < _rgbdLinearUpdate)) &&
-					(_rgbdAngularUpdate==0.0f || (
-					 fabs(roll) < _rgbdAngularUpdate &&
-					 fabs(pitch) < _rgbdAngularUpdate &&
-					 fabs(yaw) < _rgbdAngularUpdate)))
-				{
-					// This will disable global loop closure detection, only retrieval will be done.
-					// The location will also be deleted at the end.
-					smallDisplacement = true;
-				}
-			}
-		}
-
-		Transform newPose = _mapCorrection * signature->getPose();
-		_optimizedPoses.insert(std::make_pair(signature->id(), newPose));
-		_lastLocalizationPose = newPose; // used in localization mode only (path planning)
-
-		//============================================================
-		// Scan matching
-		//============================================================
-		if(_poseScanMatching &&
-			signature->getLinks().size() == 1 &&
-			!signature->sensorData().laserScanCompressed().empty() &&
-			rehearsedId == 0) // don't do it if rehearsal happened
-		{
-			UINFO("Odometry correction by scan matching");
-			int oldId = signature->getLinks().begin()->first;
-			const Signature * oldS = _memory->getSignature(oldId);
-			UASSERT(oldS != 0);
-			std::string rejectedMsg;
-			Transform guess = signature->getLinks().begin()->second.transform();
-			double variance = 1.0;
-			int inliers = 0;
-			float inliersRatio = 0;
-			Transform t = _memory->computeIcpTransform(oldId, signature->id(), guess, false, &rejectedMsg, &inliers, &variance, &inliersRatio);
-			if(!t.isNull())
-			{
-				scanMatchingSuccess = true;
-				UINFO("Scan matching: update neighbor link (%d->%d) from %s to %s",
-						signature->id(),
-						oldId,
-						signature->getLinks().at(oldId).transform().prettyPrint().c_str(),
-						t.prettyPrint().c_str());
-				_memory->updateLink(signature->id(), oldId, t, variance, variance);
-			}
-			else
-			{
-				UINFO("Scan matching rejected: %s", rejectedMsg.c_str());
-			}
-			statistics_.addStatistic(Statistics::kOdomCorrectionAccepted(), scanMatchingSuccess?1.0f:0);
-			statistics_.addStatistic(Statistics::kOdomCorrectionInliers(), inliers);
-			statistics_.addStatistic(Statistics::kOdomCorrectionInliers_ratio(), inliersRatio);
-			statistics_.addStatistic(Statistics::kOdomCorrectionVariance(), variance);
-		}
-		timeScanMatching = timer.ticks();
-		ULOGGER_INFO("timeScanMatching=%fs", timeScanMatching);
-
-		if(signature->getLinks().size() == 1)
-		{
-			// link should be old to new
-			if(signature->id() > signature->getLinks().begin()->second.to())
-			{
-				Link tmp = signature->getLinks().begin()->second;
-				tmp.setFrom(tmp.to());
-				tmp.setTo(signature->id());
-				tmp.setTransform(tmp.transform().inverse());
-				_constraints.insert(std::make_pair(tmp.from(), tmp));
-			}
-			else
-			{
-				_constraints.insert(std::make_pair(signature->id(), signature->getLinks().begin()->second));
-			}
-		}
-
-		//============================================================
-		// Local loop closure in TIME
-		//============================================================
-		if(_localLoopClosureDetectionTime &&
-		   rehearsedId == 0 && // don't do it if rehearsal happened
-		   signature->getWords3().size())
-		{
-			const std::set<int> & stm = _memory->getStMem();
-			for(std::set<int>::const_reverse_iterator iter = stm.rbegin(); iter!=stm.rend(); ++iter)
-			{
-				if(*iter != signature->id() &&
-				   signature->getLinks().find(*iter) == signature->getLinks().end() &&
-				   _memory->getSignature(*iter)->mapId() == signature->mapId())
-				{
-					std::string rejectedMsg;
-					UDEBUG("Check local transform between %d and %d", signature->id(), *iter);
-					double variance = 1.0;
-					int inliers = -1;
-					Transform transform = _memory->computeVisualTransform(*iter, signature->id(), &rejectedMsg, &inliers, &variance);
-					if(!transform.isNull() && _globalLoopClosureIcpType > 0)
-					{
-						transform = _memory->computeIcpTransform(*iter, signature->id(), transform, _globalLoopClosureIcpType==1, &rejectedMsg, 0, &variance);
-						variance = 1.0f; // ICP, set variance to 1
-					}
-					if(!transform.isNull())
-					{
-						UDEBUG("Add local loop closure in TIME (%d->%d) %s",
-								signature->id(),
-								*iter,
-								transform.prettyPrint().c_str());
-						// Add a loop constraint
-						if(_memory->addLink(Link(signature->id(), *iter, Link::kLocalTimeClosure, transform, variance, variance)))
-						{
-							++localLoopClosuresInTimeFound;
-							UINFO("Local loop closure found between %d and %d with t=%s",
-									*iter, signature->id(), transform.prettyPrint().c_str());
-						}
-						else
-						{
-							UWARN("Cannot add local loop closure between %d and %d ?!?",
-									*iter, signature->id());
-						}
-					}
-					else
-					{
-						UINFO("Local loop closure (time) between %d and %d rejected: %s",
-								*iter, signature->id(), rejectedMsg.c_str());
-					}
-				}
-			}
-		}
-	}
-
-	timeLocalTimeDetection = timer.ticks();
-	UINFO("timeLocalTimeDetection=%fs", timeLocalTimeDetection);
-
-	//============================================================
-	// Bayes filter update
-	//============================================================
-	int previousId = signature->getLinks().size() == 1?signature->getLinks().begin()->first:0;
-	// Not a bad signature, not a small displacemnt unless the previous signature didn't have a loop closure
-	if(!signature->isBadSignature() && (!smallDisplacement || _memory->getLoopClosureLinks(previousId, false).size() == 0))
-	{
-		// If the working memory is empty, don't do the detection. It happens when it
-		// is the first time the detector is started (there needs some images to
-		// fill the short-time memory before a signature is added to the working memory).
-		if(_memory->getWorkingMem().size())
-		{
-			//============================================================
-			// Likelihood computation
-			// Get the likelihood of the new signature
-			// with all images contained in the working memory + reactivated.
-			//============================================================
-			ULOGGER_INFO("computing likelihood...");
-			std::list<int> signaturesToCompare = uKeysList(_memory->getWorkingMem());
-			rawLikelihood = _memory->computeLikelihood(signature, signaturesToCompare);
-
-			// Adjust the likelihood (with mean and std dev)
-			likelihood = rawLikelihood;
-			this->adjustLikelihood(likelihood);
-
-			timeLikelihoodCalculation = timer.ticks();
-			ULOGGER_INFO("timeLikelihoodCalculation=%fs",timeLikelihoodCalculation);
-
-			//============================================================
-			// Apply the Bayes filter
-			//  Posterior = Likelihood x Prior
-			//============================================================
-			ULOGGER_INFO("getting posterior...");
-
-			// Compute the posterior
-			posterior = _bayesFilter->computePosterior(_memory, likelihood);
-			timePosteriorCalculation = timer.ticks();
-			ULOGGER_INFO("timePosteriorCalculation=%fs",timePosteriorCalculation);
-
-			// For statistics, copy weights
-			if(_publishStats && (_publishLikelihood || _publishPdf))
-			{
-				weights = _memory->getWeights();
-			}
-
-			timer.start();
-			//============================================================
-			// Select the highest hypothesis
-			//============================================================
-			ULOGGER_INFO("creating hypotheses...");
-			if(posterior.size())
-			{
-				for(std::map<int, float>::const_reverse_iterator iter = posterior.rbegin(); iter != posterior.rend(); ++iter)
-				{
-					if(iter->first > 0 && iter->second > _highestHypothesis.second)
-					{
-						_highestHypothesis = *iter;
-					}
-				}
-				// With the virtual place, use sum of LC probabilities (1 - virtual place hypothesis).
-				_highestHypothesis.second = 1-posterior.begin()->second;
-			}
-			timeHypothesesCreation = timer.ticks();
-			ULOGGER_INFO("Highest hypothesis=%d, value=%f, timeHypothesesCreation=%fs", _highestHypothesis.first, _highestHypothesis.second, timeHypothesesCreation);
-
-			if(_highestHypothesis.first > 0)
-			{
-				// Loop closure Threshold
-				// When _loopThr=0, accept loop closure if the hypothesis is over
-				// the virtual (new) place hypothesis.
-				if(_highestHypothesis.second >= _loopThr)
-				{
-					rejectedHypothesis = true;
-					if(posterior.size() <= 2)
-					{
-						// Ignore loop closure if there is only one loop closure hypothesis
-						UDEBUG("rejected hypothesis: single hypothesis");
-					}
-					else if(_epipolarGeometry && !_epipolarGeometry->check(signature, _memory->getSignature(_highestHypothesis.first)))
-					{
-						UWARN("rejected hypothesis: by epipolar geometry");
-					}
-					else if(_loopRatio > 0.0f && lastHighestHypothesis.second && _highestHypothesis.second < _loopRatio*lastHighestHypothesis.second)
-					{
-						UWARN("rejected hypothesis: not satisfying hypothesis ratio (%f < %f * %f)",
-								_highestHypothesis.second, _loopRatio, lastHighestHypothesis.second);
-					}
-					else if(_loopRatio > 0.0f && lastHighestHypothesis.second == 0)
-					{
-						UWARN("rejected hypothesis: last closure hypothesis is null (loop ratio is on)");
-					}
-					else
-					{
-						_loopClosureHypothesis = _highestHypothesis;
-						rejectedHypothesis = false;
-					}
-
-					timeHypothesesValidation = timer.ticks();
-					ULOGGER_INFO("timeHypothesesValidation=%fs",timeHypothesesValidation);
-				}
-				else if(_highestHypothesis.second < _loopRatio*lastHighestHypothesis.second)
-				{
-					// Used for Precision-Recall computation.
-					// When analysing logs, it's convenient to know
-					// if the hypothesis would be rejected if T_loop would be lower.
-					rejectedHypothesis = true;
-				}
-
-				//for statistic...
-				hypothesisRatio = _loopClosureHypothesis.second>0?_highestHypothesis.second/_loopClosureHypothesis.second:0;
-			}
-		} // if(_memory->getWorkingMemSize())
-	}// !isBadSignature
-	else if(!signature->isBadSignature() && smallDisplacement)
-	{
-		_highestHypothesis = lastHighestHypothesis;
-	}
-
-	//============================================================
-	// Before retrieval, make sure the trash has finished
-	//============================================================
-	_memory->joinTrashThread();
-	timeEmptyingTrash = _memory->getDbSavingTime();
-	timeJoiningTrash = timer.ticks();
-	ULOGGER_INFO("Time emptying memory trash = %fs,  joining (actual overhead) = %fs", timeEmptyingTrash, timeJoiningTrash);
-
-	//============================================================
-	// RETRIEVAL 1/3 : Loop closure neighbors reactivation
-	//============================================================
-	int retrievalId = _highestHypothesis.first;
-	std::list<int> reactivatedIds;
-	double timeGetNeighborsTimeDb = 0.0;
-	double timeGetNeighborsSpaceDb = 0.0;
-	int immunizedGlobally = 0;
-	int immunizedLocally = 0;
-	if(retrievalId > 0 )
-	{
-		//Load neighbors
-		ULOGGER_INFO("Retrieving locations... around id=%d", retrievalId);
-		int neighborhoodSize = (int)_bayesFilter->getPredictionLC().size()-1;
-		UASSERT(neighborhoodSize >= 0);
-		ULOGGER_DEBUG("margin=%d maxRetieved=%d", neighborhoodSize, _maxRetrieved);
-
-		UTimer timeGetN;
-		unsigned int nbLoadedFromDb = 0;
-		std::set<int> reactivatedIdsSet;
-		std::map<int, int> neighbors;
-		int nbDirectNeighborsInDb = 0;
-
-		// priority in time
-		// Direct neighbors TIME
-		ULOGGER_DEBUG("In TIME");
-		neighbors = _memory->getNeighborsId(retrievalId,
-				neighborhoodSize,
-				_maxRetrieved,
-				true,
-				true,
-				&timeGetNeighborsTimeDb);
-		ULOGGER_DEBUG("neighbors of %d in time = %d", retrievalId, (int)neighbors.size());
-		//Priority to locations near in time (direct neighbor) then by space (loop closure)
-		bool firstPassDone = false; // just to avoid checking to STM after the first pass
-		int m = 0;
-		while(m < neighborhoodSize)
-		{
-			std::set<int> idsSorted;
-			for(std::map<int, int>::iterator iter=neighbors.begin(); iter!=neighbors.end();)
-			{
-				if(!firstPassDone && _memory->isInSTM(iter->first))
-				{
-					neighbors.erase(iter++);
-				}
-				else if(iter->second == m)
-				{
-					if(reactivatedIdsSet.find(iter->first) == reactivatedIdsSet.end())
-					{
-						idsSorted.insert(iter->first);
-						reactivatedIdsSet.insert(iter->first);
-
-						if(m == 1 && _memory->getSignature(iter->first) == 0)
-						{
-							++nbDirectNeighborsInDb;
-						}
-
-						//immunized locations in the neighborhood from being transferred
-						if(immunizedLocations.insert(iter->first).second)
-						{
-							++immunizedGlobally;
-						}
-
-						UDEBUG("nt=%d m=%d immunized=1", iter->first, iter->second);
-					}
-					neighbors.erase(iter++);
-				}
-				else
-				{
-					++iter;
-				}
-			}
-			firstPassDone = true;
-			reactivatedIds.insert(reactivatedIds.end(), idsSorted.rbegin(), idsSorted.rend());
-			++m;
-		}
-
-		// neighbors SPACE, already added direct neighbors will be ignored
-		ULOGGER_DEBUG("In SPACE");
-		neighbors = _memory->getNeighborsId(retrievalId,
-				neighborhoodSize,
-				_maxRetrieved,
-				true,
-				false,
-				&timeGetNeighborsSpaceDb);
-		ULOGGER_DEBUG("neighbors of %d in space = %d", retrievalId, (int)neighbors.size());
-		firstPassDone = false;
-		m = 0;
-		while(m < neighborhoodSize)
-		{
-			std::set<int> idsSorted;
-			for(std::map<int, int>::iterator iter=neighbors.begin(); iter!=neighbors.end();)
-			{
-				if(!firstPassDone && _memory->isInSTM(iter->first))
-				{
-					neighbors.erase(iter++);
-				}
-				else if(iter->second == m)
-				{
-					if(reactivatedIdsSet.find(iter->first) == reactivatedIdsSet.end())
-					{
-						idsSorted.insert(iter->first);
-						reactivatedIdsSet.insert(iter->first);
-
-						if(m == 1 && _memory->getSignature(iter->first) == 0)
-						{
-							++nbDirectNeighborsInDb;
-						}
-						UDEBUG("nt=%d m=%d", iter->first, iter->second);
-					}
-					neighbors.erase(iter++);
-				}
-				else
-				{
-					++iter;
-				}
-			}
-			firstPassDone = true;
-			reactivatedIds.insert(reactivatedIds.end(), idsSorted.rbegin(), idsSorted.rend());
-			++m;
-		}
-		ULOGGER_INFO("neighborhoodSize=%d, "
-				"reactivatedIds.size=%d, "
-				"nbLoadedFromDb=%d, "
-				"nbDirectNeighborsInDb=%d, "
-				"time=%fs (%fs %fs)",
-				neighborhoodSize,
-				reactivatedIds.size(),
-				(int)nbLoadedFromDb,
-				nbDirectNeighborsInDb,
-				timeGetN.ticks(),
-				timeGetNeighborsTimeDb,
-				timeGetNeighborsSpaceDb);
-
-	}
-
-	//============================================================
-	// RETRIEVAL 2/3 : Update planned path and get next nodes to retrieve
-	//============================================================
-	std::list<int> retrievalLocalIds;
-	int maxLocalLocationsImmunized = _localImmunizationRatio * float(_memory->getWorkingMem().size());
-	if(_rgbdSlamMode)
-	{
-		// Priority on locations on the planned path
-		if(_path.size())
-		{
-			updateGoalIndex();
-
-			float distanceSoFar = 0.0f;
-			// immunize all nodes after current node and
-			// retrieve nodes after current node in the maximum radius from the current node
-			for(unsigned int i=_pathCurrentIndex; i<_path.size(); ++i)
-			{
-				if(_localRadius > 0.0f && i != _pathCurrentIndex)
-				{
-					distanceSoFar += _path[i-1].second.getDistance(_path[i].second);
-				}
-
-				if(distanceSoFar <= _localRadius)
-				{
-					if(_memory->getSignature(_path[i].first) != 0)
-					{
-						if(immunizedLocations.insert(_path[i].first).second)
-						{
-							++immunizedLocally;
-						}
-						UDEBUG("Path immunization: node %d (dist=%fm)", _path[i].first, distanceSoFar);
-					}
-					else if(retrievalLocalIds.size() < _maxLocalRetrieved)
-					{
-						UINFO("retrieval of node %d on path (dist=%fm)", _path[i].first, distanceSoFar);
-						retrievalLocalIds.push_back(_path[i].first);
-						// retrieved locations are automatically immunized
-					}
-				}
-				else
-				{
-					UDEBUG("Stop on node %d (dist=%fm > %fm)",
-							_path[i].first, distanceSoFar, _localRadius);
-					break;
-				}
-			}
-		}
-
-		// immunize the path from the nearest local location to the current location
-		if(immunizedLocally < maxLocalLocationsImmunized &&
-			_memory->isIncremental()) // Can only work in mapping mode
-		{
-			std::map<int ,Transform> poses;
-			// remove poses from STM
-			for(std::map<int, Transform>::iterator iter=_optimizedPoses.begin(); iter!=_optimizedPoses.end(); ++iter)
-			{
-				if(!_memory->isInSTM(iter->first))
-				{
-					poses.insert(*iter);
-				}
-			}
-			int nearestId = graph::findNearestNode(poses, _optimizedPoses.at(signature->id()));
-
-			if(nearestId > 0 &&
-				(_localRadius==0 ||
-				 _optimizedPoses.at(signature->id()).getDistance(_optimizedPoses.at(nearestId)) < _localRadius))
-			{
-				std::multimap<int, int> links;
-				for(std::multimap<int, Link>::iterator iter=_constraints.begin(); iter!=_constraints.end(); ++iter)
-				{
-					if(uContains(_optimizedPoses, iter->second.from()) && uContains(_optimizedPoses, iter->second.to()))
-					{
-						links.insert(std::make_pair(iter->second.from(), iter->second.to()));
-						links.insert(std::make_pair(iter->second.to(), iter->second.from())); // <->
-					}
-				}
-
-				std::list<std::pair<int, Transform> > path = graph::computePath(_optimizedPoses, links, nearestId, signature->id());
-				if(path.size() == 0)
-				{
-					UWARN("Could not compute a path between %d and %d", nearestId, signature->id());
-				}
-				else
-				{
-					for(std::list<std::pair<int, Transform> >::iterator iter=path.begin();
-						iter!=path.end();
-						++iter)
-					{
-						if(immunizedLocally >= maxLocalLocationsImmunized)
-						{
-							UWARN("Could not immunize the whole local path (%d) between "
-								  "%d and %d (max location immunized=%d). You may want "
-								  "to increase RGBD/LocalImmunizationRatio (current=%f (%d of WM=%d)) "
-								  "to be able to immunize longer paths.",
-									(int)path.size(),
-									nearestId,
-									signature->id(),
-									maxLocalLocationsImmunized,
-									_localImmunizationRatio,
-									maxLocalLocationsImmunized,
-									(int)_memory->getWorkingMem().size());
-							break;
-						}
-						else if(!_memory->isInSTM(iter->first))
-						{
-							if(immunizedLocations.insert(iter->first).second)
-							{
-								++immunizedLocally;
-							}
-							UDEBUG("local node %d on path immunized=1", iter->first);
-						}
-					}
-				}
-			}
-		}
-
-		// retrieval based on the nodes close the the nearest pose in WM
-		// immunize closest nodes
-		std::map<int, float> nearNodes = graph::getNodesInRadius(signature->id(), _optimizedPoses, _localRadius);
-		// sort by distance
-		std::multimap<float, int> nearNodesByDist;
-		for(std::map<int, float>::iterator iter=nearNodes.begin(); iter!=nearNodes.end(); ++iter)
-		{
-			nearNodesByDist.insert(std::make_pair(iter->second, iter->first));
-		}
-		UINFO("near nodes=%d, max local immunized=%d, ratio=%f WM=%d",
-				(int)nearNodesByDist.size(),
-				maxLocalLocationsImmunized,
-				_localImmunizationRatio,
-				(int)_memory->getWorkingMem().size());
-		for(std::multimap<float, int>::iterator iter=nearNodesByDist.begin();
-			iter!=nearNodesByDist.end() && (retrievalLocalIds.size() < _maxLocalRetrieved || immunizedLocally < maxLocalLocationsImmunized);
-			++iter)
-		{
-			const Signature * s = _memory->getSignature(iter->second);
-			UASSERT(s!=0);
-			// If there is a change of direction, better to be retrieving
-			// ALL nearest signatures than only newest neighbors
-			const std::map<int, Link> & links = s->getLinks();
-			for(std::map<int, Link>::const_reverse_iterator jter=links.rbegin();
-				jter!=links.rend() && retrievalLocalIds.size() < _maxLocalRetrieved;
-				++jter)
-			{
-				if(_memory->getSignature(jter->first) == 0)
-				{
-					UINFO("retrieval of node %d on local map", jter->first);
-					retrievalLocalIds.push_back(jter->first);
-				}
-			}
-			if(!_memory->isInSTM(s->id()) && immunizedLocally < maxLocalLocationsImmunized)
-			{
-				if(immunizedLocations.insert(s->id()).second)
-				{
-					++immunizedLocally;
-				}
-				UDEBUG("local node %d (%f m) immunized=1", iter->second, iter->first);
-			}
-		}
-		// well, if the maximum retrieved is not reached, look for neighbors in database
-		if(retrievalLocalIds.size() < _maxLocalRetrieved)
-		{
-			std::set<int> retrievalLocalIdsSet(retrievalLocalIds.begin(), retrievalLocalIds.end());
-			for(std::list<int>::iterator iter=retrievalLocalIds.begin();
-				iter!=retrievalLocalIds.end() && retrievalLocalIds.size() < _maxLocalRetrieved;
-				++iter)
-			{
-				std::map<int, int> ids = _memory->getNeighborsId(*iter, 2, _maxLocalRetrieved - retrievalLocalIds.size() + 1, true, false);
-				for(std::map<int, int>::reverse_iterator jter=ids.rbegin();
-					jter!=ids.rend() && retrievalLocalIds.size() < _maxLocalRetrieved;
-					++jter)
-				{
-					if(_memory->getSignature(jter->first) == 0 &&
-					   retrievalLocalIdsSet.find(jter->first) == retrievalLocalIdsSet.end())
-					{
-						UINFO("retrieval of node %d on local map", jter->first);
-						retrievalLocalIds.push_back(jter->first);
-						retrievalLocalIdsSet.insert(jter->first);
-					}
-				}
-			}
-		}
-
-		// update Age of the close signatures (oldest the farthest)
-		for(std::multimap<float, int>::reverse_iterator iter=nearNodesByDist.rbegin(); iter!=nearNodesByDist.rend(); ++iter)
-		{
-			_memory->updateAge(iter->second);
-		}
-
-		// insert them first to make sure they are loaded.
-		reactivatedIds.insert(reactivatedIds.begin(), retrievalLocalIds.begin(), retrievalLocalIds.end());
-	}
-
-	//============================================================
-	// RETRIEVAL 3/3 : Load signatures from the database
-	//============================================================
-	if(reactivatedIds.size())
-	{
-		// Not important if the loop closure hypothesis don't have all its neighbors loaded,
-		// only a loop closure link is added...
-		signaturesRetrieved = _memory->reactivateSignatures(
-				reactivatedIds,
-				_maxRetrieved+(unsigned int)retrievalLocalIds.size(), // add path retrieved
-				timeRetrievalDbAccess);
-
-		ULOGGER_INFO("retrieval of %d (db time = %fs)", (int)signaturesRetrieved.size(), timeRetrievalDbAccess);
-
-		timeRetrievalDbAccess += timeGetNeighborsTimeDb + timeGetNeighborsSpaceDb;
-		UINFO("total timeRetrievalDbAccess=%fs", timeRetrievalDbAccess);
-
-		// Immunize just retrieved signatures
-		immunizedLocations.insert(signaturesRetrieved.begin(), signaturesRetrieved.end());
-	}
-	timeReactivations = timer.ticks();
-	ULOGGER_INFO("timeReactivations=%fs", timeReactivations);
-
-	//=============================================================
-	// Update loop closure links
-	// (updated: place this after retrieval to be sure that neighbors of the loop closure are in RAM)
-	//=============================================================
-	int loopClosureVisualInliers = 0; // for statistics
-	if(_loopClosureHypothesis.first>0)
-	{
-		//Compute transform if metric data are present
-		Transform transform;
-		double variance = 1;
-		if(_rgbdSlamMode)
-		{
-			std::string rejectedMsg;
-			if(_reextractLoopClosureFeatures)
-			{
-				ParametersMap customParameters = _modifiedParameters; // get BOW LCC parameters
-				// override some parameters
-				uInsert(customParameters, ParametersPair(Parameters::kMemIncrementalMemory(), "true")); // make sure it is incremental
-				uInsert(customParameters, ParametersPair(Parameters::kMemRehearsalSimilarity(), "1.0")); // desactivate rehearsal
-				uInsert(customParameters, ParametersPair(Parameters::kMemBinDataKept(), "false"));
-				uInsert(customParameters, ParametersPair(Parameters::kMemSTMSize(), "0"));
-				uInsert(customParameters, ParametersPair(Parameters::kKpIncrementalDictionary(), "true")); // make sure it is incremental
-				uInsert(customParameters, ParametersPair(Parameters::kKpNewWordsComparedTogether(), "false"));
-				uInsert(customParameters, ParametersPair(Parameters::kKpNNStrategy(), uNumber2Str(_reextractNNType))); // bruteforce
-				uInsert(customParameters, ParametersPair(Parameters::kKpNndrRatio(), uNumber2Str(_reextractNNDR)));
-				uInsert(customParameters, ParametersPair(Parameters::kKpDetectorStrategy(), uNumber2Str(_reextractFeatureType))); // FAST/BRIEF
-				uInsert(customParameters, ParametersPair(Parameters::kKpWordsPerImage(), uNumber2Str(_reextractMaxWords)));
-				uInsert(customParameters, ParametersPair(Parameters::kKpBadSignRatio(), "0"));
-				uInsert(customParameters, ParametersPair(Parameters::kKpRoiRatios(), "0.0 0.0 0.0 0.0"));
-				uInsert(customParameters, ParametersPair(Parameters::kMemGenerateIds(), "false"));
-
-				//for(ParametersMap::iterator iter = customParameters.begin(); iter!=customParameters.end(); ++iter)
-				//{
-				//	UDEBUG("%s=%s", iter->first.c_str(), iter->second.c_str());
-				//}
-
-				Memory memory(customParameters);
-
-				UTimer timeT;
-
-				// Add signatures
-				SensorData dataFrom = data;
-				dataFrom.setId(signature->id());
-				SensorData dataTo = _memory->getNodeData(_loopClosureHypothesis.first, true);
-				UDEBUG("timeTo = %fs", timeT.ticks());
-
-				if(!dataFrom.depthOrRightRaw().empty() &&
-				   !dataTo.depthOrRightRaw().empty() &&
-				   dataFrom.id() != Memory::kIdInvalid &&
-				   dataTo.id() != Memory::kIdInvalid)
-				{
-					memory.update(dataTo);
-					UDEBUG("timeUpTo = %fs", timeT.ticks());
-					memory.update(dataFrom);
-					UDEBUG("timeUpFrom = %fs", timeT.ticks());
-
-					transform = memory.computeVisualTransform(dataTo.id(), dataFrom.id(), &rejectedMsg, &loopClosureVisualInliers, &variance);
-					UDEBUG("timeTransform = %fs", timeT.ticks());
-				}
-				else
-				{
-					// Fallback to normal way (raw data not kept in database...)
-					UWARN("Loop closure: Some images not found in memory for re-extracting "
-						  "features, is Mem/RawDataKept=false? Falling back with already extracted 3D features.");
-					transform = _memory->computeVisualTransform(_loopClosureHypothesis.first, signature->id(), &rejectedMsg, &loopClosureVisualInliers, &variance);
-				}
-			}
-			else
-			{
-				transform = _memory->computeVisualTransform(_loopClosureHypothesis.first, signature->id(), &rejectedMsg, &loopClosureVisualInliers, &variance);
-			}
-			if(!transform.isNull() && _globalLoopClosureIcpType > 0)
-			{
-				transform = _memory->computeIcpTransform(_loopClosureHypothesis.first, signature->id(), transform, _globalLoopClosureIcpType == 1, &rejectedMsg, 0, &variance);
-			}
-			rejectedHypothesis = transform.isNull();
-			if(rejectedHypothesis)
-			{
-				UINFO("Rejected loop closure %d -> %d: %s",
-						_loopClosureHypothesis.first, signature->id(), rejectedMsg.c_str());
-			}
-		}
-		if(!rejectedHypothesis)
-		{
-			// Make the new one the parent of the old one
-			rejectedHypothesis = !_memory->addLink(Link(signature->id(), _loopClosureHypothesis.first, Link::kGlobalClosure, transform, variance, variance));
-		}
-
-		if(rejectedHypothesis)
-		{
-			_loopClosureHypothesis.first = 0;
-		}
-		else
-		{
-			const Signature * oldS = _memory->getSignature(_loopClosureHypothesis.first);
-			UASSERT(oldS != 0);
-			// Old map -> new map, used for localization correction on loop closure
-			_mapTransform = oldS->getPose() * transform.inverse() * signature->getPose().inverse();
-		}
-	}
-
-	timeAddLoopClosureLink = timer.ticks();
-	ULOGGER_INFO("timeAddLoopClosureLink=%fs", timeAddLoopClosureLink);
-
-	int localSpaceClosuresAddedVisually = 0;
-	int localSpaceClosuresAddedByICPOnly = 0;
-	int lastLocalSpaceClosureId = 0;
-	int localSpacePaths = 0;
-	if(_localLoopClosureDetectionSpace &&
-	   _localRadius > 0)
-	{
-		if(_graphOptimizer->iterations() == 0)
-		{
-			UWARN("Cannot do local loop closure detection in space if graph optimization is disabled!");
-		}
-		else if(_memory->isIncremental() || _loopClosureHypothesis.first == 0)
-		{
-			// In localization mode, no need to check local loop
-			// closures if we are already localized by a global closure.
-
-			// don't do it if it is a small displacement unless the previous signature didn't have a loop closure
-			if(!smallDisplacement || _memory->getLoopClosureLinks(previousId, false).size() == 0)
-			{
-
-				//============================================================
-				// LOCAL LOOP CLOSURE SPACE
-				//============================================================
-
-				//
-				// 1) compare visually with nearest locations
-				//
-				float r = _localRadius;
-				if(_localPathFilteringRadius > 0 && _localPathFilteringRadius<_localRadius)
-				{
-					r = _localPathFilteringRadius;
-				}
-
-				std::map<int, float> nearestIds;
-				if(_memory->isIncremental())
-				{
-					nearestIds = _memory->getNeighborsIdRadius(signature->id(), r, _optimizedPoses, _localDetectMaxGraphDepth);
-				}
-				else
-				{
-					nearestIds = graph::getNodesInRadius(signature->id(), _optimizedPoses, r);
-				}
-				std::map<int, Transform> nearestPoses;
-				for(std::map<int, float>::iterator iter=nearestIds.begin(); iter!=nearestIds.end(); ++iter)
-				{
-					nearestPoses.insert(std::make_pair(iter->first, _optimizedPoses.at(iter->first)));
-				}
-				// segment poses by paths, only one detection per path
-				std::list<std::map<int, Transform> > nearestPaths = getPaths(nearestPoses);
-				for(std::list<std::map<int, Transform> >::iterator iter=nearestPaths.begin();
-					iter!=nearestPaths.end() && (_memory->isIncremental() || lastLocalSpaceClosureId == 0);
-					++iter)
-				{
-					std::map<int, Transform> & path = *iter;
-					UASSERT(path.size());
-					//find the nearest pose on the path
-					int nearestId = rtabmap::graph::findNearestNode(path, _optimizedPoses.at(signature->id()));
-					UASSERT(nearestId > 0);
-
-					// nearest pose must not be linked to current location, and not in STM
-					if(!signature->hasLink(nearestId) &&
-					   _memory->getStMem().find(nearestId) == _memory->getStMem().end())
-					{
-						double variance = 1.0;
-						Transform transform;
-						if(_reextractLoopClosureFeatures)
-						{
-							ParametersMap customParameters = _modifiedParameters; // get BOW LCC parameters
-							// override some parameters
-							uInsert(customParameters, ParametersPair(Parameters::kMemIncrementalMemory(), "true")); // make sure it is incremental
-							uInsert(customParameters, ParametersPair(Parameters::kMemRehearsalSimilarity(), "1.0")); // desactivate rehearsal
-							uInsert(customParameters, ParametersPair(Parameters::kMemBinDataKept(), "false"));
-							uInsert(customParameters, ParametersPair(Parameters::kMemSTMSize(), "0"));
-							uInsert(customParameters, ParametersPair(Parameters::kKpIncrementalDictionary(), "true")); // make sure it is incremental
-							uInsert(customParameters, ParametersPair(Parameters::kKpNewWordsComparedTogether(), "false"));
-							uInsert(customParameters, ParametersPair(Parameters::kKpNNStrategy(), uNumber2Str(_reextractNNType))); // bruteforce
-							uInsert(customParameters, ParametersPair(Parameters::kKpNndrRatio(), uNumber2Str(_reextractNNDR)));
-							uInsert(customParameters, ParametersPair(Parameters::kKpDetectorStrategy(), uNumber2Str(_reextractFeatureType))); // FAST/BRIEF
-							uInsert(customParameters, ParametersPair(Parameters::kKpWordsPerImage(), uNumber2Str(_reextractMaxWords)));
-							uInsert(customParameters, ParametersPair(Parameters::kKpBadSignRatio(), "0"));
-							uInsert(customParameters, ParametersPair(Parameters::kKpRoiRatios(), "0.0 0.0 0.0 0.0"));
-							uInsert(customParameters, ParametersPair(Parameters::kMemGenerateIds(), "false"));
-
-							//for(ParametersMap::iterator iter = customParameters.begin(); iter!=customParameters.end(); ++iter)
-							//{
-							//	UDEBUG("%s=%s", iter->first.c_str(), iter->second.c_str());
-							//}
-
-							Memory memory(customParameters);
-
-							UTimer timeT;
-
-							// Add signatures
-							SensorData dataFrom = data;
-							dataFrom.setId(signature->id());
-							SensorData dataTo = _memory->getNodeData(nearestId, true);
-							UDEBUG("timeTo = %fs", timeT.ticks());
-
-							if(!dataFrom.depthOrRightRaw().empty() &&
-							   !dataTo.depthOrRightRaw().empty() &&
-							   dataFrom.id() != Memory::kIdInvalid &&
-							   dataTo.id() != Memory::kIdInvalid)
-							{
-								memory.update(dataTo);
-								UDEBUG("timeUpTo = %fs", timeT.ticks());
-								memory.update(dataFrom);
-								UDEBUG("timeUpFrom = %fs", timeT.ticks());
-
-								transform = memory.computeVisualTransform(dataTo.id(), dataFrom.id(), 0, 0, &variance);
-								UDEBUG("timeTransform = %fs", timeT.ticks());
-							}
-							else
-							{
-								// Fallback to normal way (raw data not kept in database...)
-								UWARN("Loop closure: Some images not found in memory for re-extracting "
-									  "features, is Mem/RawDataKept=false? Falling back with already extracted 3D features.");
-								transform = _memory->computeVisualTransform(nearestId, signature->id(), 0, 0, &variance);
-							}
-						}
-						else
-						{
-							transform = _memory->computeVisualTransform(nearestId, signature->id(), 0, 0, &variance);
-						}
-						if(!transform.isNull() && _globalLoopClosureIcpType > 0)
-						{
-							transform  = _memory->computeIcpTransform(nearestId, signature->id(), transform, _globalLoopClosureIcpType == 1, 0, 0, &variance);
-						}
-						if(!transform.isNull())
-						{
-							UINFO("[Visual] Add local loop closure in SPACE (%d->%d) %s",
-									signature->id(),
-									nearestId,
-									transform.prettyPrint().c_str());
-							_memory->addLink(Link(signature->id(), nearestId, Link::kLocalSpaceClosure, transform, variance, variance));
-
-							if(_loopClosureHypothesis.first == 0)
-							{
-								// Old map -> new map, used for localization correction on loop closure
-								const Signature * oldS = _memory->getSignature(nearestId);
-								UASSERT(oldS != 0);
-								_mapTransform = oldS->getPose() * transform.inverse() * signature->getPose().inverse();
-								++localSpaceClosuresAddedVisually;
-								lastLocalSpaceClosureId = nearestId;
-							}
-						}
-					}
-				}
-
-				//
-				// 2) compare locally with nearest locations by scan matching
-				//
-				if( !signature->sensorData().laserScanCompressed().empty() &&
-					(_memory->isIncremental() || lastLocalSpaceClosureId == 0))
-				{
-					// In localization mode, no need to check local loop
-					// closures if we are already localized by at least one
-					// local visual closure above.
-
-					std::map<int, Transform> forwardPoses;
-					forwardPoses = this->getForwardWMPoses(
-							signature->id(),
-							0,
-							_localRadius,
-							_localDetectMaxGraphDepth);
-
-					std::list<std::map<int, Transform> > forwardPaths = getPaths(forwardPoses);
-					localSpacePaths = (int)forwardPaths.size();
-
-					for(std::list<std::map<int, Transform> >::iterator iter=forwardPaths.begin();
-							iter!=forwardPaths.end() && (_memory->isIncremental() || lastLocalSpaceClosureId == 0);
-							++iter)
-					{
-						std::map<int, Transform> & path = *iter;
-						UASSERT(path.size());
-
-						//find the nearest pose on the path
-						int nearestId = rtabmap::graph::findNearestNode(path, _optimizedPoses.at(signature->id()));
-						UASSERT(nearestId > 0);
-
-						// nearest pose must be close and not linked to current location
-						if(!signature->hasLink(nearestId) &&
-						   (_localPathFilteringRadius <= 0.0f ||
-							_optimizedPoses.at(signature->id()).getDistanceSquared(_optimizedPoses.at(nearestId)) < _localPathFilteringRadius*_localPathFilteringRadius))
-						{
-							// Assemble scans in the path and do ICP only
-							if(_localPathOdomPosesUsed)
-							{
-								//optimize the path's poses locally
-								path = optimizeGraph(nearestId, uKeysSet(path), false);
-								// transform local poses in optimized graph referential
-								Transform t = _optimizedPoses.at(nearestId) * path.at(nearestId).inverse();
-								for(std::map<int, Transform>::iterator jter=path.begin(); jter!=path.end(); ++jter)
-								{
-									jter->second = t * jter->second;
-								}
-							}
-							if(_localPathFilteringRadius > 0.0f)
-							{
-								// path filtering
-								std::map<int, Transform> filteredPath = graph::radiusPosesFiltering(path, _localPathFilteringRadius, CV_PI, true);
-								// make sure the nearest and farthest poses are still here
-								filteredPath.insert(*path.find(nearestId));
-								filteredPath.insert(*path.begin());
-								filteredPath.insert(*path.rbegin());
-								path = filteredPath;
-							}
-
-							if(path.size() > 2) // more than current+nearest
-							{
-								// add current node to poses
-								path.insert(std::make_pair(signature->id(), _optimizedPoses.at(signature->id())));
-								//The nearest will be the reference for a loop closure transform
-								if(signature->getLinks().find(nearestId) == signature->getLinks().end())
-								{
-									Transform transform = _memory->computeScanMatchingTransform(signature->id(), nearestId, path, 0, 0, 0);
-									if(!transform.isNull())
-									{
-										UINFO("[Scan matching] Add local loop closure in SPACE (%d->%d) %s",
-												signature->id(),
-												nearestId,
-												transform.prettyPrint().c_str());
-										// set Identify covariance for laser scan matching only
-										_memory->addLink(Link(signature->id(), nearestId, Link::kLocalSpaceClosure, transform, 1, 1));
-
-										++localSpaceClosuresAddedByICPOnly;
-
-										// no local loop closure added visually
-										if(localSpaceClosuresAddedVisually == 0 && _loopClosureHypothesis.first == 0)
-										{
-											// Old map -> new map, used for localization correction on loop closure
-											const Signature * oldS = _memory->getSignature(nearestId);
-											UASSERT(oldS != 0);
-											_mapTransform = oldS->getPose() * transform.inverse() * signature->getPose().inverse();
-											lastLocalSpaceClosureId = nearestId;
-										}
-									}
-								}
-							}
-						}
-					}
-				}
-			}
-		}
-	}
-	timeLocalSpaceDetection = timer.ticks();
-	ULOGGER_INFO("timeLocalSpaceDetection=%fs", timeLocalSpaceDetection);
-
-	//============================================================
-	// Optimize map graph
-	//============================================================
-	if(_rgbdSlamMode &&
-		(_loopClosureHypothesis.first>0 ||				// can be different map of the current one
-		 localLoopClosuresInTimeFound>0 || 	// only same map of the current one
-		 scanMatchingSuccess || 			// only same map of the current one
-		 lastLocalSpaceClosureId>0 || 	    // can be different map of the current one
-		 signaturesRetrieved.size()))  		// can be different map of the current one
-	{
-		if(_memory->isIncremental())
-		{
-			UINFO("Update map correction: SLAM mode");
-			// SLAM mode!
-			optimizeCurrentMap(signature->id(), false, _optimizedPoses, &_constraints);
-			UASSERT(_optimizedPoses.find(signature->id()) != _optimizedPoses.end());
-
-			// Update map correction, it should be identify when optimizing from the last node
-			_mapCorrection = _optimizedPoses.at(signature->id()) * signature->getPose().inverse();
-			_mapTransform.setIdentity(); // reset mapTransform (used for localization only)
-			_lastLocalizationPose = _optimizedPoses.at(signature->id()); // update in case we switch to localization mode
-			if(_mapCorrection.getNormSquared() > 0.001f && _optimizeFromGraphEnd)
-			{
-				UERROR("Map correction should be identity when optimizing from the last node. T=%s", _mapCorrection.prettyPrint().c_str());
-			}
-		}
-		else if(_loopClosureHypothesis.first > 0 || lastLocalSpaceClosureId > 0 || signaturesRetrieved.size())
-		{
-			UINFO("Update map correction: Localization mode");
-			int oldId = _loopClosureHypothesis.first>0?_loopClosureHypothesis.first:lastLocalSpaceClosureId?lastLocalSpaceClosureId:_highestHypothesis.first;
-			UASSERT(oldId != 0);
-			if(signaturesRetrieved.size() || _optimizedPoses.find(oldId) == _optimizedPoses.end())
-			{
-				// update optimized poses
-				optimizeCurrentMap(oldId, false, _optimizedPoses, &_constraints);
-			}
-			UASSERT(_optimizedPoses.find(oldId) != _optimizedPoses.end());
-
-			// Localization mode! only update map correction
-			const Signature * oldS = _memory->getSignature(oldId);
-			UASSERT(oldS != 0);
-			Transform correction = _optimizedPoses.at(oldId) * oldS->getPose().inverse();
-			_mapCorrection = correction * _mapTransform;
-			_lastLocalizationPose = _mapCorrection * signature->getPose();
-		}
-		else
-		{
-			UERROR("Not supposed to be here!");
-		}
-	}
-
-	timeMapOptimization = timer.ticks();
-	ULOGGER_INFO("timeMapOptimization=%fs", timeMapOptimization);
-
-	//============================================================
-	// Add virtual links if a path is activated
-	//============================================================
-	if(_path.size())
-	{
-		// Add a virtual loop closure link to keep the path linked to local map
-		if( signature->id() != _path[_pathCurrentIndex].first &&
-			!signature->hasLink(_path[_pathCurrentIndex].first) &&
-			uContains(_optimizedPoses, _path[_pathCurrentIndex].first))
-		{
-			Transform virtualLoop = _optimizedPoses.at(signature->id()).inverse() * _optimizedPoses.at(_path[_pathCurrentIndex].first);
-			if(_localRadius > 0.0f && virtualLoop.getNorm() < _localRadius)
-			{
-				_memory->addLink(Link(signature->id(), _path[_pathCurrentIndex].first, Link::kVirtualClosure, virtualLoop, 100, 100)); // set high variance
-			}
-		}
-	}
-
-	//============================================================
-	// Prepare statistics
-	//============================================================
-	// Data used for the statistics event and for the log files
-	int dictionarySize = 0;
-	int refWordsCount = 0;
-	int refUniqueWordsCount = 0;
-	int lcHypothesisReactivated = 0;
-	float rehearsalValue = uValue(statistics_.data(), Statistics::kMemoryRehearsal_sim(), 0.0f);
-	int rehearsalMaxId = (int)uValue(statistics_.data(), Statistics::kMemoryRehearsal_merged(), 0.0f);
-	sLoop = _memory->getSignature(_loopClosureHypothesis.first?_loopClosureHypothesis.first:lastLocalSpaceClosureId?lastLocalSpaceClosureId:_highestHypothesis.first);
-	if(sLoop)
-	{
-		lcHypothesisReactivated = sLoop->isSaved()?1.0f:0.0f;
-	}
-	dictionarySize = (int)_memory->getVWDictionary()->getVisualWords().size();
-	refWordsCount = (int)signature->getWords().size();
-	refUniqueWordsCount = (int)uUniqueKeys(signature->getWords()).size();
-
-	// Posterior is empty if a bad signature is detected
-	float vpHypothesis = posterior.size()?posterior.at(Memory::kIdVirtual):0.0f;
-
-	// prepare statistics
-	if(_loopClosureHypothesis.first || _publishStats)
-	{
-		ULOGGER_INFO("sending stats...");
-		statistics_.setRefImageId(signature->id());
-		if(_loopClosureHypothesis.first != Memory::kIdInvalid)
-		{
-			statistics_.setLoopClosureId(_loopClosureHypothesis.first);
-			ULOGGER_INFO("Loop closure detected! With id=%d", _loopClosureHypothesis.first);
-		}
-		if(_publishStats)
-		{
-			ULOGGER_INFO("send all stats...");
-			statistics_.setExtended(1);
-
-			statistics_.addStatistic(Statistics::kLoopAccepted_hypothesis_id(), _loopClosureHypothesis.first);
-			statistics_.addStatistic(Statistics::kLoopHighest_hypothesis_id(), _highestHypothesis.first);
-			statistics_.addStatistic(Statistics::kLoopHighest_hypothesis_value(), _highestHypothesis.second);
-			statistics_.addStatistic(Statistics::kLoopHypothesis_reactivated(), lcHypothesisReactivated);
-			statistics_.addStatistic(Statistics::kLoopVp_hypothesis(), vpHypothesis);
-			statistics_.addStatistic(Statistics::kLoopReactivateId(), retrievalId);
-			statistics_.addStatistic(Statistics::kLoopHypothesis_ratio(), hypothesisRatio);
-			statistics_.addStatistic(Statistics::kLoopVisualInliers(), loopClosureVisualInliers);
-			statistics_.addStatistic(Statistics::kLoopLast_id(), _memory->getLastGlobalLoopClosureId());
-
-			statistics_.addStatistic(Statistics::kLocalLoopTime_closures(), localLoopClosuresInTimeFound);
-			statistics_.addStatistic(Statistics::kLocalLoopSpace_closures_added_visually(), localSpaceClosuresAddedVisually);
-			statistics_.addStatistic(Statistics::kLocalLoopSpace_closures_added_icp_only(), localSpaceClosuresAddedByICPOnly);
-			statistics_.addStatistic(Statistics::kLocalLoopSpace_paths(), localSpacePaths);
-			statistics_.addStatistic(Statistics::kLocalLoopSpace_last_closure_id(), lastLocalSpaceClosureId);
-			statistics_.setLocalLoopClosureId(lastLocalSpaceClosureId);
-			if(_loopClosureHypothesis.first || lastLocalSpaceClosureId)
-			{
-				UASSERT(uContains(sLoop->getLinks(), signature->id()));
-				UINFO("Set loop closure transform = %s", sLoop->getLinks().at(signature->id()).transform().prettyPrint().c_str());
-				statistics_.setLoopClosureTransform(sLoop->getLinks().at(signature->id()).transform());
-			}
-			statistics_.setMapCorrection(_mapCorrection);
-			UINFO("Set map correction = %s", _mapCorrection.prettyPrint().c_str());
-
-			// Set local graph
-			if(!_rgbdSlamMode)
-			{
-				// no optimization on appearance-only mode, create a local graph
-				std::map<int, int> ids = _memory->getNeighborsId(signature->id(), 0, 0, true);
-				std::map<int, Transform> poses;
-				std::map<int, int> mapIds;
-				std::map<int, std::string> labels;
-				std::map<int, double> stamps;
-				std::map<int, std::vector<unsigned char> > userDatas;
-				std::multimap<int, Link> constraints;
-				_memory->getMetricConstraints(uKeysSet(ids), poses, constraints, false);
-				for(std::map<int, Transform>::iterator iter=poses.begin(); iter!=poses.end(); ++iter)
-				{
-					Transform odomPose;
-					int weight = -1;
-					int mapId = -1;
-					std::string label;
-					double stamp = 0;
-					std::vector<unsigned char> userData;
-					_memory->getNodeInfo(iter->first, odomPose, mapId, weight, label, stamp, userData, false);
-					mapIds.insert(std::make_pair(iter->first, mapId));
-					labels.insert(std::make_pair(iter->first, label));
-					stamps.insert(std::make_pair(iter->first, stamp));
-					userDatas.insert(std::make_pair(iter->first, userData));
-				}
-				statistics_.setPoses(poses);
-				statistics_.setConstraints(constraints);
-				statistics_.setMapIds(mapIds);
-				statistics_.setLabels(labels);
-				statistics_.setStamps(stamps);
-				statistics_.setUserDatas(userDatas);
-			}
-			else // RGBD-SLAM mode
-			{
-				//see after transfer below
-			}
-
-			// timings...
-			statistics_.addStatistic(Statistics::kTimingMemory_update(), timeMemoryUpdate*1000);
-			statistics_.addStatistic(Statistics::kTimingScan_matching(), timeScanMatching*1000);
-			statistics_.addStatistic(Statistics::kTimingLocal_detection_TIME(), timeLocalTimeDetection*1000);
-			statistics_.addStatistic(Statistics::kTimingLocal_detection_SPACE(), timeLocalSpaceDetection*1000);
-			statistics_.addStatistic(Statistics::kTimingReactivation(), timeReactivations*1000);
-			statistics_.addStatistic(Statistics::kTimingAdd_loop_closure_link(), timeAddLoopClosureLink*1000);
-			statistics_.addStatistic(Statistics::kTimingMap_optimization(), timeMapOptimization*1000);
-			statistics_.addStatistic(Statistics::kTimingLikelihood_computation(), timeLikelihoodCalculation*1000);
-			statistics_.addStatistic(Statistics::kTimingPosterior_computation(), timePosteriorCalculation*1000);
-			statistics_.addStatistic(Statistics::kTimingHypotheses_creation(), timeHypothesesCreation*1000);
-			statistics_.addStatistic(Statistics::kTimingHypotheses_validation(), timeHypothesesValidation*1000);
-			statistics_.addStatistic(Statistics::kTimingCleaning_neighbors(), timeCleaningNeighbors*1000);
-
-			// retrieval
-			statistics_.addStatistic(Statistics::kMemorySignatures_retrieved(), (float)signaturesRetrieved.size());
-
-			// Surf specific parameters
-			statistics_.addStatistic(Statistics::kKeypointDictionary_size(), dictionarySize);
-
-			//Epipolar geometry constraint
-			statistics_.addStatistic(Statistics::kLoopRejectedHypothesis(), rejectedHypothesis?1.0f:0);
-
-			if(_publishLastSignature)
-			{
-				statistics_.setSignature(*signature);
-			}
-
-			if(_publishLikelihood || _publishPdf)
-			{
-				// Child count by parent signature on the root of the memory ... for statistics
-				statistics_.setWeights(weights);
-				if(_publishPdf)
-				{
-					statistics_.setPosterior(posterior);
-				}
-				if(_publishLikelihood)
-				{
-					statistics_.setLikelihood(likelihood);
-					statistics_.setRawLikelihood(rawLikelihood);
-				}
-			}
-
-			// Path
-			if(_path.size())
-			{
-				statistics_.setLocalPath(this->getPathNextNodes());
-				statistics_.setCurrentGoalId(this->getPathCurrentGoalId());
-			}
-		}
-
-		timeStatsCreation = timer.ticks();
-		ULOGGER_INFO("Time creating stats = %f...", timeStatsCreation);
-	}
-
-	//By default, remove all signatures with a loop closure link if they are not in reactivateIds
-	//This will also remove rehearsed signatures
-	std::list<int> signaturesRemoved = _memory->cleanup();
-	timeMemoryCleanup = timer.ticks();
-	ULOGGER_INFO("timeMemoryCleanup = %fs... %d signatures removed", timeMemoryCleanup, (int)signaturesRemoved.size());
-
-	// If this option activated, add new nodes only if there are linked with a previous map.
-	// Used when rtabmap is first started, it will wait a
-	// global loop closure detection before starting the new map,
-	// otherwise it deletes the current node.
-	if(_startNewMapOnLoopClosure &&
-		_memory->isIncremental() &&              // only in mapping mode
-		signature->getLinks().size() == 0 &&     // alone in the current map
-		_memory->getWorkingMem().size()>1)       // The working memory should not be empty
-	{
-		UWARN("Ignoring location %d because a global loop closure is required before starting a new map!",
-				signature->id());
-		signaturesRemoved.push_back(signature->id());
-		_memory->deleteLocation(signature->id());
-	}
-	else if(smallDisplacement && _loopClosureHypothesis.first == 0 && lastLocalSpaceClosureId == 0)
-	{
-		// Don't delete the location if a loop closure is detected
-		UINFO("Ignoring location %d because the displacement is too small! (d=%f a=%f)",
-			  signature->id(), _rgbdLinearUpdate, _rgbdAngularUpdate);
-		// If there is a too small displacement, remove the node
-		signaturesRemoved.push_back(signature->id());
-		_memory->deleteLocation(signature->id());
-	}
-
-	// Pass this point signature should not be used, since it could have been transferred...
-	signature = 0;
-
-	//============================================================
-	// TRANSFER
-	//============================================================
-	// If time allowed for the detection exceeds the limit of
-	// real-time, move the oldest signature with less frequency
-	// entry (from X oldest) from the short term memory to the
-	// long term memory.
-	//============================================================
-	double totalTime = timerTotal.ticks();
-	ULOGGER_INFO("Total time processing = %fs...", totalTime);
-	timer.start();
-	if((_maxTimeAllowed != 0 && totalTime*1000>_maxTimeAllowed) ||
-		(_maxMemoryAllowed != 0 && _memory->getWorkingMem().size() > _maxMemoryAllowed))
-	{
-		ULOGGER_INFO("Removing old signatures because time limit is reached %f>%f or memory is reached %d>%d...", totalTime*1000, _maxTimeAllowed, _memory->getWorkingMem().size(), _maxMemoryAllowed);
-		std::list<int> transferred = _memory->forget(immunizedLocations);
-		signaturesRemoved.insert(signaturesRemoved.end(), transferred.begin(), transferred.end());
-	}
-	_lastProcessTime = totalTime;
-
-	//Remove optimized poses from signatures transferred
-	if(signaturesRemoved.size() && (_optimizedPoses.size() || _constraints.size()))
-	{
-		//refresh the local map because some transferred nodes may have broken the tree
-		if(_memory->getLastWorkingSignature())
-		{
-			std::map<int, int> ids = _memory->getNeighborsId(_memory->getLastWorkingSignature()->id(), 0, 0, true);
-			for(std::map<int, Transform>::iterator iter=_optimizedPoses.begin(); iter!=_optimizedPoses.end();)
-			{
-				if(!uContains(ids, iter->first))
-				{
-					_optimizedPoses.erase(iter++);
-				}
-				else
-				{
-					++iter;
-				}
-			}
-			for(std::multimap<int, Link>::iterator iter=_constraints.begin(); iter!=_constraints.end();)
-			{
-				if(!uContains(ids, iter->second.from()) || !uContains(ids, iter->second.to()))
-				{
-					_constraints.erase(iter++);
-				}
-				else
-				{
-					++iter;
-				}
-			}
-		}
-		else
-		{
-			_optimizedPoses.clear();
-			_constraints.clear();
-		}
-	}
-
-
-	timeRealTimeLimitReachedProcess = timer.ticks();
-	ULOGGER_INFO("Time limit reached processing = %f...", timeRealTimeLimitReachedProcess);
-
-	//==============================================================
-	// Finalize statistics and log files
-	//==============================================================
-	if(_publishStats)
-	{
-		statistics_.addStatistic(Statistics::kTimingStatistics_creation(), timeStatsCreation*1000);
-		statistics_.addStatistic(Statistics::kTimingTotal(), totalTime*1000);
-		statistics_.addStatistic(Statistics::kTimingForgetting(), timeRealTimeLimitReachedProcess*1000);
-		statistics_.addStatistic(Statistics::kTimingJoining_trash(), timeJoiningTrash*1000);
-		statistics_.addStatistic(Statistics::kTimingEmptying_trash(), timeEmptyingTrash*1000);
-		statistics_.addStatistic(Statistics::kTimingMemory_cleanup(), timeMemoryCleanup*1000);
-
-		// Transfer
-		statistics_.addStatistic(Statistics::kMemorySignatures_removed(), signaturesRemoved.size());
-		statistics_.addStatistic(Statistics::kMemoryImmunized_globally(), immunizedGlobally);
-		statistics_.addStatistic(Statistics::kMemoryImmunized_locally(), immunizedLocally);
-		statistics_.addStatistic(Statistics::kMemoryImmunized_locally_max(), maxLocalLocationsImmunized);
-
-		// place after transfer because the memory/local graph may have changed
-		statistics_.addStatistic(Statistics::kMemoryWorking_memory_size(), _memory->getWorkingMem().size());
-		statistics_.addStatistic(Statistics::kMemoryShort_time_memory_size(), _memory->getStMem().size());
-		statistics_.addStatistic(Statistics::kMemoryLocal_graph_size(), _optimizedPoses.size());
-
-		if(_rgbdSlamMode)
-		{
-			std::map<int, int> mapIds;
-			std::map<int, std::string> labels;
-			std::map<int, double> stamps;
-			std::map<int, std::vector<unsigned char> > userDatas;
-			for(std::map<int, Transform>::iterator iter=_optimizedPoses.begin(); iter!=_optimizedPoses.end(); ++iter)
-			{
-				Transform odomPose;
-				int weight = -1;
-				int mapId = -1;
-				std::string label;
-				double stamp = 0;
+		if(signatures)
+		{
+			for(std::map<int, Transform>::iterator iter=poses.begin(); iter!=poses.end(); ++iter)
+			{
+				Transform odomPose;
+				int weight = -1;
+				int mapId = -1;
+				std::string label;
+				double stamp = 0;
 				std::vector<unsigned char> userData;
-				_memory->getNodeInfo(iter->first, odomPose, mapId, weight, label, stamp, userData, true);
-				mapIds.insert(std::make_pair(iter->first, mapId));
-				labels.insert(std::make_pair(iter->first, label));
-				stamps.insert(std::make_pair(iter->first, stamp));
-				userDatas.insert(std::make_pair(iter->first, userData));
-			}
-			statistics_.setPoses(_optimizedPoses);
-			statistics_.setConstraints(_constraints);
-			statistics_.setMapIds(mapIds);
-			statistics_.setLabels(labels);
-			statistics_.setStamps(stamps);
-			statistics_.setUserDatas(userDatas);
-		}
-
-	}
-
-	//Start trashing
-	_memory->emptyTrash();
-
-	// Log info...
-	// TODO : use a specific class which will handle the RtabmapEvent
-	if(_foutFloat && _foutInt)
-	{
-		std::string logF = uFormat("%f %f %f %f %f %f %f %f %f %f %f %f %f %f %f %f %f %f %f %f %f\n",
-									totalTime,
-									timeMemoryUpdate,
-									timeReactivations,
-									timeLikelihoodCalculation,
-									timePosteriorCalculation,
-									timeHypothesesCreation,
-									timeHypothesesValidation,
-									timeRealTimeLimitReachedProcess,
-									timeStatsCreation,
-									_highestHypothesis.second,
-									0.0f,
-									0.0f,
-									0.0f,
-									0.0f,
-									0.0f,
-									vpHypothesis,
-									timeJoiningTrash,
-									rehearsalValue,
-									timeEmptyingTrash,
-									timeRetrievalDbAccess,
-									timeAddLoopClosureLink);
-		std::string logI = uFormat("%d %d %d %d %d %d %d %d %d %d %d %d %d %d %d %d %d\n",
-									_loopClosureHypothesis.first,
-									_highestHypothesis.first,
-									(int)signaturesRemoved.size(),
-									0,
-									refWordsCount,
-									dictionarySize,
-									int(_memory->getWorkingMem().size()),
-									rejectedHypothesis?1:0,
-									0,
-									0,
-									int(signaturesRetrieved.size()),
-									lcHypothesisReactivated,
-									refUniqueWordsCount,
-									retrievalId,
-									0.0f,
-									rehearsalMaxId,
-									rehearsalMaxId>0?1:0);
-		if(_statisticLogsBufferedInRAM)
-		{
-			_bufferedLogsF.push_back(logF);
-			_bufferedLogsI.push_back(logI);
-		}
-		else
-		{
-			if(_foutFloat)
-			{
-				fprintf(_foutFloat, "%s", logF.c_str());
-			}
-			if(_foutInt)
-			{
-				fprintf(_foutInt, "%s", logI.c_str());
-			}
-		}
-		UINFO("Time logging = %f...", timer.ticks());
-		//ULogger::flush();
-	}
-	UDEBUG("End process");
-
-	return true;
-}
-
-bool Rtabmap::process(const cv::Mat & image, int id)
-{
-	return this->process(SensorData(image, id), Transform());
-}
-
-// SETTERS
-void Rtabmap::setTimeThreshold(float maxTimeAllowed)
-{
-	//must be positive, 0 mean inf time allowed (no time limit)
-	_maxTimeAllowed = maxTimeAllowed;
-	if(_maxTimeAllowed < 0)
-	{
-		ULOGGER_WARN("maxTimeAllowed < 0, then setting it to 0 (inf).");
-		_maxTimeAllowed = 0;
-	}
-	else if(_maxTimeAllowed > 0.0f && _maxTimeAllowed < 1.0f)
-	{
-		ULOGGER_WARN("Time threshold set to %fms, it is not in seconds!", _maxTimeAllowed);
-	}
-}
-
-void Rtabmap::setWorkingDirectory(std::string path)
-{
-	if(!path.empty() && UDirectory::exists(path))
-	{
-		ULOGGER_DEBUG("Comparing new working directory path \"%s\" with \"%s\"", path.c_str(), _wDir.c_str());
-		if(path.compare(_wDir) != 0)
-		{
-			_wDir = path;
-			if(_memory)
-			{
-				this->resetMemory();
-			}
-			else
-			{
-				setupLogFiles();
-			}
-		}
-	}
-	else
-	{
-		ULOGGER_ERROR("Directory \"%s\" doesn't exist!", path.c_str());
-	}
-}
-
-void Rtabmap::rejectLoopClosure(int oldId, int newId)
-{
-	UDEBUG("_loopClosureHypothesis.first=%d", _loopClosureHypothesis.first);
-	if(_loopClosureHypothesis.first)
-	{
-		_loopClosureHypothesis.first = 0;
-		if(_memory)
-		{
-			_memory->removeLink(oldId, newId);
-		}
-		if(uContains(statistics_.data(), rtabmap::Statistics::kLoopRejectedHypothesis()))
-		{
-			statistics_.addStatistic(rtabmap::Statistics::kLoopRejectedHypothesis(), 1.0f);
-		}
-		statistics_.setLoopClosureId(0);
-	}
-}
-
-void Rtabmap::dumpData() const
-{
-	UDEBUG("");
-	if(_memory)
-	{
-		_memory->dumpMemory(this->getWorkingDir());
-	}
-}
-
-// fromId must be in _memory and in _optimizedPoses
-// Get poses in front of the robot, return optimized poses
-std::map<int, Transform> Rtabmap::getForwardWMPoses(
-		int fromId,
-		int maxNearestNeighbors,
-		float radius,
-		int maxGraphDepth // 0 means ignore
-		) const
-{
-	std::map<int, Transform> poses;
-	if(_memory && fromId > 0)
-	{
-		UDEBUG("");
-		const Signature * fromS = _memory->getSignature(fromId);
-		UASSERT(fromS != 0);
-		UASSERT(_optimizedPoses.find(fromId) != _optimizedPoses.end());
-
-		pcl::PointCloud<pcl::PointXYZ>::Ptr cloud(new pcl::PointCloud<pcl::PointXYZ>);
-		cloud->resize(_optimizedPoses.size());
-		std::vector<int> ids(_optimizedPoses.size());
-		int oi = 0;
-		const std::set<int> & stm = _memory->getStMem();
-		//get distances
-		std::map<int, float> foundIds;
-		if(_memory->isIncremental())
-		{
-			foundIds = _memory->getNeighborsIdRadius(fromId, radius, _optimizedPoses, maxGraphDepth);
-		}
-		else
-		{
-			foundIds = graph::getNodesInRadius(fromId, _optimizedPoses, radius);
-		}
-
-		float radiusSqrd = radius * radius;
-		for(std::map<int, Transform>::const_iterator iter = _optimizedPoses.begin(); iter!=_optimizedPoses.end(); ++iter)
-		{
-			if(iter->first != fromId)
-			{
-				if(stm.find(iter->first) == stm.end() &&
-				   uContains(foundIds, iter->first) &&
-				   (radiusSqrd==0 || foundIds.at(iter->first) <= radiusSqrd))
-				{
-					(*cloud)[oi] = pcl::PointXYZ(iter->second.x(), iter->second.y(), iter->second.z());
-					ids[oi++] = iter->first;
-				}
-			}
-		}
-
-		cloud->resize(oi);
-		ids.resize(oi);
-
-		Transform fromT = _optimizedPoses.at(fromId);
-
-		if(cloud->size())
-		{
-			//if(cloud->size())
-			//{
-			//	pcl::io::savePCDFile("radiusPoses.pcd", *cloud);
-			//	UWARN("Saved radiusPoses.pcd");
-			//}
-
-			//filter poses in front of the fromId
-			float x,y,z, roll,pitch,yaw;
-			fromT.getTranslationAndEulerAngles(x,y,z, roll,pitch,yaw);
-
-			pcl::CropBox<pcl::PointXYZ> cropbox;
-			cropbox.setInputCloud(cloud);
-			cropbox.setMin(Eigen::Vector4f(-1, -radius, -999999, 0));
-			cropbox.setMax(Eigen::Vector4f(radius, radius, 999999, 0));
-			cropbox.setRotation(Eigen::Vector3f(roll, pitch, yaw));
-			cropbox.setTranslation(Eigen::Vector3f(x, y, z));
-			cropbox.setRotation(Eigen::Vector3f(roll,pitch,yaw));
-			pcl::IndicesPtr indices(new std::vector<int>());
-			cropbox.filter(*indices);
-
-			//if(indices->size())
-			//{
-			//	pcl::io::savePCDFile("radiusCrop.pcd", *cloud, *indices);
-			//	UWARN("Saved radiusCrop.pcd");
-			//}
-
-			if(indices->size())
-			{
-				pcl::search::KdTree<pcl::PointXYZ>::Ptr kdTree(new pcl::search::KdTree<pcl::PointXYZ>);
-				kdTree->setInputCloud(cloud, indices);
-				std::vector<int> ind;
-				std::vector<float> dist;
-				pcl::PointXYZ pt(fromT.x(), fromT.y(), fromT.z());
-				kdTree->radiusSearch(pt, radius, ind, dist, maxNearestNeighbors);
-				//pcl::PointCloud<pcl::PointXYZ> inliers;
-				for(unsigned int i=0; i<ind.size(); ++i)
-				{
-					if(ind[i] >=0)
-					{
-						Transform tmp = _optimizedPoses.find(ids[ind[i]])->second;
-						//inliers.push_back(pcl::PointXYZ(tmp.x(), tmp.y(), tmp.z()));
-						UDEBUG("Inlier %d: %s", ids[ind[i]], tmp.prettyPrint().c_str());
-						poses.insert(std::make_pair(ids[ind[i]], tmp));
-					}
-				}
-
-				//if(inliers.size())
-				//{
-				//	pcl::io::savePCDFile("radiusInliers.pcd", inliers);
-				//}
-				//if(nearestId >0)
-				//{
-				//	pcl::PointCloud<pcl::PointXYZ> c;
-				//	Transform ct = _optimizedPoses.find(nearestId)->second;
-				//	c.push_back(pcl::PointXYZ(ct.x(), ct.y(), ct.z()));
-				//	pcl::io::savePCDFile("radiusNearestPt.pcd", c);
-				//}
-			}
-		}
-	}
-	return poses;
-}
-
-// Get paths in front of the robot, returned optimized poses
-std::list<std::map<int, Transform> > Rtabmap::getPaths(std::map<int, Transform> poses) const
-{
-	std::list<std::map<int, Transform> > paths;
-	if(_memory && poses.size())
-	{
-		// Segment poses connected only by neighbor links
-		while(poses.size())
-		{
-			std::map<int, Transform> path;
-			for(std::map<int, Transform>::iterator iter=poses.begin(); iter!=poses.end();)
-			{
-				if(path.size() == 0 || uContains(_memory->getNeighborLinks(path.rbegin()->first), iter->first))
-				{
-					path.insert(*iter);
-					poses.erase(iter++);
-				}
-				else
-				{
-					break;
-				}
-			}
-			UASSERT(path.size());
-			paths.push_back(path);
-		}
-
-	}
-	return paths;
-}
-
-void Rtabmap::optimizeCurrentMap(
-		int id,
-		bool lookInDatabase,
-		std::map<int, Transform> & optimizedPoses,
-		std::multimap<int, Link> * constraints) const
-{
-	//Optimize the map
-	optimizedPoses.clear();
-	UINFO("Optimize map: around location %d", id);
-	if(_memory && id > 0)
-	{
-		UTimer timer;
-		std::map<int, int> ids = _memory->getNeighborsId(id, 0, lookInDatabase?-1:0, true);
-		if(!_optimizeFromGraphEnd && ids.size() > 1)
-		{
-			id = ids.begin()->first;
-		}
-		UINFO("get %d ids time %f s", (int)ids.size(), timer.ticks());
-
-		optimizedPoses = Rtabmap::optimizeGraph(id, uKeysSet(ids), lookInDatabase, constraints);
-
-		if(_memory->getSignature(id) && uContains(optimizedPoses, id))
-		{
-			Transform t = optimizedPoses.at(id) * _memory->getSignature(id)->getPose().inverse();
-			UINFO("Correction (from node %d) %s", id, t.prettyPrint().c_str());
-		}
-		UINFO("optimize time %f s", timer.ticks());
-	}
-}
-
-std::map<int, Transform> Rtabmap::optimizeGraph(
-		int fromId,
-		const std::set<int> & ids,
-		bool lookInDatabase,
-		std::multimap<int, Link> * constraints) const
-{
-	UTimer timer;
-	std::map<int, Transform> optimizedPoses;
-	std::map<int, Transform> poses;
-	std::multimap<int, Link> edgeConstraints;
-	UDEBUG("ids=%d", (int)ids.size());
-	_memory->getMetricConstraints(ids, poses, edgeConstraints, lookInDatabase);
-	UINFO("get constraints (%d poses, %d edges) time %f s", (int)poses.size(), (int)edgeConstraints.size(), timer.ticks());
-
-	if(constraints)
-	{
-		*constraints = edgeConstraints;
-	}
-
-	UASSERT(_graphOptimizer!=0);
-	if(_graphOptimizer->iterations() == 0)
-	{
-		// Optimization desactivated! Return not optimized poses.
-		optimizedPoses = poses;
-	}
-	else
-	{
-		optimizedPoses = _graphOptimizer->optimize(fromId, poses, edgeConstraints);
-	}
-	UINFO("Optimization time %f s", timer.ticks());
-
-	return optimizedPoses;
-}
-
-void Rtabmap::adjustLikelihood(std::map<int, float> & likelihood) const
-{
-	ULOGGER_DEBUG("likelihood.size()=%d", likelihood.size());
-	UTimer timer;
-	timer.start();
-	if(likelihood.size()==0)
-	{
-		return;
-	}
-
-	// Use only non-null values (ignore virtual place)
-	std::list<float> values;
-	bool likelihoodNullValuesIgnored = true;
-	for(std::map<int, float>::iterator iter = ++likelihood.begin(); iter!=likelihood.end(); ++iter)
-	{
-		if((iter->second >= 0 && !likelihoodNullValuesIgnored) ||
-		   (iter->second > 0 && likelihoodNullValuesIgnored))
-		{
-			values.push_back(iter->second);
-		}
-	}
-	UDEBUG("values.size=%d", values.size());
-
-	float mean = uMean(values);
-	float stdDev = std::sqrt(uVariance(values, mean));
-
-
-	//Adjust likelihood with mean and standard deviation (see Angeli phd)
-	float epsilon = 0.0001;
-	float max = 0.0f;
-	int maxId = 0;
-	for(std::map<int, float>::iterator iter=++likelihood.begin(); iter!= likelihood.end(); ++iter)
-	{
-		float value = iter->second;
-		if(value > mean+stdDev && mean)
-		{
-			iter->second = (value-(stdDev-epsilon))/mean;
-			if(value > max)
-			{
-				max = value;
-				maxId = iter->first;
-			}
-		}
-		else if(value == 1.0f && stdDev == 0)
-		{
-			iter->second = 1.0f;
-			if(value > max)
-			{
-				max = value;
-				maxId = iter->first;
-			}
-		}
-		else
-		{
-			iter->second = 1.0f;
-		}
-	}
-
-	if(stdDev > epsilon && max)
-	{
-		likelihood.begin()->second = mean/stdDev + 1.0f;
-	}
-	else
-	{
-		likelihood.begin()->second = 2.0f; //2 * std dev
-	}
-
-	double time = timer.ticks();
-	UDEBUG("mean=%f, stdDev=%f, max=%f, maxId=%d, time=%fs", mean, stdDev, max, maxId, time);
-}
-
-void Rtabmap::dumpPrediction() const
-{
-	if(_memory && _bayesFilter)
-	{
-		cv::Mat prediction = _bayesFilter->generatePrediction(_memory, uKeys(_memory->getWorkingMem()));
-
-		FILE* fout = 0;
-		std::string fileName = this->getWorkingDir() + "/DumpPrediction.txt";
-		#ifdef _MSC_VER
-			fopen_s(&fout, fileName.c_str(), "w");
-		#else
-			fout = fopen(fileName.c_str(), "w");
-		#endif
-
-		if(fout)
-		{
-			for(int i=0; i<prediction.rows; ++i)
-			{
-				for(int j=0; j<prediction.cols; ++j)
-				{
-					fprintf(fout, "%f ",((float*)prediction.data)[j + i*prediction.cols]);
-				}
-				fprintf(fout, "\n");
-			}
-			fclose(fout);
-		}
-	}
-	else
-	{
-		UWARN("Memory and/or the Bayes filter are not created");
-	}
-}
-
-void Rtabmap::get3DMap(
-		std::map<int, Signature> & signatures,
-		std::map<int, Transform> & poses,
-		std::multimap<int, Link> & constraints,
-		bool optimized,
-		bool global) const
-{
-	UDEBUG("");
-	if(_memory && _memory->getLastWorkingSignature())
-	{
-		if(_rgbdSlamMode)
-		{
-			if(optimized)
-			{
-				this->optimizeCurrentMap(_memory->getLastWorkingSignature()->id(), global, poses, &constraints);
-			}
-			else
-			{
-				std::map<int, int> ids = _memory->getNeighborsId(_memory->getLastWorkingSignature()->id(), 0, global?-1:0, true);
-				_memory->getMetricConstraints(uKeysSet(ids), poses, constraints, global);
-			}
-		}
-		else
-		{
-			// no optimization on appearance-only mode
-			std::map<int, int> ids = _memory->getNeighborsId(_memory->getLastWorkingSignature()->id(), 0, global?-1:0, true);
-			_memory->getMetricConstraints(uKeysSet(ids), poses, constraints, global);
-		}
-
-		// Get data
-		std::set<int> ids = uKeysSet(_memory->getWorkingMem()); // WM
-
-		//remove virtual signature
-		ids.erase(Memory::kIdVirtual);
-
-		ids.insert(_memory->getStMem().begin(), _memory->getStMem().end()); // STM + WM
-		if(global)
-		{
-			ids = _memory->getAllSignatureIds(); // STM + WM + LTM
-		}
-
-		for(std::set<int>::iterator iter = ids.begin(); iter!=ids.end(); ++iter)
-		{
-			Transform odomPose;
-			int weight = -1;
-			int mapId = -1;
-			std::string label;
-			double stamp = 0;
-			std::vector<unsigned char> userData;
-			_memory->getNodeInfo(*iter, odomPose, mapId, weight, label, stamp, userData, true);
-			SensorData data = _memory->getNodeData(*iter);
-			data.setId(*iter);
-			signatures.insert(std::make_pair(*iter,
-					Signature(*iter,
-							mapId,
-							weight,
-							stamp,
-							label,
-							std::multimap<int, cv::KeyPoint>(),
-							std::multimap<int, pcl::PointXYZ>(),
-							odomPose,
-							userData,
-							data)));
-		}
-	}
-	else if(_memory && (_memory->getStMem().size() || _memory->getWorkingMem().size() > 1))
-	{
-		UERROR("Last working signature is null!?");
-	}
-	else if(_memory == 0)
-	{
-		UWARN("Memory not initialized...");
-	}
-}
-
-void Rtabmap::getGraph(
-		std::map<int, Transform> & poses,
-		std::multimap<int, Link> & constraints,
-		bool optimized,
-		bool global,
-<<<<<<< HEAD
-		std::map<int, Signature> * signatures)
-=======
-		bool posesConstraintsOnly)
->>>>>>> ec8946dc
-{
-	if(_memory && _memory->getLastWorkingSignature())
-	{
-		if(_rgbdSlamMode)
-		{
-			if(optimized)
-			{
-				this->optimizeCurrentMap(_memory->getLastWorkingSignature()->id(), global, poses, &constraints);
-			}
-			else
-			{
-				std::map<int, int> ids = _memory->getNeighborsId(_memory->getLastWorkingSignature()->id(), 0, global?-1:0, true);
-				_memory->getMetricConstraints(uKeysSet(ids), poses, constraints, global);
-			}
-		}
-		else
-		{
-			// no optimization on appearance-only mode
-			std::map<int, int> ids = _memory->getNeighborsId(_memory->getLastWorkingSignature()->id(), 0, global?-1:0, true);
-			_memory->getMetricConstraints(uKeysSet(ids), poses, constraints, global);
-		}
-
-<<<<<<< HEAD
-		if(signatures)
-=======
-		if(!posesConstraintsOnly)
->>>>>>> ec8946dc
-		{
-			for(std::map<int, Transform>::iterator iter=poses.begin(); iter!=poses.end(); ++iter)
-			{
-				Transform odomPose;
-				int weight = -1;
-				int mapId = -1;
-				std::string label;
-				double stamp = 0;
-				std::vector<unsigned char> userData;
-<<<<<<< HEAD
-				_memory->getNodeInfo(iter->first, odomPose, mapId, weight, label, stamp, userData, true);
-				signatures->insert(std::make_pair(iter->first,
-						Signature(iter->first,
-							mapId,
-							weight,
-							stamp,
-							label,
-							std::multimap<int, cv::KeyPoint>(),
-							std::multimap<int, pcl::PointXYZ>(),
-							odomPose,
-							userData,
+				_memory->getNodeInfo(iter->first, odomPose, mapId, weight, label, stamp, userData, global);
+				signatures->insert(std::make_pair(iter->first,
+						Signature(iter->first,
+							mapId,
+							weight,
+							stamp,
+							label,
+							std::multimap<int, cv::KeyPoint>(),
+							std::multimap<int, pcl::PointXYZ>(),
+							odomPose,
+							userData,
 							SensorData())));
-=======
-				_memory->getNodeInfo(iter->first, odomPose, mapId, weight, label, stamp, userData, global);
-				mapIds.insert(std::make_pair(iter->first, mapId));
-				stamps.insert(std::make_pair(iter->first, stamp));
-				labels.insert(std::make_pair(iter->first, label));
-				userDatas.insert(std::make_pair(iter->first, userData));
->>>>>>> ec8946dc
-			}
-		}
-	}
-	else if(_memory && (_memory->getStMem().size() || _memory->getWorkingMem().size()))
-	{
-		UERROR("Last working signature is null!?");
-	}
-	else if(_memory == 0)
-	{
-		UWARN("Memory not initialized...");
-	}
-}
-
-void Rtabmap::clearPath()
-{
-	_path.clear();
-	_pathCurrentIndex=0;
-	_pathGoalIndex = 0;
-	_pathTransformToGoal.setIdentity();
-	if(_memory)
-	{
-		_memory->removeAllVirtualLinks();
-	}
-}
-
-bool Rtabmap::computePath(
-		int targetNode,
-		std::map<int, Transform> nodes,
-		const std::multimap<int, rtabmap::Link> & constraints)
-{
-	if(_memory)
-	{
-		int currentNode;
-		if(_memory->isIncremental())
-		{
-			if(!_memory->getLastWorkingSignature())
-			{
-				UWARN("Working memory is empty... cannot compute a path");
-				return false;
-			}
-			currentNode = _memory->getLastWorkingSignature()->id();
-		}
-		else
-		{
-			if(_lastLocalizationPose.isNull() || _optimizedPoses.size() == 0)
-			{
-				UWARN("Last localization pose is null... cannot compute a path");
-				return false;
-			}
-			currentNode = graph::findNearestNode(_optimizedPoses, _lastLocalizationPose);
-		}
-
-		if(!uContains(nodes, currentNode))
-		{
-			UWARN("Last signature %d not found in the graph! Cannot compute a path", currentNode);
-			return false;
-		}
-
-		if(!uContains(nodes, targetNode))
-		{
-			UWARN("Goal %d not found in the graph! Cannot compute a path", targetNode);
-			return false;
-		}
-
-		// transform nodes into current referential
-		if(_optimizedPoses.size())
-		{
-			if(uContains(nodes, currentNode) && uContains(_optimizedPoses, currentNode))
-			{
-				Transform t = _optimizedPoses.at(currentNode) * nodes.at(currentNode).inverse();
-				for(std::map<int, Transform>::iterator iter=nodes.begin(); iter!=nodes.end(); ++iter)
-				{
-					iter->second = t * iter->second;
-				}
-			}
-		}
-
-		std::multimap<int, int> links;
-		for(std::multimap<int, rtabmap::Link>::const_iterator iter=constraints.begin(); iter!=constraints.end(); ++iter)
-		{
-			links.insert(std::make_pair(iter->first, iter->second.to()));
-			links.insert(std::make_pair(iter->second.to(), iter->first)); // <->
-		}
-		// Add links between neighbor nodes in the goal radius.
-		if(_planVirtualLinks)
-		{
-			std::multimap<int, int> clusters = rtabmap::graph::radiusPosesClustering(nodes, _goalReachedRadius, CV_PI);
-			for(std::multimap<int, int>::iterator iter=clusters.begin(); iter!=clusters.end(); ++iter)
-			{
-				if(graph::findLink(links, iter->first, iter->second) == links.end())
-				{
-					links.insert(*iter);
-					links.insert(std::make_pair(iter->second, iter->first)); // <->
-				}
-			}
-		}
-
-		UINFO("Computing path from location %d to %d", currentNode, targetNode);
-		UTimer timer;
-		_path = uListToVector(rtabmap::graph::computePath(nodes, links, currentNode, targetNode));
-		UINFO("A* time = %fs", timer.ticks());
-
-		if(_path.size() == 0)
-		{
-			_path.clear();
-			UWARN("Cannot compute a path!");
-		}
-		else
-		{
-			UINFO("Path generated! Size=%d", (int)_path.size());
-			if(ULogger::level() == ULogger::kInfo)
-			{
-				std::stringstream stream;
-				for(unsigned int i=0; i<_path.size(); ++i)
-				{
-					stream << _path[i].first;
-					if(i+1 < _path.size())
-					{
-						stream << " ";
-					}
-				}
-				UINFO("Path = [%s]", stream.str().c_str());
-			}
-			if(_goalsSavedInUserData)
-			{
-				// set goal to latest signature
-				std::string goalStr = uFormat("GOAL:%d", targetNode);
-				setUserData(0, uStr2Bytes(goalStr));
-			}
-		}
-
-		return _path.size()>0;
-	}
-	return false;
-}
-
-// return true if path is updated
-bool Rtabmap::computePath(int targetNode, bool global)
-{
-	UINFO("Planning a path to node %d (global=%d)", targetNode, global?1:0);
-	this->clearPath();
-
-	if(!_rgbdSlamMode)
-	{
-		UWARN("A path can only be computed in RGBD-SLAM mode");
-		return false;
-	}
-
-	UTimer totalTimer;
-	UTimer timer;
-	std::map<int, Transform> nodes;
+			}
+		}
+	}
+	else if(_memory && (_memory->getStMem().size() || _memory->getWorkingMem().size()))
+	{
+		UERROR("Last working signature is null!?");
+	}
+	else if(_memory == 0)
+	{
+		UWARN("Memory not initialized...");
+	}
+}
+
+void Rtabmap::clearPath()
+{
+	_path.clear();
+	_pathCurrentIndex=0;
+	_pathGoalIndex = 0;
+	_pathTransformToGoal.setIdentity();
+	if(_memory)
+	{
+		_memory->removeAllVirtualLinks();
+	}
+}
+
+bool Rtabmap::computePath(
+		int targetNode,
+		std::map<int, Transform> nodes,
+		const std::multimap<int, rtabmap::Link> & constraints)
+{
+	if(_memory)
+	{
+		int currentNode;
+		if(_memory->isIncremental())
+		{
+			if(!_memory->getLastWorkingSignature())
+			{
+				UWARN("Working memory is empty... cannot compute a path");
+				return false;
+			}
+			currentNode = _memory->getLastWorkingSignature()->id();
+		}
+		else
+		{
+			if(_lastLocalizationPose.isNull() || _optimizedPoses.size() == 0)
+			{
+				UWARN("Last localization pose is null... cannot compute a path");
+				return false;
+			}
+			currentNode = graph::findNearestNode(_optimizedPoses, _lastLocalizationPose);
+		}
+
+		if(!uContains(nodes, currentNode))
+		{
+			UWARN("Last signature %d not found in the graph! Cannot compute a path", currentNode);
+			return false;
+		}
+
+		if(!uContains(nodes, targetNode))
+		{
+			UWARN("Goal %d not found in the graph! Cannot compute a path", targetNode);
+			return false;
+		}
+
+		// transform nodes into current referential
+		if(_optimizedPoses.size())
+		{
+			if(uContains(nodes, currentNode) && uContains(_optimizedPoses, currentNode))
+			{
+				Transform t = _optimizedPoses.at(currentNode) * nodes.at(currentNode).inverse();
+				for(std::map<int, Transform>::iterator iter=nodes.begin(); iter!=nodes.end(); ++iter)
+				{
+					iter->second = t * iter->second;
+				}
+			}
+		}
+
+		std::multimap<int, int> links;
+		for(std::multimap<int, rtabmap::Link>::const_iterator iter=constraints.begin(); iter!=constraints.end(); ++iter)
+		{
+			links.insert(std::make_pair(iter->first, iter->second.to()));
+			links.insert(std::make_pair(iter->second.to(), iter->first)); // <->
+		}
+		// Add links between neighbor nodes in the goal radius.
+		if(_planVirtualLinks)
+		{
+			std::multimap<int, int> clusters = rtabmap::graph::radiusPosesClustering(nodes, _goalReachedRadius, CV_PI);
+			for(std::multimap<int, int>::iterator iter=clusters.begin(); iter!=clusters.end(); ++iter)
+			{
+				if(graph::findLink(links, iter->first, iter->second) == links.end())
+				{
+					links.insert(*iter);
+					links.insert(std::make_pair(iter->second, iter->first)); // <->
+				}
+			}
+		}
+
+		UINFO("Computing path from location %d to %d", currentNode, targetNode);
+		UTimer timer;
+		_path = uListToVector(rtabmap::graph::computePath(nodes, links, currentNode, targetNode));
+		UINFO("A* time = %fs", timer.ticks());
+
+		if(_path.size() == 0)
+		{
+			_path.clear();
+			UWARN("Cannot compute a path!");
+		}
+		else
+		{
+			UINFO("Path generated! Size=%d", (int)_path.size());
+			if(ULogger::level() == ULogger::kInfo)
+			{
+				std::stringstream stream;
+				for(unsigned int i=0; i<_path.size(); ++i)
+				{
+					stream << _path[i].first;
+					if(i+1 < _path.size())
+					{
+						stream << " ";
+					}
+				}
+				UINFO("Path = [%s]", stream.str().c_str());
+			}
+			if(_goalsSavedInUserData)
+			{
+				// set goal to latest signature
+				std::string goalStr = uFormat("GOAL:%d", targetNode);
+				setUserData(0, uStr2Bytes(goalStr));
+			}
+		}
+
+		return _path.size()>0;
+	}
+	return false;
+}
+
+// return true if path is updated
+bool Rtabmap::computePath(int targetNode, bool global)
+{
+	UINFO("Planning a path to node %d (global=%d)", targetNode, global?1:0);
+	this->clearPath();
+
+	if(!_rgbdSlamMode)
+	{
+		UWARN("A path can only be computed in RGBD-SLAM mode");
+		return false;
+	}
+
+	UTimer totalTimer;
+	UTimer timer;
+	std::map<int, Transform> nodes;
 	std::multimap<int, Link> constraints;
-<<<<<<< HEAD
 	this->getGraph(nodes, constraints, true, global);
-=======
-	std::map<int, int> mapIds;
-	std::map<int, double> stamps;
-	std::map<int, std::string> labels;
+	UINFO("Time creating graph (global=%s) = %fs", global?"true":"false", timer.ticks());
+
+	if(computePath(targetNode, nodes, constraints))
+	{
+		updateGoalIndex();
+	}
+	UINFO("Time computing path (A*) = %fs", timer.ticks());
+	UINFO("Total planning time = %fs (%d nodes, %f m long)", totalTimer.ticks(), (int)_path.size(), graph::computePathLength(_path));
+
+	return _path.size()>0;
+}
+
+bool Rtabmap::computePath(const Transform & targetPose, bool global)
+{
+	UINFO("Planning a path to pose %s (global=%d)", targetPose.prettyPrint().c_str(), global?1:0);
+
+	this->clearPath();
+	std::list<std::pair<int, Transform> > pathPoses;
+
+	if(!_rgbdSlamMode)
+	{
+		UWARN("This method can only be used in RGBD-SLAM mode");
+		return false;
+	}
+
+	//Find the nearest node
+	UTimer timer;
+	std::map<int, Transform> nodes;
+	std::multimap<int, Link> constraints;
+	std::map<int, int> mapIds;
+	std::map<int, double> stamps;
+	std::map<int, std::string> labels;
 	std::map<int, std::vector<unsigned char> > userDatas;
-	this->getGraph(nodes, constraints, mapIds, stamps, labels, userDatas, true, global, true);
->>>>>>> ec8946dc
-	UINFO("Time creating graph (global=%s) = %fs", global?"true":"false", timer.ticks());
-
-	if(computePath(targetNode, nodes, constraints))
-	{
-		updateGoalIndex();
-	}
-	UINFO("Time computing path (A*) = %fs", timer.ticks());
-	UINFO("Total planning time = %fs (%d nodes, %f m long)", totalTimer.ticks(), (int)_path.size(), graph::computePathLength(_path));
-
-	return _path.size()>0;
-}
-
-bool Rtabmap::computePath(const Transform & targetPose, bool global)
-{
-	UINFO("Planning a path to pose %s (global=%d)", targetPose.prettyPrint().c_str(), global?1:0);
-
-	this->clearPath();
-	std::list<std::pair<int, Transform> > pathPoses;
-
-	if(!_rgbdSlamMode)
-	{
-		UWARN("This method can only be used in RGBD-SLAM mode");
-		return false;
-	}
-
-	//Find the nearest node
-	UTimer timer;
-	std::map<int, Transform> nodes;
-	std::multimap<int, Link> constraints;
-	std::map<int, int> mapIds;
-	std::map<int, double> stamps;
-	std::map<int, std::string> labels;
-	std::map<int, std::vector<unsigned char> > userDatas;
-<<<<<<< HEAD
 	this->getGraph(nodes, constraints, true, global);
-=======
-	this->getGraph(nodes, constraints, mapIds, stamps, labels, userDatas, true, global, true);
->>>>>>> ec8946dc
-	UINFO("Time creating graph (global=%s) = %fs", global?"true":"false", timer.ticks());
-
-	int nearestId = rtabmap::graph::findNearestNode(nodes, targetPose);
-	UINFO("Nearest node found=%d ,%fs", nearestId, timer.ticks());
-	if(nearestId > 0)
-	{
-		if(_localRadius != 0.0f && targetPose.getDistance(nodes.at(nearestId)) > _localRadius)
-		{
-			UWARN("Cannot plan farther than %f m from the graph! (distance=%f m from node %d)",
-					_localRadius, targetPose.getDistance(nodes.at(nearestId)), nearestId);
-		}
-		else
-		{
-			if(computePath(nearestId, nodes, constraints))
-			{
-				UASSERT(_path.size() > 0);
-				UASSERT(uContains(nodes, _path.back().first));
-				_pathTransformToGoal = nodes.at(_path.back().first).inverse() * targetPose;
-
-				updateGoalIndex();
-			}
-			UINFO("Time computing path = %fs", timer.ticks());
-		}
-	}
-	else
-	{
-		UWARN("Nearest node not found in graph (size=%d) for pose %s", (int)nodes.size(), targetPose.prettyPrint().c_str());
-	}
-
-	return _path.size()>0;
-}
-
-std::vector<std::pair<int, Transform> > Rtabmap::getPathNextPoses() const
-{
-	std::vector<std::pair<int, Transform> > poses;
-	if(_path.size())
-	{
-		UASSERT(_pathCurrentIndex < _path.size() && _pathGoalIndex < _path.size());
-		poses.resize(_pathGoalIndex-_pathCurrentIndex+1);
-		int oi=0;
-		for(unsigned int i=_pathCurrentIndex; i<=_pathGoalIndex; ++i)
-		{
-			std::map<int, Transform>::const_iterator iter = _optimizedPoses.find(_path[i].first);
-			if(iter != _optimizedPoses.end())
-			{
-				poses[oi++] = *iter;
-			}
-			else
-			{
-				break;
-			}
-		}
-		poses.resize(oi);
-	}
-	return poses;
-}
-
-std::vector<int> Rtabmap::getPathNextNodes() const
-{
-	std::vector<int> ids;
-	if(_path.size())
-	{
-		UASSERT(_pathCurrentIndex < _path.size() && _pathGoalIndex < _path.size());
-		ids.resize(_pathGoalIndex-_pathCurrentIndex+1);
-		int oi = 0;
-		for(unsigned int i=_pathCurrentIndex; i<=_pathGoalIndex; ++i)
-		{
-			std::map<int, Transform>::const_iterator iter = _optimizedPoses.find(_path[i].first);
-			if(iter != _optimizedPoses.end())
-			{
-				ids[oi++] = iter->first;
-			}
-			else
-			{
-				break;
-			}
-		}
-		ids.resize(oi);
-	}
-	return ids;
-}
-
-int Rtabmap::getPathCurrentGoalId() const
-{
-	if(_path.size())
-	{
-		UASSERT(_pathGoalIndex <= _path.size());
-		return _path[_pathGoalIndex].first;
-	}
-	return 0;
-}
-
-void Rtabmap::updateGoalIndex()
-{
-	if(!_rgbdSlamMode)
-	{
-		UWARN("This method can on be used in RGBD-SLAM mode!");
-		return;
-	}
-
-	if( _memory && _path.size())
-	{
-		// remove all previous virtual links
-		for(unsigned int i=0; i<_pathCurrentIndex && i<_path.size(); ++i)
-		{
-			if(_memory->getSignature(_path[i].first))
-			{
-				_memory->removeVirtualLinks(_path[i].first);
-			}
-		}
-		// for the current index, only keep the newest virtual link
-		UASSERT(_pathCurrentIndex < _path.size());
-		const Signature * currentIndexS = _memory->getSignature(_path[_pathCurrentIndex].first);
-		UASSERT(currentIndexS != 0);
-		std::map<int, Link> links = currentIndexS->getLinks(); // make a copy
-		bool latestVirtualLinkFound = false;
-		for(std::map<int, Link>::reverse_iterator iter=links.rbegin(); iter!=links.rend(); ++iter)
-		{
-			if(iter->second.type() == Link::kVirtualClosure)
-			{
-				if(latestVirtualLinkFound)
-				{
-					_memory->removeLink(currentIndexS->id(), iter->first);
-				}
-				else
-				{
-					latestVirtualLinkFound = true;
-				}
-			}
-		}
-
-		// Make sure the next signatures on the path are linked together
-		float distanceSoFar = 0.0f;
-		for(unsigned int i=_pathCurrentIndex;
-			i<_path.size();
-			++i)
-		{
-			if(i>0)
-			{
-				if(_localRadius > 0.0f)
-				{
-					distanceSoFar += _path[i-1].second.getDistance(_path[i].second);
-				}
-				if(distanceSoFar <= _localRadius)
-				{
-					const Signature * s = _memory->getSignature(_path[i].first);
-					if(s)
-					{
-						if(!s->hasLink(_path[i-1].first) && _memory->getSignature(_path[i-1].first) != 0)
-						{
-							Transform virtualLoop = _path[i].second.inverse() * _path[i-1].second;
-							_memory->addLink(Link(_path[i].first, _path[i-1].first, Link::kVirtualClosure, virtualLoop, 1, 1)); // on the optimized path, set Identity variance
-							UINFO("Added Virtual link between %d and %d", _path[i-1].first, _path[i].first);
-						}
-					}
-				}
-				else
-				{
-					break;
-				}
-			}
-		}
-
-		UDEBUG("current node = %d current goal = %d", _path[_pathCurrentIndex].first, _path[_pathGoalIndex].first);
-		Transform currentPose;
-		if(_memory->isIncremental())
-		{
-			if(_memory->getLastWorkingSignature() == 0 ||
-			   !uContains(_optimizedPoses, _memory->getLastWorkingSignature()->id()))
-			{
-				UERROR("Last node is null in memory or not in optimized poses. Aborting the plan...");
-				this->clearPath();
-				return;
-			}
-			currentPose = _optimizedPoses.at(_memory->getLastWorkingSignature()->id());
-		}
-		else
-		{
-			if(_lastLocalizationPose.isNull())
-			{
-				UERROR("Last localization pose is null. Aborting the plan...");
-				this->clearPath();
-				return;
-			}
-			currentPose = _lastLocalizationPose;
-		}
-
-		int goalId = _path.back().first;
-		if(uContains(_optimizedPoses, goalId))
-		{
-			//use local position to know if the goal is reached
-			float d = currentPose.getDistance(_optimizedPoses.at(goalId)*_pathTransformToGoal);
-			if(d < _goalReachedRadius)
-			{
-				UINFO("Goal %d reached!", goalId);
-				this->clearPath();
-			}
-		}
-
-		if(_path.size())
-		{
-			//Always check if the farthest node is accessible in local map (max to local space radius if set)
-			int goalIndex = _pathCurrentIndex;
-			float distanceFromCurrentNode = 0.0f;
-			for(unsigned int i=_pathCurrentIndex; i<_path.size(); ++i)
-			{
-				if(uContains(_optimizedPoses, _path[i].first))
-				{
-					if(_localRadius > 0.0f)
-					{
-						distanceFromCurrentNode = currentPose.getDistance(_optimizedPoses.at(_path[i].first));
-					}
-
-					if(distanceFromCurrentNode <= _localRadius)
-					{
-						goalIndex = i;
-					}
-					else
-					{
-						break;
-					}
-				}
-				else
-				{
-					break;
-				}
-			}
-			UASSERT(_pathGoalIndex < _path.size() && goalIndex >= 0 && goalIndex < (int)_path.size());
-			if((int)_pathGoalIndex != goalIndex)
-			{
-				UINFO("Updated current goal from %d to %d (%d/%d)",
-						(int)_path[_pathGoalIndex].first, _path[goalIndex].first, goalIndex+1, (int)_path.size());
-				_pathGoalIndex = goalIndex;
-			}
-
-			// update nearest pose in the path
-			unsigned int nearestNodeIndex = 0;
-			float distance = -1.0f;
-			UASSERT(_pathGoalIndex < _path.size() && _pathGoalIndex >= 0);
-			for(unsigned int i=_pathCurrentIndex; i<=_pathGoalIndex; ++i)
-			{
-				std::map<int, Transform>::iterator iter = _optimizedPoses.find(_path[i].first);
-				if(iter != _optimizedPoses.end())
-				{
-					float d = currentPose.getDistanceSquared(iter->second);
-					if(distance == -1.0f || distance > d)
-					{
-						distance = d;
-						nearestNodeIndex = i;
-					}
-				}
-			}
-			if(distance < 0)
-			{
-				UERROR("The nearest pose on the path not found! Aborting the plan...");
-				this->clearPath();
-			}
-			else
-			{
-				UDEBUG("Nearest node = %d", _path[nearestNodeIndex].first);
-			}
-			if(distance >= 0 && nearestNodeIndex != _pathCurrentIndex)
-			{
-				_pathCurrentIndex = nearestNodeIndex;
-			}
-		}
-	}
-}
-
-void Rtabmap::readParameters(const std::string & configFile, ParametersMap & parameters)
-{
-	CSimpleIniA ini;
-	ini.LoadFile(configFile.c_str());
-	const CSimpleIniA::TKeyVal * keyValMap = ini.GetSection("Core");
-	if(keyValMap)
-	{
-		for(CSimpleIniA::TKeyVal::const_iterator iter=keyValMap->begin(); iter!=keyValMap->end(); ++iter)
-		{
-			std::string key = (*iter).first.pItem;
-			if(key.compare("Version") == 0)
-			{
-				// Compare version in ini with the current RTAB-Map version
-				std::vector<std::string> version = uListToVector(uSplit((*iter).second, '.'));
-				if(version.size() == 3)
-				{
-					if(!RTABMAP_VERSION_COMPARE(std::atoi(version[0].c_str()), std::atoi(version[1].c_str()), std::atoi(version[2].c_str())))
-					{
-						if(configFile.find(".rtabmap") != std::string::npos)
-						{
-							UWARN("Version in the config file \"%s\" is more recent (\"%s\") than "
-								   "current RTAB-Map version used (\"%s\"). The config file will be upgraded "
-								   "to new version.",
-								   configFile.c_str(),
-								   (*iter).second,
-								   RTABMAP_VERSION);
-						}
-						else
-						{
-							UERROR("Version in the config file \"%s\" is more recent (\"%s\") than "
-								   "current RTAB-Map version used (\"%s\"). New parameters (if there are some) will "
-								   "be ignored.",
-								   configFile.c_str(),
-								   (*iter).second,
-								   RTABMAP_VERSION);
-						}
-					}
-				}
-			}
-			else
-			{
-				key = uReplaceChar(key, '\\', '/'); // Ini files use \ by default for separators, so replace them
-				ParametersMap::iterator jter = parameters.find(key);
-				if(jter != parameters.end())
-				{
-					parameters.erase(jter);
-				}
-				parameters.insert(ParametersPair(key, (*iter).second));
-			}
-		}
-	}
-	else
-	{
-		ULOGGER_WARN("Section \"Core\" in %s doesn't exist... "
-				    "Ignore this warning if the ini file does not exist yet. "
-				    "The ini file will be automatically created when this node will close.", configFile.c_str());
-	}
-}
-
-void Rtabmap::writeParameters(const std::string & configFile, const ParametersMap & parameters)
-{
-	CSimpleIniA ini;
-	ini.LoadFile(configFile.c_str());
-
-	// Save current version
-	ini.SetValue("Core", "Version", RTABMAP_VERSION, NULL, true);
-
-	for(ParametersMap::const_iterator i=parameters.begin(); i!=parameters.end(); ++i)
-	{
-		std::string key = (*i).first;
-		key = uReplaceChar(key, '/', '\\'); // Ini files use \ by default for separators, so replace the /
-		ini.SetValue("Core", key.c_str(), (*i).second.c_str(), NULL, true);
-	}
-
-	ini.SaveFile(configFile.c_str());
-}
-
-} // namespace rtabmap
+	UINFO("Time creating graph (global=%s) = %fs", global?"true":"false", timer.ticks());
+
+	int nearestId = rtabmap::graph::findNearestNode(nodes, targetPose);
+	UINFO("Nearest node found=%d ,%fs", nearestId, timer.ticks());
+	if(nearestId > 0)
+	{
+		if(_localRadius != 0.0f && targetPose.getDistance(nodes.at(nearestId)) > _localRadius)
+		{
+			UWARN("Cannot plan farther than %f m from the graph! (distance=%f m from node %d)",
+					_localRadius, targetPose.getDistance(nodes.at(nearestId)), nearestId);
+		}
+		else
+		{
+			if(computePath(nearestId, nodes, constraints))
+			{
+				UASSERT(_path.size() > 0);
+				UASSERT(uContains(nodes, _path.back().first));
+				_pathTransformToGoal = nodes.at(_path.back().first).inverse() * targetPose;
+
+				updateGoalIndex();
+			}
+			UINFO("Time computing path = %fs", timer.ticks());
+		}
+	}
+	else
+	{
+		UWARN("Nearest node not found in graph (size=%d) for pose %s", (int)nodes.size(), targetPose.prettyPrint().c_str());
+	}
+
+	return _path.size()>0;
+}
+
+std::vector<std::pair<int, Transform> > Rtabmap::getPathNextPoses() const
+{
+	std::vector<std::pair<int, Transform> > poses;
+	if(_path.size())
+	{
+		UASSERT(_pathCurrentIndex < _path.size() && _pathGoalIndex < _path.size());
+		poses.resize(_pathGoalIndex-_pathCurrentIndex+1);
+		int oi=0;
+		for(unsigned int i=_pathCurrentIndex; i<=_pathGoalIndex; ++i)
+		{
+			std::map<int, Transform>::const_iterator iter = _optimizedPoses.find(_path[i].first);
+			if(iter != _optimizedPoses.end())
+			{
+				poses[oi++] = *iter;
+			}
+			else
+			{
+				break;
+			}
+		}
+		poses.resize(oi);
+	}
+	return poses;
+}
+
+std::vector<int> Rtabmap::getPathNextNodes() const
+{
+	std::vector<int> ids;
+	if(_path.size())
+	{
+		UASSERT(_pathCurrentIndex < _path.size() && _pathGoalIndex < _path.size());
+		ids.resize(_pathGoalIndex-_pathCurrentIndex+1);
+		int oi = 0;
+		for(unsigned int i=_pathCurrentIndex; i<=_pathGoalIndex; ++i)
+		{
+			std::map<int, Transform>::const_iterator iter = _optimizedPoses.find(_path[i].first);
+			if(iter != _optimizedPoses.end())
+			{
+				ids[oi++] = iter->first;
+			}
+			else
+			{
+				break;
+			}
+		}
+		ids.resize(oi);
+	}
+	return ids;
+}
+
+int Rtabmap::getPathCurrentGoalId() const
+{
+	if(_path.size())
+	{
+		UASSERT(_pathGoalIndex <= _path.size());
+		return _path[_pathGoalIndex].first;
+	}
+	return 0;
+}
+
+void Rtabmap::updateGoalIndex()
+{
+	if(!_rgbdSlamMode)
+	{
+		UWARN("This method can on be used in RGBD-SLAM mode!");
+		return;
+	}
+
+	if( _memory && _path.size())
+	{
+		// remove all previous virtual links
+		for(unsigned int i=0; i<_pathCurrentIndex && i<_path.size(); ++i)
+		{
+			if(_memory->getSignature(_path[i].first))
+			{
+				_memory->removeVirtualLinks(_path[i].first);
+			}
+		}
+		// for the current index, only keep the newest virtual link
+		UASSERT(_pathCurrentIndex < _path.size());
+		const Signature * currentIndexS = _memory->getSignature(_path[_pathCurrentIndex].first);
+		UASSERT(currentIndexS != 0);
+		std::map<int, Link> links = currentIndexS->getLinks(); // make a copy
+		bool latestVirtualLinkFound = false;
+		for(std::map<int, Link>::reverse_iterator iter=links.rbegin(); iter!=links.rend(); ++iter)
+		{
+			if(iter->second.type() == Link::kVirtualClosure)
+			{
+				if(latestVirtualLinkFound)
+				{
+					_memory->removeLink(currentIndexS->id(), iter->first);
+				}
+				else
+				{
+					latestVirtualLinkFound = true;
+				}
+			}
+		}
+
+		// Make sure the next signatures on the path are linked together
+		float distanceSoFar = 0.0f;
+		for(unsigned int i=_pathCurrentIndex;
+			i<_path.size();
+			++i)
+		{
+			if(i>0)
+			{
+				if(_localRadius > 0.0f)
+				{
+					distanceSoFar += _path[i-1].second.getDistance(_path[i].second);
+				}
+				if(distanceSoFar <= _localRadius)
+				{
+					const Signature * s = _memory->getSignature(_path[i].first);
+					if(s)
+					{
+						if(!s->hasLink(_path[i-1].first) && _memory->getSignature(_path[i-1].first) != 0)
+						{
+							Transform virtualLoop = _path[i].second.inverse() * _path[i-1].second;
+							_memory->addLink(Link(_path[i].first, _path[i-1].first, Link::kVirtualClosure, virtualLoop, 1, 1)); // on the optimized path, set Identity variance
+							UINFO("Added Virtual link between %d and %d", _path[i-1].first, _path[i].first);
+						}
+					}
+				}
+				else
+				{
+					break;
+				}
+			}
+		}
+
+		UDEBUG("current node = %d current goal = %d", _path[_pathCurrentIndex].first, _path[_pathGoalIndex].first);
+		Transform currentPose;
+		if(_memory->isIncremental())
+		{
+			if(_memory->getLastWorkingSignature() == 0 ||
+			   !uContains(_optimizedPoses, _memory->getLastWorkingSignature()->id()))
+			{
+				UERROR("Last node is null in memory or not in optimized poses. Aborting the plan...");
+				this->clearPath();
+				return;
+			}
+			currentPose = _optimizedPoses.at(_memory->getLastWorkingSignature()->id());
+		}
+		else
+		{
+			if(_lastLocalizationPose.isNull())
+			{
+				UERROR("Last localization pose is null. Aborting the plan...");
+				this->clearPath();
+				return;
+			}
+			currentPose = _lastLocalizationPose;
+		}
+
+		int goalId = _path.back().first;
+		if(uContains(_optimizedPoses, goalId))
+		{
+			//use local position to know if the goal is reached
+			float d = currentPose.getDistance(_optimizedPoses.at(goalId)*_pathTransformToGoal);
+			if(d < _goalReachedRadius)
+			{
+				UINFO("Goal %d reached!", goalId);
+				this->clearPath();
+			}
+		}
+
+		if(_path.size())
+		{
+			//Always check if the farthest node is accessible in local map (max to local space radius if set)
+			int goalIndex = _pathCurrentIndex;
+			float distanceFromCurrentNode = 0.0f;
+			for(unsigned int i=_pathCurrentIndex; i<_path.size(); ++i)
+			{
+				if(uContains(_optimizedPoses, _path[i].first))
+				{
+					if(_localRadius > 0.0f)
+					{
+						distanceFromCurrentNode = currentPose.getDistance(_optimizedPoses.at(_path[i].first));
+					}
+
+					if(distanceFromCurrentNode <= _localRadius)
+					{
+						goalIndex = i;
+					}
+					else
+					{
+						break;
+					}
+				}
+				else
+				{
+					break;
+				}
+			}
+			UASSERT(_pathGoalIndex < _path.size() && goalIndex >= 0 && goalIndex < (int)_path.size());
+			if((int)_pathGoalIndex != goalIndex)
+			{
+				UINFO("Updated current goal from %d to %d (%d/%d)",
+						(int)_path[_pathGoalIndex].first, _path[goalIndex].first, goalIndex+1, (int)_path.size());
+				_pathGoalIndex = goalIndex;
+			}
+
+			// update nearest pose in the path
+			unsigned int nearestNodeIndex = 0;
+			float distance = -1.0f;
+			UASSERT(_pathGoalIndex < _path.size() && _pathGoalIndex >= 0);
+			for(unsigned int i=_pathCurrentIndex; i<=_pathGoalIndex; ++i)
+			{
+				std::map<int, Transform>::iterator iter = _optimizedPoses.find(_path[i].first);
+				if(iter != _optimizedPoses.end())
+				{
+					float d = currentPose.getDistanceSquared(iter->second);
+					if(distance == -1.0f || distance > d)
+					{
+						distance = d;
+						nearestNodeIndex = i;
+					}
+				}
+			}
+			if(distance < 0)
+			{
+				UERROR("The nearest pose on the path not found! Aborting the plan...");
+				this->clearPath();
+			}
+			else
+			{
+				UDEBUG("Nearest node = %d", _path[nearestNodeIndex].first);
+			}
+			if(distance >= 0 && nearestNodeIndex != _pathCurrentIndex)
+			{
+				_pathCurrentIndex = nearestNodeIndex;
+			}
+		}
+	}
+}
+
+void Rtabmap::readParameters(const std::string & configFile, ParametersMap & parameters)
+{
+	CSimpleIniA ini;
+	ini.LoadFile(configFile.c_str());
+	const CSimpleIniA::TKeyVal * keyValMap = ini.GetSection("Core");
+	if(keyValMap)
+	{
+		for(CSimpleIniA::TKeyVal::const_iterator iter=keyValMap->begin(); iter!=keyValMap->end(); ++iter)
+		{
+			std::string key = (*iter).first.pItem;
+			if(key.compare("Version") == 0)
+			{
+				// Compare version in ini with the current RTAB-Map version
+				std::vector<std::string> version = uListToVector(uSplit((*iter).second, '.'));
+				if(version.size() == 3)
+				{
+					if(!RTABMAP_VERSION_COMPARE(std::atoi(version[0].c_str()), std::atoi(version[1].c_str()), std::atoi(version[2].c_str())))
+					{
+						if(configFile.find(".rtabmap") != std::string::npos)
+						{
+							UWARN("Version in the config file \"%s\" is more recent (\"%s\") than "
+								   "current RTAB-Map version used (\"%s\"). The config file will be upgraded "
+								   "to new version.",
+								   configFile.c_str(),
+								   (*iter).second,
+								   RTABMAP_VERSION);
+						}
+						else
+						{
+							UERROR("Version in the config file \"%s\" is more recent (\"%s\") than "
+								   "current RTAB-Map version used (\"%s\"). New parameters (if there are some) will "
+								   "be ignored.",
+								   configFile.c_str(),
+								   (*iter).second,
+								   RTABMAP_VERSION);
+						}
+					}
+				}
+			}
+			else
+			{
+				key = uReplaceChar(key, '\\', '/'); // Ini files use \ by default for separators, so replace them
+				ParametersMap::iterator jter = parameters.find(key);
+				if(jter != parameters.end())
+				{
+					parameters.erase(jter);
+				}
+				parameters.insert(ParametersPair(key, (*iter).second));
+			}
+		}
+	}
+	else
+	{
+		ULOGGER_WARN("Section \"Core\" in %s doesn't exist... "
+				    "Ignore this warning if the ini file does not exist yet. "
+				    "The ini file will be automatically created when this node will close.", configFile.c_str());
+	}
+}
+
+void Rtabmap::writeParameters(const std::string & configFile, const ParametersMap & parameters)
+{
+	CSimpleIniA ini;
+	ini.LoadFile(configFile.c_str());
+
+	// Save current version
+	ini.SetValue("Core", "Version", RTABMAP_VERSION, NULL, true);
+
+	for(ParametersMap::const_iterator i=parameters.begin(); i!=parameters.end(); ++i)
+	{
+		std::string key = (*i).first;
+		key = uReplaceChar(key, '/', '\\'); // Ini files use \ by default for separators, so replace the /
+		ini.SetValue("Core", key.c_str(), (*i).second.c_str(), NULL, true);
+	}
+
+	ini.SaveFile(configFile.c_str());
+}
+
+} // namespace rtabmap